# Copyright 2017 The TensorFlow Authors. All Rights Reserved.
#
# Licensed under the Apache License, Version 2.0 (the "License");
# you may not use this file except in compliance with the License.
# You may obtain a copy of the License at
#
#     http://www.apache.org/licenses/LICENSE-2.0
#
# Unless required by applicable law or agreed to in writing, software
# distributed under the License is distributed on an "AS IS" BASIS,
# WITHOUT WARRANTIES OR CONDITIONS OF ANY KIND, either express or implied.
# See the License for the specific language governing permissions and
# limitations under the License.
# ==============================================================================
"""configure script to get build parameters from user."""

from __future__ import absolute_import
from __future__ import division
from __future__ import print_function

import argparse
import errno
import os
import platform
import re
import subprocess
import sys

# pylint: disable=g-import-not-at-top
try:
  from shutil import which
except ImportError:
  from distutils.spawn import find_executable as which
# pylint: enable=g-import-not-at-top

_DEFAULT_CUDA_VERSION = '10'
_DEFAULT_CUDNN_VERSION = '7'
_DEFAULT_TENSORRT_VERSION = '6'
_DEFAULT_CUDA_COMPUTE_CAPABILITIES = '3.5,7.0'

_SUPPORTED_ANDROID_NDK_VERSIONS = [10, 11, 12, 13, 14, 15, 16, 17, 18]

_DEFAULT_PROMPT_ASK_ATTEMPTS = 10

_TF_BAZELRC_FILENAME = '.tf_configure.bazelrc'
_TF_WORKSPACE_ROOT = ''
_TF_BAZELRC = ''
_TF_CURRENT_BAZEL_VERSION = None
_TF_MIN_BAZEL_VERSION = '3.7.2'
_TF_MAX_BAZEL_VERSION = '3.99.0'

NCCL_LIB_PATHS = [
    'lib64/', 'lib/powerpc64le-linux-gnu/', 'lib/x86_64-linux-gnu/', ''
]

# List of files to configure when building Bazel on Apple platforms.
APPLE_BAZEL_FILES = [
    'tensorflow/lite/ios/BUILD', 'tensorflow/lite/objc/BUILD',
    'tensorflow/lite/swift/BUILD',
    'tensorflow/lite/tools/benchmark/experimental/ios/BUILD'
]

# List of files to move when building for iOS.
IOS_FILES = [
    'tensorflow/lite/objc/TensorFlowLiteObjC.podspec',
    'tensorflow/lite/swift/TensorFlowLiteSwift.podspec',
]


class UserInputError(Exception):
  pass


def is_windows():
  return platform.system() == 'Windows'


def is_linux():
  return platform.system() == 'Linux'


def is_macos():
  return platform.system() == 'Darwin'


def is_ppc64le():
  return platform.machine() == 'ppc64le'


def is_cygwin():
  return platform.system().startswith('CYGWIN_NT')


def get_input(question):
  try:
    try:
      answer = raw_input(question)
    except NameError:
      answer = input(question)  # pylint: disable=bad-builtin
  except EOFError:
    answer = ''
  return answer


def symlink_force(target, link_name):
  """Force symlink, equivalent of 'ln -sf'.

  Args:
    target: items to link to.
    link_name: name of the link.
  """
  try:
    os.symlink(target, link_name)
  except OSError as e:
    if e.errno == errno.EEXIST:
      os.remove(link_name)
      os.symlink(target, link_name)
    else:
      raise e


def sed_in_place(filename, old, new):
  """Replace old string with new string in file.

  Args:
    filename: string for filename.
    old: string to replace.
    new: new string to replace to.
  """
  with open(filename, 'r') as f:
    filedata = f.read()
  newdata = filedata.replace(old, new)
  with open(filename, 'w') as f:
    f.write(newdata)


def write_to_bazelrc(line):
  with open(_TF_BAZELRC, 'a') as f:
    f.write(line + '\n')


def write_action_env_to_bazelrc(var_name, var):
  write_to_bazelrc('build --action_env {}="{}"'.format(var_name, str(var)))


def run_shell(cmd, allow_non_zero=False, stderr=None):
  if stderr is None:
    stderr = sys.stdout
  if allow_non_zero:
    try:
      output = subprocess.check_output(cmd, stderr=stderr)
    except subprocess.CalledProcessError as e:
      output = e.output
  else:
    output = subprocess.check_output(cmd, stderr=stderr)
  return output.decode('UTF-8').strip()


def cygpath(path):
  """Convert path from posix to windows."""
  return os.path.abspath(path).replace('\\', '/')


def get_python_path(environ_cp, python_bin_path):
  """Get the python site package paths."""
  python_paths = []
  if environ_cp.get('PYTHONPATH'):
    python_paths = environ_cp.get('PYTHONPATH').split(':')
  try:
    stderr = open(os.devnull, 'wb')
    library_paths = run_shell([
        python_bin_path, '-c',
        'import site; print("\\n".join(site.getsitepackages()))'
    ],
                              stderr=stderr).split('\n')
  except subprocess.CalledProcessError:
    library_paths = [
        run_shell([
            python_bin_path, '-c',
            'from distutils.sysconfig import get_python_lib;'
            'print(get_python_lib())'
        ])
    ]

  all_paths = set(python_paths + library_paths)

  paths = []
  for path in all_paths:
    if os.path.isdir(path):
      paths.append(path)
  return paths


def get_python_major_version(python_bin_path):
  """Get the python major version."""
  return run_shell([python_bin_path, '-c', 'import sys; print(sys.version[0])'])


def setup_python(environ_cp):
  """Setup python related env variables."""
  # Get PYTHON_BIN_PATH, default is the current running python.
  default_python_bin_path = sys.executable
  ask_python_bin_path = ('Please specify the location of python. [Default is '
                         '{}]: ').format(default_python_bin_path)
  while True:
    python_bin_path = get_from_env_or_user_or_default(environ_cp,
                                                      'PYTHON_BIN_PATH',
                                                      ask_python_bin_path,
                                                      default_python_bin_path)
    # Check if the path is valid
    if os.path.isfile(python_bin_path) and os.access(python_bin_path, os.X_OK):
      break
    elif not os.path.exists(python_bin_path):
      print('Invalid python path: {} cannot be found.'.format(python_bin_path))
    else:
      print('{} is not executable.  Is it the python binary?'.format(
          python_bin_path))
    environ_cp['PYTHON_BIN_PATH'] = ''

  # Convert python path to Windows style before checking lib and version
  if is_windows() or is_cygwin():
    python_bin_path = cygpath(python_bin_path)

  # Get PYTHON_LIB_PATH
  python_lib_path = environ_cp.get('PYTHON_LIB_PATH')
  if not python_lib_path:
    python_lib_paths = get_python_path(environ_cp, python_bin_path)
    if environ_cp.get('USE_DEFAULT_PYTHON_LIB_PATH') == '1':
      python_lib_path = python_lib_paths[0]
    else:
      print('Found possible Python library paths:\n  %s' %
            '\n  '.join(python_lib_paths))
      default_python_lib_path = python_lib_paths[0]
      python_lib_path = get_input(
          'Please input the desired Python library path to use.  '
          'Default is [{}]\n'.format(python_lib_paths[0]))
      if not python_lib_path:
        python_lib_path = default_python_lib_path
    environ_cp['PYTHON_LIB_PATH'] = python_lib_path

  python_major_version = get_python_major_version(python_bin_path)
  if python_major_version == '2':
    write_to_bazelrc('build --host_force_python=PY2')

  # Convert python path to Windows style before writing into bazel.rc
  if is_windows() or is_cygwin():
    python_lib_path = cygpath(python_lib_path)

  # Set-up env variables used by python_configure.bzl
  write_action_env_to_bazelrc('PYTHON_BIN_PATH', python_bin_path)
  write_action_env_to_bazelrc('PYTHON_LIB_PATH', python_lib_path)
  write_to_bazelrc('build --python_path=\"{}"'.format(python_bin_path))
  environ_cp['PYTHON_BIN_PATH'] = python_bin_path

  # If choosen python_lib_path is from a path specified in the PYTHONPATH
  # variable, need to tell bazel to include PYTHONPATH
  if environ_cp.get('PYTHONPATH'):
    python_paths = environ_cp.get('PYTHONPATH').split(':')
    if python_lib_path in python_paths:
      write_action_env_to_bazelrc('PYTHONPATH', environ_cp.get('PYTHONPATH'))

  # Write tools/python_bin_path.sh
  with open(
      os.path.join(_TF_WORKSPACE_ROOT, 'tools', 'python_bin_path.sh'),
      'w') as f:
    f.write('export PYTHON_BIN_PATH="{}"'.format(python_bin_path))


def reset_tf_configure_bazelrc():
  """Reset file that contains customized config settings."""
  open(_TF_BAZELRC, 'w').close()


def cleanup_makefile():
  """Delete any leftover BUILD files from the Makefile build.

  These files could interfere with Bazel parsing.
  """
  makefile_download_dir = os.path.join(_TF_WORKSPACE_ROOT, 'tensorflow',
                                       'contrib', 'makefile', 'downloads')
  if os.path.isdir(makefile_download_dir):
    for root, _, filenames in os.walk(makefile_download_dir):
      for f in filenames:
        if f.endswith('BUILD'):
          os.remove(os.path.join(root, f))


def get_var(environ_cp,
            var_name,
            query_item,
            enabled_by_default,
            question=None,
            yes_reply=None,
            no_reply=None):
  """Get boolean input from user.

  If var_name is not set in env, ask user to enable query_item or not. If the
  response is empty, use the default.

  Args:
    environ_cp: copy of the os.environ.
    var_name: string for name of environment variable, e.g. "TF_NEED_CUDA".
    query_item: string for feature related to the variable, e.g. "CUDA for
      Nvidia GPUs".
    enabled_by_default: boolean for default behavior.
    question: optional string for how to ask for user input.
    yes_reply: optional string for reply when feature is enabled.
    no_reply: optional string for reply when feature is disabled.

  Returns:
    boolean value of the variable.

  Raises:
    UserInputError: if an environment variable is set, but it cannot be
      interpreted as a boolean indicator, assume that the user has made a
      scripting error, and will continue to provide invalid input.
      Raise the error to avoid infinitely looping.
  """
  if not question:
    question = 'Do you wish to build TensorFlow with {} support?'.format(
        query_item)
  if not yes_reply:
    yes_reply = '{} support will be enabled for TensorFlow.'.format(query_item)
  if not no_reply:
    no_reply = 'No {}'.format(yes_reply)

  yes_reply += '\n'
  no_reply += '\n'

  if enabled_by_default:
    question += ' [Y/n]: '
  else:
    question += ' [y/N]: '

  var = environ_cp.get(var_name)
  if var is not None:
    var_content = var.strip().lower()
    true_strings = ('1', 't', 'true', 'y', 'yes')
    false_strings = ('0', 'f', 'false', 'n', 'no')
    if var_content in true_strings:
      var = True
    elif var_content in false_strings:
      var = False
    else:
      raise UserInputError(
          'Environment variable %s must be set as a boolean indicator.\n'
          'The following are accepted as TRUE : %s.\n'
          'The following are accepted as FALSE: %s.\n'
          'Current value is %s.' %
          (var_name, ', '.join(true_strings), ', '.join(false_strings), var))

  while var is None:
    user_input_origin = get_input(question)
    user_input = user_input_origin.strip().lower()
    if user_input == 'y':
      print(yes_reply)
      var = True
    elif user_input == 'n':
      print(no_reply)
      var = False
    elif not user_input:
      if enabled_by_default:
        print(yes_reply)
        var = True
      else:
        print(no_reply)
        var = False
    else:
      print('Invalid selection: {}'.format(user_input_origin))
  return var


def set_build_var(environ_cp,
                  var_name,
                  query_item,
                  option_name,
                  enabled_by_default,
                  bazel_config_name=None):
  """Set if query_item will be enabled for the build.

  Ask user if query_item will be enabled. Default is used if no input is given.
  Set subprocess environment variable and write to .bazelrc if enabled.

  Args:
    environ_cp: copy of the os.environ.
    var_name: string for name of environment variable, e.g. "TF_NEED_CUDA".
    query_item: string for feature related to the variable, e.g. "CUDA for
      Nvidia GPUs".
    option_name: string for option to define in .bazelrc.
    enabled_by_default: boolean for default behavior.
    bazel_config_name: Name for Bazel --config argument to enable build feature.
  """

  var = str(int(get_var(environ_cp, var_name, query_item, enabled_by_default)))
  environ_cp[var_name] = var
  if var == '1':
    write_to_bazelrc('build:%s --define %s=true' %
                     (bazel_config_name, option_name))
    write_to_bazelrc('build --config=%s' % bazel_config_name)
  elif bazel_config_name is not None:
    # TODO(mikecase): Migrate all users of configure.py to use --config Bazel
    # options and not to set build configs through environment variables.
    write_to_bazelrc('build:%s --define %s=true' %
                     (bazel_config_name, option_name))


def set_action_env_var(environ_cp,
                       var_name,
                       query_item,
                       enabled_by_default,
                       question=None,
                       yes_reply=None,
                       no_reply=None,
                       bazel_config_name=None):
  """Set boolean action_env variable.

  Ask user if query_item will be enabled. Default is used if no input is given.
  Set environment variable and write to .bazelrc.

  Args:
    environ_cp: copy of the os.environ.
    var_name: string for name of environment variable, e.g. "TF_NEED_CUDA".
    query_item: string for feature related to the variable, e.g. "CUDA for
      Nvidia GPUs".
    enabled_by_default: boolean for default behavior.
    question: optional string for how to ask for user input.
    yes_reply: optional string for reply when feature is enabled.
    no_reply: optional string for reply when feature is disabled.
    bazel_config_name: adding config to .bazelrc instead of action_env.
  """
  var = int(
      get_var(environ_cp, var_name, query_item, enabled_by_default, question,
              yes_reply, no_reply))

  if not bazel_config_name:
    write_action_env_to_bazelrc(var_name, var)
  elif var:
    write_to_bazelrc('build --config=%s' % bazel_config_name)
  environ_cp[var_name] = str(var)


def convert_version_to_int(version):
  """Convert a version number to a integer that can be used to compare.

  Version strings of the form X.YZ and X.Y.Z-xxxxx are supported. The
  'xxxxx' part, for instance 'homebrew' on OS/X, is ignored.

  Args:
    version: a version to be converted

  Returns:
    An integer if converted successfully, otherwise return None.
  """
  version = version.split('-')[0]
  version_segments = version.split('.')
  # Treat "0.24" as "0.24.0"
  if len(version_segments) == 2:
    version_segments.append('0')
  for seg in version_segments:
    if not seg.isdigit():
      return None

  version_str = ''.join(['%03d' % int(seg) for seg in version_segments])
  return int(version_str)


def check_bazel_version(min_version, max_version):
  """Check installed bazel version is between min_version and max_version.

  Args:
    min_version: string for minimum bazel version (must exist!).
    max_version: string for maximum bazel version (must exist!).

  Returns:
    The bazel version detected.
  """
  if which('bazel') is None:
    print('Cannot find bazel. Please install bazel.')
    sys.exit(1)

  stderr = open(os.devnull, 'wb')
  curr_version = run_shell(['bazel', '--version'],
                           allow_non_zero=True,
                           stderr=stderr)
  if curr_version.startswith('bazel '):
    curr_version = curr_version.split('bazel ')[1]

  min_version_int = convert_version_to_int(min_version)
  curr_version_int = convert_version_to_int(curr_version)
  max_version_int = convert_version_to_int(max_version)

  # Check if current bazel version can be detected properly.
  if not curr_version_int:
    print('WARNING: current bazel installation is not a release version.')
    print('Make sure you are running at least bazel %s' % min_version)
    return curr_version

  print('You have bazel %s installed.' % curr_version)

  if curr_version_int < min_version_int:
    print('Please upgrade your bazel installation to version %s or higher to '
          'build TensorFlow!' % min_version)
    sys.exit(1)
  if (curr_version_int > max_version_int and
      'TF_IGNORE_MAX_BAZEL_VERSION' not in os.environ):
    print('Please downgrade your bazel installation to version %s or lower to '
          'build TensorFlow! To downgrade: download the installer for the old '
          'version (from https://github.com/bazelbuild/bazel/releases) then '
          'run the installer.' % max_version)
    sys.exit(1)
  return curr_version


def set_cc_opt_flags(environ_cp):
  """Set up architecture-dependent optimization flags.

  Also append CC optimization flags to bazel.rc..

  Args:
    environ_cp: copy of the os.environ.
  """
  if is_ppc64le():
    # gcc on ppc64le does not support -march, use mcpu instead
    default_cc_opt_flags = '-mcpu=native'
  elif is_windows():
    default_cc_opt_flags = '/arch:AVX'
  else:
<<<<<<< HEAD
    default_cc_opt_flags = '-march=haswell -Wno-sign-compare'
=======
    # On all other platforms, no longer use `-march=native` as this can result
    # in instructions that are too modern being generated. Users that want
    # maximum performance should compile TF in their environment and can pass
    # `-march=native` there.
    # See https://github.com/tensorflow/tensorflow/issues/45744 and duplicates
    default_cc_opt_flags = '-Wno-sign-compare'
>>>>>>> ce9122eb
  question = ('Please specify optimization flags to use during compilation when'
              ' bazel option "--config=opt" is specified [Default is %s]: '
             ) % default_cc_opt_flags
  cc_opt_flags = get_from_env_or_user_or_default(environ_cp, 'CC_OPT_FLAGS',
                                                 question, default_cc_opt_flags)
  for opt in cc_opt_flags.split():
    write_to_bazelrc('build:opt --copt=%s' % opt)
  write_to_bazelrc('build:opt --define with_default_optimizations=true')


def set_tf_cuda_clang(environ_cp):
  """set TF_CUDA_CLANG action_env.

  Args:
    environ_cp: copy of the os.environ.
  """
  question = 'Do you want to use clang as CUDA compiler?'
  yes_reply = 'Clang will be used as CUDA compiler.'
  no_reply = 'nvcc will be used as CUDA compiler.'
  set_action_env_var(
      environ_cp,
      'TF_CUDA_CLANG',
      None,
      False,
      question=question,
      yes_reply=yes_reply,
      no_reply=no_reply,
      bazel_config_name='cuda_clang')


def set_tf_download_clang(environ_cp):
  """Set TF_DOWNLOAD_CLANG action_env."""
  question = 'Do you wish to download a fresh release of clang? (Experimental)'
  yes_reply = 'Clang will be downloaded and used to compile tensorflow.'
  no_reply = 'Clang will not be downloaded.'
  set_action_env_var(
      environ_cp,
      'TF_DOWNLOAD_CLANG',
      None,
      False,
      question=question,
      yes_reply=yes_reply,
      no_reply=no_reply,
      bazel_config_name='download_clang')


def get_from_env_or_user_or_default(environ_cp, var_name, ask_for_var,
                                    var_default):
  """Get var_name either from env, or user or default.

  If var_name has been set as environment variable, use the preset value, else
  ask for user input. If no input is provided, the default is used.

  Args:
    environ_cp: copy of the os.environ.
    var_name: string for name of environment variable, e.g. "TF_NEED_CUDA".
    ask_for_var: string for how to ask for user input.
    var_default: default value string.

  Returns:
    string value for var_name
  """
  var = environ_cp.get(var_name)
  if not var:
    var = get_input(ask_for_var)
    print('\n')
  if not var:
    var = var_default
  return var


def set_clang_cuda_compiler_path(environ_cp):
  """Set CLANG_CUDA_COMPILER_PATH."""
  default_clang_path = which('clang') or ''
  ask_clang_path = ('Please specify which clang should be used as device and '
                    'host compiler. [Default is %s]: ') % default_clang_path

  while True:
    clang_cuda_compiler_path = get_from_env_or_user_or_default(
        environ_cp, 'CLANG_CUDA_COMPILER_PATH', ask_clang_path,
        default_clang_path)
    if os.path.exists(clang_cuda_compiler_path):
      break

    # Reset and retry
    print('Invalid clang path: %s cannot be found.' % clang_cuda_compiler_path)
    environ_cp['CLANG_CUDA_COMPILER_PATH'] = ''

  # Set CLANG_CUDA_COMPILER_PATH
  environ_cp['CLANG_CUDA_COMPILER_PATH'] = clang_cuda_compiler_path
  write_action_env_to_bazelrc('CLANG_CUDA_COMPILER_PATH',
                              clang_cuda_compiler_path)


def prompt_loop_or_load_from_env(environ_cp,
                                 var_name,
                                 var_default,
                                 ask_for_var,
                                 check_success,
                                 error_msg,
                                 suppress_default_error=False,
                                 resolve_symlinks=False,
                                 n_ask_attempts=_DEFAULT_PROMPT_ASK_ATTEMPTS):
  """Loop over user prompts for an ENV param until receiving a valid response.

  For the env param var_name, read from the environment or verify user input
  until receiving valid input. When done, set var_name in the environ_cp to its
  new value.

  Args:
    environ_cp: (Dict) copy of the os.environ.
    var_name: (String) string for name of environment variable, e.g. "TF_MYVAR".
    var_default: (String) default value string.
    ask_for_var: (String) string for how to ask for user input.
    check_success: (Function) function that takes one argument and returns a
      boolean. Should return True if the value provided is considered valid. May
      contain a complex error message if error_msg does not provide enough
      information. In that case, set suppress_default_error to True.
    error_msg: (String) String with one and only one '%s'. Formatted with each
      invalid response upon check_success(input) failure.
    suppress_default_error: (Bool) Suppress the above error message in favor of
      one from the check_success function.
    resolve_symlinks: (Bool) Translate symbolic links into the real filepath.
    n_ask_attempts: (Integer) Number of times to query for valid input before
      raising an error and quitting.

  Returns:
    [String] The value of var_name after querying for input.

  Raises:
    UserInputError: if a query has been attempted n_ask_attempts times without
      success, assume that the user has made a scripting error, and will
      continue to provide invalid input. Raise the error to avoid infinitely
      looping.
  """
  default = environ_cp.get(var_name) or var_default
  full_query = '%s [Default is %s]: ' % (
      ask_for_var,
      default,
  )

  for _ in range(n_ask_attempts):
    val = get_from_env_or_user_or_default(environ_cp, var_name, full_query,
                                          default)
    if check_success(val):
      break
    if not suppress_default_error:
      print(error_msg % val)
    environ_cp[var_name] = ''
  else:
    raise UserInputError('Invalid %s setting was provided %d times in a row. '
                         'Assuming to be a scripting mistake.' %
                         (var_name, n_ask_attempts))

  if resolve_symlinks and os.path.islink(val):
    val = os.path.realpath(val)
  environ_cp[var_name] = val
  return val


def create_android_ndk_rule(environ_cp):
  """Set ANDROID_NDK_HOME and write Android NDK WORKSPACE rule."""
  if is_windows() or is_cygwin():
    default_ndk_path = cygpath('%s/Android/Sdk/ndk-bundle' %
                               environ_cp['APPDATA'])
  elif is_macos():
    default_ndk_path = '%s/library/Android/Sdk/ndk-bundle' % environ_cp['HOME']
  else:
    default_ndk_path = '%s/Android/Sdk/ndk-bundle' % environ_cp['HOME']

  def valid_ndk_path(path):
    return (os.path.exists(path) and
            os.path.exists(os.path.join(path, 'source.properties')))

  android_ndk_home_path = prompt_loop_or_load_from_env(
      environ_cp,
      var_name='ANDROID_NDK_HOME',
      var_default=default_ndk_path,
      ask_for_var='Please specify the home path of the Android NDK to use.',
      check_success=valid_ndk_path,
      error_msg=('The path %s or its child file "source.properties" '
                 'does not exist.'))
  write_action_env_to_bazelrc('ANDROID_NDK_HOME', android_ndk_home_path)
  write_action_env_to_bazelrc(
      'ANDROID_NDK_API_LEVEL',
      get_ndk_api_level(environ_cp, android_ndk_home_path))


def create_android_sdk_rule(environ_cp):
  """Set Android variables and write Android SDK WORKSPACE rule."""
  if is_windows() or is_cygwin():
    default_sdk_path = cygpath('%s/Android/Sdk' % environ_cp['APPDATA'])
  elif is_macos():
    default_sdk_path = '%s/library/Android/Sdk' % environ_cp['HOME']
  else:
    default_sdk_path = '%s/Android/Sdk' % environ_cp['HOME']

  def valid_sdk_path(path):
    return (os.path.exists(path) and
            os.path.exists(os.path.join(path, 'platforms')) and
            os.path.exists(os.path.join(path, 'build-tools')))

  android_sdk_home_path = prompt_loop_or_load_from_env(
      environ_cp,
      var_name='ANDROID_SDK_HOME',
      var_default=default_sdk_path,
      ask_for_var='Please specify the home path of the Android SDK to use.',
      check_success=valid_sdk_path,
      error_msg=('Either %s does not exist, or it does not contain the '
                 'subdirectories "platforms" and "build-tools".'))

  platforms = os.path.join(android_sdk_home_path, 'platforms')
  api_levels = sorted(os.listdir(platforms))
  api_levels = [x.replace('android-', '') for x in api_levels]

  def valid_api_level(api_level):
    return os.path.exists(
        os.path.join(android_sdk_home_path, 'platforms',
                     'android-' + api_level))

  android_api_level = prompt_loop_or_load_from_env(
      environ_cp,
      var_name='ANDROID_API_LEVEL',
      var_default=api_levels[-1],
      ask_for_var=('Please specify the Android SDK API level to use. '
                   '[Available levels: %s]') % api_levels,
      check_success=valid_api_level,
      error_msg='Android-%s is not present in the SDK path.')

  build_tools = os.path.join(android_sdk_home_path, 'build-tools')
  versions = sorted(os.listdir(build_tools))

  def valid_build_tools(version):
    return os.path.exists(
        os.path.join(android_sdk_home_path, 'build-tools', version))

  android_build_tools_version = prompt_loop_or_load_from_env(
      environ_cp,
      var_name='ANDROID_BUILD_TOOLS_VERSION',
      var_default=versions[-1],
      ask_for_var=('Please specify an Android build tools version to use. '
                   '[Available versions: %s]') % versions,
      check_success=valid_build_tools,
      error_msg=('The selected SDK does not have build-tools version %s '
                 'available.'))

  write_action_env_to_bazelrc('ANDROID_BUILD_TOOLS_VERSION',
                              android_build_tools_version)
  write_action_env_to_bazelrc('ANDROID_SDK_API_LEVEL', android_api_level)
  write_action_env_to_bazelrc('ANDROID_SDK_HOME', android_sdk_home_path)


def get_ndk_api_level(environ_cp, android_ndk_home_path):
  """Gets the appropriate NDK API level to use for the provided Android NDK path."""

  # First check to see if we're using a blessed version of the NDK.
  properties_path = '%s/source.properties' % android_ndk_home_path
  if is_windows() or is_cygwin():
    properties_path = cygpath(properties_path)
  with open(properties_path, 'r') as f:
    filedata = f.read()

  revision = re.search(r'Pkg.Revision = (\d+)', filedata)
  if revision:
    ndk_version = revision.group(1)
  else:
    raise Exception('Unable to parse NDK revision.')
  if int(ndk_version) not in _SUPPORTED_ANDROID_NDK_VERSIONS:
    print('WARNING: The NDK version in %s is %s, which is not '
          'supported by Bazel (officially supported versions: %s). Please use '
          'another version. Compiling Android targets may result in confusing '
          'errors.\n' %
          (android_ndk_home_path, ndk_version, _SUPPORTED_ANDROID_NDK_VERSIONS))

  # Now grab the NDK API level to use. Note that this is different from the
  # SDK API level, as the NDK API level is effectively the *min* target SDK
  # version.
  platforms = os.path.join(android_ndk_home_path, 'platforms')
  api_levels = sorted(os.listdir(platforms))
  api_levels = [
      x.replace('android-', '') for x in api_levels if 'android-' in x
  ]

  def valid_api_level(api_level):
    return os.path.exists(
        os.path.join(android_ndk_home_path, 'platforms',
                     'android-' + api_level))

  android_ndk_api_level = prompt_loop_or_load_from_env(
      environ_cp,
      var_name='ANDROID_NDK_API_LEVEL',
      var_default='21',  # 21 is required for ARM64 support.
      ask_for_var=('Please specify the (min) Android NDK API level to use. '
                   '[Available levels: %s]') % api_levels,
      check_success=valid_api_level,
      error_msg='Android-%s is not present in the NDK path.')

  return android_ndk_api_level


def set_gcc_host_compiler_path(environ_cp):
  """Set GCC_HOST_COMPILER_PATH."""
  default_gcc_host_compiler_path = which('gcc') or ''
  cuda_bin_symlink = '%s/bin/gcc' % environ_cp.get('CUDA_TOOLKIT_PATH')

  if os.path.islink(cuda_bin_symlink):
    # os.readlink is only available in linux
    default_gcc_host_compiler_path = os.path.realpath(cuda_bin_symlink)

  gcc_host_compiler_path = prompt_loop_or_load_from_env(
      environ_cp,
      var_name='GCC_HOST_COMPILER_PATH',
      var_default=default_gcc_host_compiler_path,
      ask_for_var='Please specify which gcc should be used by nvcc as the host compiler.',
      check_success=os.path.exists,
      resolve_symlinks=True,
      error_msg='Invalid gcc path. %s cannot be found.',
  )

  write_action_env_to_bazelrc('GCC_HOST_COMPILER_PATH', gcc_host_compiler_path)


def reformat_version_sequence(version_str, sequence_count):
  """Reformat the version string to have the given number of sequences.

  For example:
  Given (7, 2) -> 7.0
        (7.0.1, 2) -> 7.0
        (5, 1) -> 5
        (5.0.3.2, 1) -> 5

  Args:
      version_str: String, the version string.
      sequence_count: int, an integer.

  Returns:
      string, reformatted version string.
  """
  v = version_str.split('.')
  if len(v) < sequence_count:
    v = v + (['0'] * (sequence_count - len(v)))

  return '.'.join(v[:sequence_count])


def set_tf_cuda_paths(environ_cp):
  """Set TF_CUDA_PATHS."""
  ask_cuda_paths = (
      'Please specify the comma-separated list of base paths to look for CUDA '
      'libraries and headers. [Leave empty to use the default]: ')
  tf_cuda_paths = get_from_env_or_user_or_default(environ_cp, 'TF_CUDA_PATHS',
                                                  ask_cuda_paths, '')
  if tf_cuda_paths:
    environ_cp['TF_CUDA_PATHS'] = tf_cuda_paths


def set_tf_cuda_version(environ_cp):
  """Set TF_CUDA_VERSION."""
  ask_cuda_version = (
      'Please specify the CUDA SDK version you want to use. '
      '[Leave empty to default to CUDA %s]: ') % _DEFAULT_CUDA_VERSION
  tf_cuda_version = get_from_env_or_user_or_default(environ_cp,
                                                    'TF_CUDA_VERSION',
                                                    ask_cuda_version,
                                                    _DEFAULT_CUDA_VERSION)
  environ_cp['TF_CUDA_VERSION'] = tf_cuda_version


def set_tf_cudnn_version(environ_cp):
  """Set TF_CUDNN_VERSION."""
  ask_cudnn_version = (
      'Please specify the cuDNN version you want to use. '
      '[Leave empty to default to cuDNN %s]: ') % _DEFAULT_CUDNN_VERSION
  tf_cudnn_version = get_from_env_or_user_or_default(environ_cp,
                                                     'TF_CUDNN_VERSION',
                                                     ask_cudnn_version,
                                                     _DEFAULT_CUDNN_VERSION)
  environ_cp['TF_CUDNN_VERSION'] = tf_cudnn_version


def is_cuda_compatible(lib, cuda_ver, cudnn_ver):
  """Check compatibility between given library and cudnn/cudart libraries."""
  ldd_bin = which('ldd') or '/usr/bin/ldd'
  ldd_out = run_shell([ldd_bin, lib], True)
  ldd_out = ldd_out.split(os.linesep)
  cudnn_pattern = re.compile('.*libcudnn.so\\.?(.*) =>.*$')
  cuda_pattern = re.compile('.*libcudart.so\\.?(.*) =>.*$')
  cudnn = None
  cudart = None
  cudnn_ok = True  # assume no cudnn dependency by default
  cuda_ok = True  # assume no cuda dependency by default
  for line in ldd_out:
    if 'libcudnn.so' in line:
      cudnn = cudnn_pattern.search(line)
      cudnn_ok = False
    elif 'libcudart.so' in line:
      cudart = cuda_pattern.search(line)
      cuda_ok = False
  if cudnn and len(cudnn.group(1)):
    cudnn = convert_version_to_int(cudnn.group(1))
  if cudart and len(cudart.group(1)):
    cudart = convert_version_to_int(cudart.group(1))
  if cudnn is not None:
    cudnn_ok = (cudnn == cudnn_ver)
  if cudart is not None:
    cuda_ok = (cudart == cuda_ver)
  return cudnn_ok and cuda_ok


def set_tf_tensorrt_version(environ_cp):
  """Set TF_TENSORRT_VERSION."""
  if not is_linux():
    raise ValueError('Currently TensorRT is only supported on Linux platform.')

  if not int(environ_cp.get('TF_NEED_TENSORRT', False)):
    return

  ask_tensorrt_version = (
      'Please specify the TensorRT version you want to use. '
      '[Leave empty to default to TensorRT %s]: ') % _DEFAULT_TENSORRT_VERSION
  tf_tensorrt_version = get_from_env_or_user_or_default(
      environ_cp, 'TF_TENSORRT_VERSION', ask_tensorrt_version,
      _DEFAULT_TENSORRT_VERSION)
  environ_cp['TF_TENSORRT_VERSION'] = tf_tensorrt_version


def set_tf_nccl_version(environ_cp):
  """Set TF_NCCL_VERSION."""
  if not is_linux():
    raise ValueError('Currently NCCL is only supported on Linux platform.')

  if 'TF_NCCL_VERSION' in environ_cp:
    return

  ask_nccl_version = (
      'Please specify the locally installed NCCL version you want to use. '
      '[Leave empty to use http://github.com/nvidia/nccl]: ')
  tf_nccl_version = get_from_env_or_user_or_default(environ_cp,
                                                    'TF_NCCL_VERSION',
                                                    ask_nccl_version, '')
  environ_cp['TF_NCCL_VERSION'] = tf_nccl_version


def get_native_cuda_compute_capabilities(environ_cp):
  """Get native cuda compute capabilities.

  Args:
    environ_cp: copy of the os.environ.

  Returns:
    string of native cuda compute capabilities, separated by comma.
  """
  device_query_bin = os.path.join(
      environ_cp.get('CUDA_TOOLKIT_PATH'), 'extras/demo_suite/deviceQuery')
  if os.path.isfile(device_query_bin) and os.access(device_query_bin, os.X_OK):
    try:
      output = run_shell(device_query_bin).split('\n')
      pattern = re.compile('[0-9]*\\.[0-9]*')
      output = [pattern.search(x) for x in output if 'Capability' in x]
      output = ','.join(x.group() for x in output if x is not None)
    except subprocess.CalledProcessError:
      output = ''
  else:
    output = ''
  return output


def set_tf_cuda_compute_capabilities(environ_cp):
  """Set TF_CUDA_COMPUTE_CAPABILITIES."""
  while True:
    native_cuda_compute_capabilities = get_native_cuda_compute_capabilities(
        environ_cp)
    if not native_cuda_compute_capabilities:
      default_cuda_compute_capabilities = _DEFAULT_CUDA_COMPUTE_CAPABILITIES
    else:
      default_cuda_compute_capabilities = native_cuda_compute_capabilities

    ask_cuda_compute_capabilities = (
        'Please specify a list of comma-separated CUDA compute capabilities '
        'you want to build with.\nYou can find the compute capability of your '
        'device at: https://developer.nvidia.com/cuda-gpus. Each capability '
        'can be specified as "x.y" or "compute_xy" to include both virtual and'
        ' binary GPU code, or as "sm_xy" to only include the binary '
        'code.\nPlease note that each additional compute capability '
        'significantly increases your build time and binary size, and that '
        'TensorFlow only supports compute capabilities >= 3.5 [Default is: '
        '%s]: ' % default_cuda_compute_capabilities)
    tf_cuda_compute_capabilities = get_from_env_or_user_or_default(
        environ_cp, 'TF_CUDA_COMPUTE_CAPABILITIES',
        ask_cuda_compute_capabilities, default_cuda_compute_capabilities)
    # Check whether all capabilities from the input is valid
    all_valid = True
    # Remove all whitespace characters before splitting the string
    # that users may insert by accident, as this will result in error
    tf_cuda_compute_capabilities = ''.join(tf_cuda_compute_capabilities.split())
    for compute_capability in tf_cuda_compute_capabilities.split(','):
      m = re.match('[0-9]+.[0-9]+', compute_capability)
      if not m:
        # We now support sm_35,sm_50,sm_60,compute_70.
        sm_compute_match = re.match('(sm|compute)_?([0-9]+[0-9]+)',
                                    compute_capability)
        if not sm_compute_match:
          print('Invalid compute capability: %s' % compute_capability)
          all_valid = False
        else:
          ver = int(sm_compute_match.group(2))
          if ver < 30:
            print(
                'ERROR: TensorFlow only supports small CUDA compute'
                ' capabilities of sm_30 and higher. Please re-specify the list'
                ' of compute capabilities excluding version %s.' % ver)
            all_valid = False
          if ver < 35:
            print('WARNING: XLA does not support CUDA compute capabilities '
                  'lower than sm_35. Disable XLA when running on older GPUs.')
      else:
        ver = float(m.group(0))
        if ver < 3.0:
          print('ERROR: TensorFlow only supports CUDA compute capabilities 3.0 '
                'and higher. Please re-specify the list of compute '
                'capabilities excluding version %s.' % ver)
          all_valid = False
        if ver < 3.5:
          print('WARNING: XLA does not support CUDA compute capabilities '
                'lower than 3.5. Disable XLA when running on older GPUs.')

    if all_valid:
      break

    # Reset and Retry
    environ_cp['TF_CUDA_COMPUTE_CAPABILITIES'] = ''

  # Set TF_CUDA_COMPUTE_CAPABILITIES
  environ_cp['TF_CUDA_COMPUTE_CAPABILITIES'] = tf_cuda_compute_capabilities
  write_action_env_to_bazelrc('TF_CUDA_COMPUTE_CAPABILITIES',
                              tf_cuda_compute_capabilities)


def set_other_cuda_vars(environ_cp):
  """Set other CUDA related variables."""
  # If CUDA is enabled, always use GPU during build and test.
  if environ_cp.get('TF_CUDA_CLANG') == '1':
    write_to_bazelrc('build --config=cuda_clang')
  else:
    write_to_bazelrc('build --config=cuda')


def set_host_cxx_compiler(environ_cp):
  """Set HOST_CXX_COMPILER."""
  default_cxx_host_compiler = which('g++') or ''

  host_cxx_compiler = prompt_loop_or_load_from_env(
      environ_cp,
      var_name='HOST_CXX_COMPILER',
      var_default=default_cxx_host_compiler,
      ask_for_var=('Please specify which C++ compiler should be used as the '
                   'host C++ compiler.'),
      check_success=os.path.exists,
      error_msg='Invalid C++ compiler path. %s cannot be found.',
  )

  write_action_env_to_bazelrc('HOST_CXX_COMPILER', host_cxx_compiler)


def set_host_c_compiler(environ_cp):
  """Set HOST_C_COMPILER."""
  default_c_host_compiler = which('gcc') or ''

  host_c_compiler = prompt_loop_or_load_from_env(
      environ_cp,
      var_name='HOST_C_COMPILER',
      var_default=default_c_host_compiler,
      ask_for_var=('Please specify which C compiler should be used as the host '
                   'C compiler.'),
      check_success=os.path.exists,
      error_msg='Invalid C compiler path. %s cannot be found.',
  )

  write_action_env_to_bazelrc('HOST_C_COMPILER', host_c_compiler)


def system_specific_test_config(environ_cp):
  """Add default build and test flags required for TF tests to bazelrc."""
  write_to_bazelrc('test --flaky_test_attempts=3')
  write_to_bazelrc('test --test_size_filters=small,medium')

  # Each instance of --test_tag_filters or --build_tag_filters overrides all
  # previous instances, so we need to build up a complete list and write a
  # single list of filters for the .bazelrc file.

  # Filters to use with both --test_tag_filters and --build_tag_filters
  test_and_build_filters = ['-benchmark-test', '-no_oss']
  # Additional filters for --test_tag_filters beyond those in
  # test_and_build_filters
  test_only_filters = ['-oss_serial']
  if is_windows():
    test_and_build_filters.append('-no_windows')
    if ((environ_cp.get('TF_NEED_CUDA', None) == '1') or
        (environ_cp.get('TF_NEED_ROCM', None) == '1')):
      test_and_build_filters += ['-no_windows_gpu', '-no_gpu']
    else:
      test_and_build_filters.append('-gpu')
  elif is_macos():
    test_and_build_filters += ['-gpu', '-nomac', '-no_mac']
  elif is_linux():
    if ((environ_cp.get('TF_NEED_CUDA', None) == '1') or
        (environ_cp.get('TF_NEED_ROCM', None) == '1')):
      test_and_build_filters.append('-no_gpu')
      write_to_bazelrc('test --test_env=LD_LIBRARY_PATH')
    else:
      test_and_build_filters.append('-gpu')

  # Disable tests with "v1only" tag in "v2" Bazel config, but not in "v1" config
  write_to_bazelrc('test:v1 --test_tag_filters=%s' %
                   ','.join(test_and_build_filters + test_only_filters))
  write_to_bazelrc('test:v1 --build_tag_filters=%s' %
                   ','.join(test_and_build_filters))
  write_to_bazelrc(
      'test:v2 --test_tag_filters=%s' %
      ','.join(test_and_build_filters + test_only_filters + ['-v1only']))
  write_to_bazelrc('test:v2 --build_tag_filters=%s' %
                   ','.join(test_and_build_filters + ['-v1only']))


def set_system_libs_flag(environ_cp):
  syslibs = environ_cp.get('TF_SYSTEM_LIBS', '')
  if syslibs:
    if ',' in syslibs:
      syslibs = ','.join(sorted(syslibs.split(',')))
    else:
      syslibs = ','.join(sorted(syslibs.split()))
    write_action_env_to_bazelrc('TF_SYSTEM_LIBS', syslibs)

  for varname in ('PREFIX', 'LIBDIR', 'INCLUDEDIR', 'PROTOBUF_INCLUDE_PATH'):
    if varname in environ_cp:
      write_to_bazelrc('build --define=%s=%s' % (varname, environ_cp[varname]))


def set_windows_build_flags(environ_cp):
  """Set Windows specific build options."""

  # First available in VS 16.4. Speeds up Windows compile times by a lot. See
  # https://groups.google.com/a/tensorflow.org/d/topic/build/SsW98Eo7l3o/discussion
  # pylint: disable=line-too-long
  write_to_bazelrc(
      'build --copt=/d2ReducedOptimizeHugeFunctions --host_copt=/d2ReducedOptimizeHugeFunctions'
  )

  if get_var(
      environ_cp, 'TF_OVERRIDE_EIGEN_STRONG_INLINE', 'Eigen strong inline',
      True, ('Would you like to override eigen strong inline for some C++ '
             'compilation to reduce the compilation time?'),
      'Eigen strong inline overridden.', 'Not overriding eigen strong inline, '
      'some compilations could take more than 20 mins.'):
    # Due to a known MSVC compiler issue
    # https://github.com/tensorflow/tensorflow/issues/10521
    # Overriding eigen strong inline speeds up the compiling of
    # conv_grad_ops_3d.cc and conv_ops_3d.cc by 20 minutes,
    # but this also hurts the performance. Let users decide what they want.
    write_to_bazelrc('build --define=override_eigen_strong_inline=true')


def config_info_line(name, help_text):
  """Helper function to print formatted help text for Bazel config options."""
  print('\t--config=%-12s\t# %s' % (name, help_text))


def configure_ios():
  """Configures TensorFlow for iOS builds.

  This function will only be executed if `is_macos()` is true.
  """
  if not is_macos():
    return
  for filepath in APPLE_BAZEL_FILES:
    existing_filepath = os.path.join(_TF_WORKSPACE_ROOT, filepath + '.apple')
    renamed_filepath = os.path.join(_TF_WORKSPACE_ROOT, filepath)
    symlink_force(existing_filepath, renamed_filepath)
  for filepath in IOS_FILES:
    filename = os.path.basename(filepath)
    new_filepath = os.path.join(_TF_WORKSPACE_ROOT, filename)
    symlink_force(filepath, new_filepath)


def validate_cuda_config(environ_cp):
  """Run find_cuda_config.py and return cuda_toolkit_path, or None."""

  def maybe_encode_env(env):
    """Encodes unicode in env to str on Windows python 2.x."""
    if not is_windows() or sys.version_info[0] != 2:
      return env
    for k, v in env.items():
      if isinstance(k, unicode):
        k = k.encode('ascii')
      if isinstance(v, unicode):
        v = v.encode('ascii')
      env[k] = v
    return env

  cuda_libraries = ['cuda', 'cudnn']
  if is_linux():
    if int(environ_cp.get('TF_NEED_TENSORRT', False)):
      cuda_libraries.append('tensorrt')
    if environ_cp.get('TF_NCCL_VERSION', None):
      cuda_libraries.append('nccl')

  proc = subprocess.Popen(
      [environ_cp['PYTHON_BIN_PATH'], 'third_party/gpus/find_cuda_config.py'] +
      cuda_libraries,
      stdout=subprocess.PIPE,
      env=maybe_encode_env(environ_cp))

  if proc.wait():
    # Errors from find_cuda_config.py were sent to stderr.
    print('Asking for detailed CUDA configuration...\n')
    return False

  config = dict(
      tuple(line.decode('ascii').rstrip().split(': ')) for line in proc.stdout)

  print('Found CUDA %s in:' % config['cuda_version'])
  print('    %s' % config['cuda_library_dir'])
  print('    %s' % config['cuda_include_dir'])

  print('Found cuDNN %s in:' % config['cudnn_version'])
  print('    %s' % config['cudnn_library_dir'])
  print('    %s' % config['cudnn_include_dir'])

  if 'tensorrt_version' in config:
    print('Found TensorRT %s in:' % config['tensorrt_version'])
    print('    %s' % config['tensorrt_library_dir'])
    print('    %s' % config['tensorrt_include_dir'])

  if config.get('nccl_version', None):
    print('Found NCCL %s in:' % config['nccl_version'])
    print('    %s' % config['nccl_library_dir'])
    print('    %s' % config['nccl_include_dir'])

  print('\n')

  environ_cp['CUDA_TOOLKIT_PATH'] = config['cuda_toolkit_path']
  return True


def main():
  global _TF_WORKSPACE_ROOT
  global _TF_BAZELRC
  global _TF_CURRENT_BAZEL_VERSION

  parser = argparse.ArgumentParser()
  parser.add_argument(
      '--workspace',
      type=str,
      default=os.path.abspath(os.path.dirname(__file__)),
      help='The absolute path to your active Bazel workspace.')
  args = parser.parse_args()

  _TF_WORKSPACE_ROOT = args.workspace
  _TF_BAZELRC = os.path.join(_TF_WORKSPACE_ROOT, _TF_BAZELRC_FILENAME)

  # Make a copy of os.environ to be clear when functions and getting and setting
  # environment variables.
  environ_cp = dict(os.environ)

  try:
    current_bazel_version = check_bazel_version(_TF_MIN_BAZEL_VERSION,
                                                _TF_MAX_BAZEL_VERSION)
  except subprocess.CalledProcessError as e:
    print('Error checking bazel version: ', e.output.decode('UTF-8').strip())
    raise e

  _TF_CURRENT_BAZEL_VERSION = convert_version_to_int(current_bazel_version)

  reset_tf_configure_bazelrc()

  cleanup_makefile()
  setup_python(environ_cp)

  if is_windows():
    environ_cp['TF_NEED_OPENCL'] = '0'
    environ_cp['TF_CUDA_CLANG'] = '0'
    environ_cp['TF_NEED_TENSORRT'] = '0'
    # TODO(ibiryukov): Investigate using clang as a cpu or cuda compiler on
    # Windows.
    environ_cp['TF_DOWNLOAD_CLANG'] = '0'
    environ_cp['TF_NEED_MPI'] = '0'

  if is_macos():
    environ_cp['TF_NEED_TENSORRT'] = '0'
  else:
    environ_cp['TF_CONFIGURE_IOS'] = '0'

  if environ_cp.get('TF_ENABLE_XLA', '1') == '1':
    write_to_bazelrc('build --config=xla')

  set_action_env_var(
      environ_cp, 'TF_NEED_ROCM', 'ROCm', False, bazel_config_name='rocm')
  if (environ_cp.get('TF_NEED_ROCM') == '1' and
      'LD_LIBRARY_PATH' in environ_cp and
      environ_cp.get('LD_LIBRARY_PATH') != '1'):
    write_action_env_to_bazelrc('LD_LIBRARY_PATH',
                                environ_cp.get('LD_LIBRARY_PATH'))

  if (environ_cp.get('TF_NEED_ROCM') == '1' and environ_cp.get('ROCM_PATH')):
    write_action_env_to_bazelrc('ROCM_PATH', environ_cp.get('ROCM_PATH'))

  if (environ_cp.get('TF_NEED_ROCM') == '1' and environ_cp.get('HIP_PLATFORM')):
    write_action_env_to_bazelrc('HIP_PLATFORM', environ_cp.get('HIP_PLATFORM'))

  if ((environ_cp.get('TF_NEED_ROCM') == '1') and
      (environ_cp.get('TF_ENABLE_MLIR_GENERATED_GPU_KERNELS') == '1')):
    write_to_bazelrc(
        'build:rocm --define tensorflow_enable_mlir_generated_gpu_kernels=1')

  environ_cp['TF_NEED_CUDA'] = str(
      int(get_var(environ_cp, 'TF_NEED_CUDA', 'CUDA', False)))
  if (environ_cp.get('TF_NEED_CUDA') == '1' and
      'TF_CUDA_CONFIG_REPO' not in environ_cp):

    set_action_env_var(
        environ_cp,
        'TF_NEED_TENSORRT',
        'TensorRT',
        False,
        bazel_config_name='tensorrt')

    environ_save = dict(environ_cp)
    for _ in range(_DEFAULT_PROMPT_ASK_ATTEMPTS):

      if validate_cuda_config(environ_cp):
        cuda_env_names = [
            'TF_CUDA_VERSION',
            'TF_CUBLAS_VERSION',
            'TF_CUDNN_VERSION',
            'TF_TENSORRT_VERSION',
            'TF_NCCL_VERSION',
            'TF_CUDA_PATHS',
            # Items below are for backwards compatibility when not using
            # TF_CUDA_PATHS.
            'CUDA_TOOLKIT_PATH',
            'CUDNN_INSTALL_PATH',
            'NCCL_INSTALL_PATH',
            'NCCL_HDR_PATH',
            'TENSORRT_INSTALL_PATH'
        ]
        # Note: set_action_env_var above already writes to bazelrc.
        for name in cuda_env_names:
          if name in environ_cp:
            write_action_env_to_bazelrc(name, environ_cp[name])
        break

      # Restore settings changed below if CUDA config could not be validated.
      environ_cp = dict(environ_save)

      set_tf_cuda_version(environ_cp)
      set_tf_cudnn_version(environ_cp)
      if is_linux():
        set_tf_tensorrt_version(environ_cp)
        set_tf_nccl_version(environ_cp)

      set_tf_cuda_paths(environ_cp)

    else:
      raise UserInputError(
          'Invalid CUDA setting were provided %d '
          'times in a row. Assuming to be a scripting mistake.' %
          _DEFAULT_PROMPT_ASK_ATTEMPTS)

    set_tf_cuda_compute_capabilities(environ_cp)
    if 'LD_LIBRARY_PATH' in environ_cp and environ_cp.get(
        'LD_LIBRARY_PATH') != '1':
      write_action_env_to_bazelrc('LD_LIBRARY_PATH',
                                  environ_cp.get('LD_LIBRARY_PATH'))

    set_tf_cuda_clang(environ_cp)
    if environ_cp.get('TF_CUDA_CLANG') == '1':
      # Ask whether we should download the clang toolchain.
      set_tf_download_clang(environ_cp)
      if environ_cp.get('TF_DOWNLOAD_CLANG') != '1':
        # Set up which clang we should use as the cuda / host compiler.
        set_clang_cuda_compiler_path(environ_cp)
      else:
        # Use downloaded LLD for linking.
        write_to_bazelrc('build:cuda_clang --config=download_clang_use_lld')
    else:
      # Set up which gcc nvcc should use as the host compiler
      # No need to set this on Windows
      if not is_windows():
        set_gcc_host_compiler_path(environ_cp)
    set_other_cuda_vars(environ_cp)
  else:
    # CUDA not required. Ask whether we should download the clang toolchain and
    # use it for the CPU build.
    set_tf_download_clang(environ_cp)

  # ROCm / CUDA are mutually exclusive.
  # At most 1 GPU platform can be configured.
  gpu_platform_count = 0
  if environ_cp.get('TF_NEED_ROCM') == '1':
    gpu_platform_count += 1
  if environ_cp.get('TF_NEED_CUDA') == '1':
    gpu_platform_count += 1
  if gpu_platform_count >= 2:
    raise UserInputError('CUDA / ROCm are mututally exclusive. '
                         'At most 1 GPU platform can be configured.')

  set_cc_opt_flags(environ_cp)
  set_system_libs_flag(environ_cp)
  if is_windows():
    set_windows_build_flags(environ_cp)

  if get_var(environ_cp, 'TF_SET_ANDROID_WORKSPACE', 'android workspace', False,
             ('Would you like to interactively configure ./WORKSPACE for '
              'Android builds?'), 'Searching for NDK and SDK installations.',
             'Not configuring the WORKSPACE for Android builds.'):
    create_android_ndk_rule(environ_cp)
    create_android_sdk_rule(environ_cp)

  system_specific_test_config(environ_cp)

  set_action_env_var(environ_cp, 'TF_CONFIGURE_IOS', 'iOS', False)
  if environ_cp.get('TF_CONFIGURE_IOS') == '1':
    configure_ios()

  print('Preconfigured Bazel build configs. You can use any of the below by '
        'adding "--config=<>" to your build command. See .bazelrc for more '
        'details.')
  config_info_line('mkl', 'Build with MKL support.')
  config_info_line('mkl_aarch64', 'Build with oneDNN support for Aarch64.')
  config_info_line('monolithic', 'Config for mostly static monolithic build.')
  config_info_line('numa', 'Build with NUMA support.')
  config_info_line(
      'dynamic_kernels',
      '(Experimental) Build kernels into separate shared objects.')
  config_info_line('v2', 'Build TensorFlow 2.x instead of 1.x.')

  print('Preconfigured Bazel build configs to DISABLE default on features:')
  config_info_line('noaws', 'Disable AWS S3 filesystem support.')
  config_info_line('nogcp', 'Disable GCP support.')
  config_info_line('nohdfs', 'Disable HDFS support.')
  config_info_line('nonccl', 'Disable NVIDIA NCCL support.')


if __name__ == '__main__':
  main()<|MERGE_RESOLUTION|>--- conflicted
+++ resolved
@@ -525,16 +525,12 @@
   elif is_windows():
     default_cc_opt_flags = '/arch:AVX'
   else:
-<<<<<<< HEAD
-    default_cc_opt_flags = '-march=haswell -Wno-sign-compare'
-=======
     # On all other platforms, no longer use `-march=native` as this can result
     # in instructions that are too modern being generated. Users that want
     # maximum performance should compile TF in their environment and can pass
     # `-march=native` there.
     # See https://github.com/tensorflow/tensorflow/issues/45744 and duplicates
     default_cc_opt_flags = '-Wno-sign-compare'
->>>>>>> ce9122eb
   question = ('Please specify optimization flags to use during compilation when'
               ' bazel option "--config=opt" is specified [Default is %s]: '
              ) % default_cc_opt_flags
