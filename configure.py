--- conflicted
+++ resolved
@@ -136,18 +136,6 @@
   if environ_cp.get('PYTHONPATH'):
     python_paths = environ_cp.get('PYTHONPATH').split(':')
   try:
-<<<<<<< HEAD
-    check_input = [python_bin_path, '-c',
-                   'import site; print("\\n".join(site.getsitepackages()))']
-    library_paths = subprocess.check_output(
-        check_input).decode('UTF-8').strip().split("\n")
-  except subprocess.CalledProcessError:
-    check_input = [python_bin_path, '-c',
-        'from distutils.sysconfig import get_python_lib;' +
-        'print(get_python_lib())']
-    library_paths = [subprocess.check_output(
-        check_input).decode('UTF-8').strip()]
-=======
     check_input = [
         python_bin_path, '-c',
         'import site; print("\\n".join(site.getsitepackages()))'
@@ -162,7 +150,6 @@
     library_paths = [
         subprocess.check_output(check_input).decode('UTF-8').strip()
     ]
->>>>>>> 1a736239
 
   all_paths = set(python_paths + library_paths)
 
