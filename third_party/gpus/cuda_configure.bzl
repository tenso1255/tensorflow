--- conflicted
+++ resolved
@@ -462,9 +462,8 @@
         _lib_path(lib, cpu_value, basedir, version, static),
         _should_check_soname(version, static),
     )
-# Tom: The implementation does not work at macOS since command objdump return different information from linux.
-# The implementation uses a script.py to detect CUDA libraries. But I think the previous version (v2.1.0 or before) is
-# better to generalize to both Linux and macOS. I provide a separate and working version on macOS here.
+# Tom: The original implementation does not work at macOS since command objdump return different information from linux.
+# I provide a separate and working version on macOS here.
 def _check_cuda_libs_macOS(repository_ctx, script_path, paths, check_soname = True):
     """
       Finds a library among a list of potential paths.
@@ -863,25 +862,16 @@
     # '@D' already contains the relative path for a single file, see
     # http://docs.bazel.build/versions/master/be/make-variables.html#predefined_genrule_variables
     out_dir = "$(@D)/%s" % out_dir if len(outs) > 1 else "$(@D)"
-<<<<<<< HEAD
-    # Tom: parameter '-rLf' is not valid on macOS. Therefore, I replace it with '-r -f'.
-=======
     if exceptions != None:
         for x in exceptions:
             post_cmd += " ; rm -fR " + out_dir + "/" + x
->>>>>>> 52fd2393
     return """genrule(
     name = "%s",
     outs = [
 %s
     ],
-<<<<<<< HEAD
-    cmd = \"""cp -r -f "%s/." "%s/" \""", 
-)""" % (name, "\n".join(outs), src_dir, out_dir)
-=======
-    cmd = \"""cp -rLf "%s/." "%s/" %s\""",
+    ccmd = \"""cp -r -f "%s/." "%s/" \""",
 )""" % (name, "\n".join(outs), src_dir, out_dir, post_cmd)
->>>>>>> 52fd2393
 
 def _flag_enabled(repository_ctx, flag_name):
     return get_host_environ(repository_ctx, flag_name) == "1"
