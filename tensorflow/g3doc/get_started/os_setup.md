--- conflicted
+++ resolved
@@ -62,11 +62,7 @@
 
 # Ubuntu/Linux 64-bit, GPU enabled. Requires CUDA toolkit 7.5 and CuDNN v4.  For
 # other versions, see "Install from sources" below.
-<<<<<<< HEAD
-$ sudo pip install --upgrade https://storage.googleapis.com/tensorflow/linux/gpu/tensorflow-0.8.0rc0-cp27-none-linux_x86_64.whl
-=======
 $ sudo pip install --upgrade https://storage.googleapis.com/tensorflow/linux/gpu/tensorflow-0.8.0-cp27-none-linux_x86_64.whl
->>>>>>> 4b7bc317
 
 # Mac OS X, CPU only:
 $ sudo easy_install --upgrade six
@@ -81,11 +77,7 @@
 
 # Ubuntu/Linux 64-bit, GPU enabled. Requires CUDA toolkit 7.5 and CuDNN v4.  For
 # other versions, see "Install from sources" below.
-<<<<<<< HEAD
-$ sudo pip3 install --upgrade https://storage.googleapis.com/tensorflow/linux/gpu/tensorflow-0.8.0rc0-cp34-cp34m-linux_x86_64.whl
-=======
 $ sudo pip3 install --upgrade https://storage.googleapis.com/tensorflow/linux/gpu/tensorflow-0.8.0-cp34-cp34m-linux_x86_64.whl
->>>>>>> 4b7bc317
 
 # Mac OS X, CPU only:
 $ sudo easy_install --upgrade six
@@ -145,11 +137,7 @@
 
 # Ubuntu/Linux 64-bit, GPU enabled. Requires CUDA toolkit 7.5 and CuDNN v4.  For
 # other versions, see "Install from sources" below.
-<<<<<<< HEAD
-(tensorflow)$ pip install --upgrade https://storage.googleapis.com/tensorflow/linux/gpu/tensorflow-0.8.0rc0-cp27-none-linux_x86_64.whl
-=======
 (tensorflow)$ pip install --upgrade https://storage.googleapis.com/tensorflow/linux/gpu/tensorflow-0.8.0-cp27-none-linux_x86_64.whl
->>>>>>> 4b7bc317
 
 # Mac OS X, CPU only:
 (tensorflow)$ pip install --upgrade https://storage.googleapis.com/tensorflow/mac/tensorflow-0.8.0-py2-none-any.whl
@@ -167,11 +155,7 @@
 
 # Ubuntu/Linux 64-bit, GPU enabled. Requires CUDA toolkit 7.5 and CuDNN v4.  For
 # other versions, see "Install from sources" below.
-<<<<<<< HEAD
-(tensorflow)$ pip3 install --upgrade https://storage.googleapis.com/tensorflow/linux/gpu/tensorflow-0.8.0rc0-cp34-cp34m-linux_x86_64.whl
-=======
 (tensorflow)$ pip3 install --upgrade https://storage.googleapis.com/tensorflow/linux/gpu/tensorflow-0.8.0-cp34-cp34m-linux_x86_64.whl
->>>>>>> 4b7bc317
 
 # Mac OS X, CPU only:
 (tensorflow)$ pip3 install --upgrade https://storage.googleapis.com/tensorflow/mac/tensorflow-0.8.0-py3-none-any.whl
@@ -200,11 +184,7 @@
 (tensorflow)$ deactivate
 ```
 
-<<<<<<< HEAD
-## Anaconda installation
-=======
 ## Anaconda environment installation
->>>>>>> 4b7bc317
 
 [Anaconda](https://www.continuum.io/why-anaconda) is a Python distribution that
 includes a large number of standard numeric and scientific computing packages.
@@ -232,13 +212,7 @@
 # Python 2.7
 $ conda create -n tensorflow python=2.7
 
-<<<<<<< HEAD
-# Python 3.4
-$ conda create -n tensorflow python=3.4
-=======
 # Python 3.5
-$ conda create -n tensorflow python=3.5
->>>>>>> 4b7bc317
 ```
 
 Activate the environment and use pip to install TensorFlow inside it.
@@ -249,16 +223,6 @@
 (tensorflow)$  # Your prompt should change
 
 # Ubuntu/Linux 64-bit, CPU only:
-<<<<<<< HEAD
-(tensorflow)$ pip install --ignore-installed --upgrade https://storage.googleapis.com/tensorflow/linux/cpu/tensorflow-0.8.0rc0-cp27-none-linux_x86_64.whl
-
-# Ubuntu/Linux 64-bit, GPU enabled. Requires CUDA toolkit 7.5 and CuDNN v4.  For
-# other versions, see "Install from sources" below.
-(tensorflow)$ pip install --ignore-installed --upgrade https://storage.googleapis.com/tensorflow/linux/gpu/tensorflow-0.8.0rc0-cp27-none-linux_x86_64.whl
-
-# Mac OS X, CPU only:
-(tensorflow)$ pip install --ignore-installed --upgrade https://storage.googleapis.com/tensorflow/mac/tensorflow-0.8.0rc0-py2-none-any.whl
-=======
 (tensorflow)$ pip install --ignore-installed --upgrade https://storage.googleapis.com/tensorflow/linux/cpu/tensorflow-0.8.0-cp27-none-linux_x86_64.whl
 
 # Ubuntu/Linux 64-bit, GPU enabled. Requires CUDA toolkit 7.5 and CuDNN v4.  For
@@ -267,7 +231,6 @@
 
 # Mac OS X, CPU only:
 (tensorflow)$ pip install --ignore-installed --upgrade https://storage.googleapis.com/tensorflow/mac/tensorflow-0.8.0-py2-none-any.whl
->>>>>>> 4b7bc317
 ```
 
 and again for Python 3:
@@ -277,16 +240,6 @@
 (tensorflow)$  # Your prompt should change
 
 # Ubuntu/Linux 64-bit, CPU only:
-<<<<<<< HEAD
-(tensorflow)$ pip install --ignore-installed --upgrade https://storage.googleapis.com/tensorflow/linux/cpu/tensorflow-0.8.0rc0-cp34-cp34m-linux_x86_64.whl
-
-# Ubuntu/Linux 64-bit, GPU enabled. Requires CUDA toolkit 7.5 and CuDNN v4.  For
-# other versions, see "Install from sources" below.
-(tensorflow)$ pip install --ignore-installed --upgrade https://storage.googleapis.com/tensorflow/linux/gpu/tensorflow-0.8.0rc0-cp34-cp34m-linux_x86_64.whl
-
-# Mac OS X, CPU only:
-(tensorflow)$ pip install --ignore-installed --upgrade https://storage.googleapis.com/tensorflow/mac/tensorflow-0.8.0rc0-py3-none-any.whl
-=======
 (tensorflow)$ pip install --ignore-installed --upgrade https://storage.googleapis.com/tensorflow/linux/cpu/tensorflow-0.8.0-cp34-cp34m-linux_x86_64.whl
 
 # Ubuntu/Linux 64-bit, GPU enabled. Requires CUDA toolkit 7.5 and CuDNN v4.  For
@@ -295,7 +248,6 @@
 
 # Mac OS X, CPU only:
 (tensorflow)$ pip install --ignore-installed --upgrade https://storage.googleapis.com/tensorflow/mac/tensorflow-0.8.0-py3-none-any.whl
->>>>>>> 4b7bc317
 ```
 
 With the conda environment activated, you can now
