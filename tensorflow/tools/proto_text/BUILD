# Description:
# This package provides build-time generation of proto3 text format functions
# (ProtoDebugString, ProtoShortDebugString, and ProtoParseFromString) which
# provide equivalent functionality as proto.DebugString, proto.ShortDebugString,
# and TextFormat parsing, but can be used with protos generated with
# LITE_RUNTIME.
#
# Note that proto3 well-known types (e.g. Any) are not handled in a special way
# by the generated code.

package(default_visibility = ["//visibility:private"])

licenses(["notice"])  # Apache 2.0

exports_files([
    "LICENSE",
    "placeholder.txt",
])

load(
    "//tensorflow:tensorflow.bzl",
    "tf_generate_proto_text_sources",
    "tf_cc_binary",
    "tf_cc_test",
)

# For platform specific build config
load(
    "//tensorflow/core:platform/default/build_config.bzl",
    "tf_proto_library_cc",
)

cc_binary(
    name = "gen_proto_text_functions",
    srcs = ["gen_proto_text_functions.cc"],
    visibility = ["//tensorflow:internal"],
    deps = [
        ":gen_proto_text_functions_lib",
<<<<<<< HEAD
        "//tensorflow/core:lib_proto_parsing",
        "@protobuf_archive//:protobuf",
=======
        "//tensorflow/core:lib_internal",
>>>>>>> 9e6183e4
    ],
)

cc_library(
    name = "gen_proto_text_functions_lib",
    srcs = ["gen_proto_text_functions_lib.cc"],
    hdrs = ["gen_proto_text_functions_lib.h"],
    linkopts = select({
        "//tensorflow:windows": [],
        "//tensorflow:windows_msvc": [],
        "//tensorflow:darwin": [
            "-lm",
            "-lpthread",
        ],
        "//tensorflow:ios": [
            "-lm",
            "-lpthread",
        ],
        "//conditions:default": [
            "-lm",
            "-lpthread",
            "-lrt",
        ],
    }),
    deps = [
        "//tensorflow/core:lib_proto_parsing",
    ],
)

tf_proto_library_cc(
    name = "test_proto",
    srcs = ["test.proto"],
)

tf_generate_proto_text_sources(
    name = "test_proto_text_srcs",
    srcs = ["test.proto"],
    srcs_relative_dir = "tensorflow/tools/proto_text/",
)

tf_cc_test(
    name = "gen_proto_text_functions_lib_test",
    size = "small",
    srcs = [
        "gen_proto_text_functions_lib_test.cc",
        ":test_proto_text_srcs",
    ],
    deps = [
        ":gen_proto_text_functions_lib",
        ":test_proto_cc",
        "//tensorflow/core:lib",
        "//tensorflow/core:lib_internal",
        "//tensorflow/core:test",
        "//tensorflow/core:test_main",
    ],
)

# -----------------------------------------------------------------------------
# Google-internal targets.  These must be at the end for syncrepo.

filegroup(
    name = "all_files",
    srcs = glob(
        ["**/*"],
        exclude = [
            "**/METADATA",
            "**/OWNERS",
        ],
    ),
    visibility = ["//tensorflow:__subpackages__"],
)<|MERGE_RESOLUTION|>--- conflicted
+++ resolved
@@ -36,12 +36,8 @@
     visibility = ["//tensorflow:internal"],
     deps = [
         ":gen_proto_text_functions_lib",
-<<<<<<< HEAD
-        "//tensorflow/core:lib_proto_parsing",
+        "//tensorflow/core:lib_internal",
         "@protobuf_archive//:protobuf",
-=======
-        "//tensorflow/core:lib_internal",
->>>>>>> 9e6183e4
     ],
 )
 
