--- conflicted
+++ resolved
@@ -103,27 +103,19 @@
     copts = tf_copts(),
     deps = [
         ":java_op_gen_lib",
-<<<<<<< HEAD
-=======
         "//tensorflow/core:framework",
         "//tensorflow/core:framework_internal",
         "//tensorflow/core:lib",
->>>>>>> 71896cc7
     ],
 )
 
 cc_library(
     name = "java_op_gen_lib",
     srcs = [
-<<<<<<< HEAD
-        "src/gen/cc/java_defs.h",
-        "src/gen/cc/op_generator.cc",
-=======
         "src/gen/cc/op_generator.cc",
     ],
     hdrs = [
         "src/gen/cc/java_defs.h",
->>>>>>> 71896cc7
         "src/gen/cc/op_generator.h",
     ],
     copts = tf_copts(),
