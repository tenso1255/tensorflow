--- conflicted
+++ resolved
@@ -1478,7 +1478,6 @@
     ),
     copts = tf_copts(),
     deps = [
-<<<<<<< HEAD
         ":framework",
         ":framework_internal",
         ":function_ops_op_lib",
@@ -1493,21 +1492,6 @@
     ] + if_mkl([
         "//third_party/mkl:intel_binary_blob",
     ]) + tf_additional_core_deps(),
-=======
-               ":framework",
-               ":framework_internal",
-               ":function_ops_op_lib",
-               ":functional_grad",
-               ":functional_ops_op_lib",
-               ":lib",
-               ":lib_internal",
-               ":proto_text",
-               ":protos_all_cc",
-               "//third_party/eigen3",
-               "//tensorflow/core/kernels:required",
-           ] + if_mkl(["//third_party/mkl:intel_binary_blob"]) +
-           tf_additional_core_deps(),
->>>>>>> c07f591c
     alwayslink = 1,
 )
 
@@ -2036,10 +2020,6 @@
             "//tensorflow/cc:scope",
             "//tensorflow/cc:sendrecv_ops",
             "//tensorflow/core/kernels:mkl_conv_op",
-<<<<<<< HEAD
-=======
-            "//tensorflow/core/kernels:mkl_ops",
->>>>>>> c07f591c
             "//tensorflow/core/kernels:mkl_tfconv_op",
             "//tensorflow/core/kernels:ops_util",
             "//third_party/eigen3",
