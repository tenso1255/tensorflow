--- conflicted
+++ resolved
@@ -1462,13 +1462,9 @@
         "//tensorflow/core/platform/default/build_config:platformlib",
         "@snappy",
         "@zlib_archive//:zlib",
-<<<<<<< HEAD
         "@double_conversion//:double-conversion",
-    ],
-=======
         "@protobuf_archive//:protobuf",
     ] + tf_protos_all_impl(),
->>>>>>> 807f7706
 )
 
 # File compiled with extra flags to get cpu-specific acceleration.
