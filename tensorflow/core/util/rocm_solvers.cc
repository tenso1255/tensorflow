/* Copyright 2020 The TensorFlow Authors. All Rights Reserved.

   Licensed under the Apache License, Version 2.0 (the "License");
   you may not use this file except in compliance with the License.
   You may obtain a copy of the License at

   http://www.apache.org/licenses/LICENSE-2.0

   Unless required by applicable law or agreed to in writing, software
   distributed under the License is distributed on an "AS IS" BASIS,
   WITHOUT WARRANTIES OR CONDITIONS OF ANY KIND, either express or implied.
   See the License for the specific language governing permissions and
   limitations under the License.
   ==============================================================================
*/
/*
Mapping of GpuSolver Methods to respective ROCm Library APIs.
/-----------------------------------------------------------=-----------------------------/
/ GpuSolverMethod  //    rocblasAPI    //   rocsolverAPI    //   hipsolverAPI (ROCM>4.5)  /
/ Geam             //  rocblas_Xgeam   //    ----           //     ----                   /
/ Getrf            //      ----        // rocsolver_Xgetrf  //   hipsolverXgetrf          /
/ GetrfBatched     //      ----        // ""_Xgetrf_batched //     ----                   /
/ GetriBatched     //      ----        // ""_Xgetri_batched //     ----                   /
/ Getrs            //      ----        // rocsolver_Xgetrs  //   hipsolverXgetrs          /
/ GetrsBatched     //      ----        // ""_Xgetrs_batched //     ----                   /
/ Geqrf            //      ----        // rocsolver_Xgeqrf  //   hipsolverXgeqrf          /
/ Heevd            //      ----        //    ----           //   hipsolverXheevd          /
/ Potrf            //      ----        // rocsolver_Xpotrf  //   hipsolverXpotrf          /
/ PotrfBatched     //      ----        // ""_Xpotrf_batched //   ""XpotrfBatched          /
/ Trsm             //  rocblas_Xtrsm   //    ----           //     ----                   /
/ Ungqr            //      ----        // rocsolver_Xungqr  //   hipsolverXungqr          /
/ Unmqr            //      ----        // rocsolver_Xunmqr  //   hipsolverXunmqr          /
/-----------------------------------------------------------------------------------------/ 
*/
#if TENSORFLOW_USE_ROCM
#include <complex>
#include <unordered_map>
#include <vector>

#include "tensorflow/core/common_runtime/gpu/gpu_event_mgr.h"
#include "tensorflow/core/framework/op_kernel.h"
#include "tensorflow/core/framework/types.h"
#include "tensorflow/core/lib/core/blocking_counter.h"
#include "tensorflow/core/lib/core/status.h"
#include "tensorflow/core/lib/core/stringpiece.h"
#include "tensorflow/core/lib/gtl/inlined_vector.h"
#include "tensorflow/core/platform/mutex.h"
#include "tensorflow/core/platform/stream_executor.h"
#include "tensorflow/core/platform/types.h"
#include "tensorflow/core/util/gpu_solvers.h"
#include "tensorflow/stream_executor/gpu/gpu_activation.h"
#include "tensorflow/stream_executor/gpu/gpu_executor.h"
#include "tensorflow/stream_executor/lib/env.h"
#include "tensorflow/stream_executor/platform/default/dso_loader.h"
#include "tensorflow/stream_executor/platform/port.h"
#include "tensorflow/stream_executor/rocm/rocblas_wrapper.h"

namespace tensorflow {
namespace {

using stream_executor::gpu::GpuExecutor;
using stream_executor::gpu::ScopedActivateExecutorContext;

inline bool CopyHostToDevice(OpKernelContext* context, void* dst,
                             const void* src, uint64 bytes) {
  auto stream = context->op_device_context()->stream();
  se::DeviceMemoryBase wrapped_dst(dst);
  return stream->ThenMemcpy(&wrapped_dst, src, bytes).ok();
}

struct GpuSolverHandles {
  explicit GpuSolverHandles(GpuExecutor* parent, hipStream_t stream) {
    parent_ = parent;
    ScopedActivateExecutorContext sac{parent_};
#if TF_ROCM_VERSION >= 40500
    CHECK(wrap::hipsolverCreate(&hipsolver_handle) ==
      rocblas_status_success)
    << "Failed to create hipsolver instance";
#endif
    CHECK(wrap::rocblas_create_handle(&rocm_blas_handle) ==
          rocblas_status_success)
        << "Failed to create rocBlas instance.";
    CHECK(wrap::rocblas_set_stream(rocm_blas_handle, stream) ==
          rocblas_status_success)
        << "Failed to set rocBlas stream.";
  }

  ~GpuSolverHandles() {
    ScopedActivateExecutorContext sac{parent_};
    CHECK(wrap::rocblas_destroy_handle(rocm_blas_handle) ==
          rocblas_status_success)
        << "Failed to destroy rocBlas instance.";
#if TF_ROCM_VERSION >= 40500
    CHECK(wrap::hipsolverDestroy(hipsolver_handle) ==
      rocblas_status_success)
    << "Failed to destroy hipsolver instance.";
#endif
  }
  GpuExecutor* parent_;
  rocblas_handle rocm_blas_handle;
#if TF_ROCM_VERSION >= 40500
  hipsolverHandle_t hipsolver_handle;
#endif  
};

using HandleMap =
    std::unordered_map<hipStream_t, std::unique_ptr<GpuSolverHandles>>;

// Returns a singleton map used for storing initialized handles for each unique
// gpu stream.
HandleMap* GetHandleMapSingleton() {
  static HandleMap* cm = new HandleMap;
  return cm;
}

static mutex handle_map_mutex(LINKER_INITIALIZED);

}  // namespace

GpuSolver::GpuSolver(OpKernelContext* context) : context_(context) {
  mutex_lock lock(handle_map_mutex);
  GpuExecutor* gpu_executor = static_cast<GpuExecutor*>(
      context->op_device_context()->stream()->parent()->implementation());
  const hipStream_t* hip_stream_ptr = CHECK_NOTNULL(
      reinterpret_cast<const hipStream_t*>(context->op_device_context()
                                               ->stream()
                                               ->implementation()
                                               ->GpuStreamMemberHack()));

  hip_stream_ = *hip_stream_ptr;
  HandleMap* handle_map = CHECK_NOTNULL(GetHandleMapSingleton());
  auto it = handle_map->find(hip_stream_);
  if (it == handle_map->end()) {
    LOG(INFO) << "Creating GpuSolver handles for stream " << hip_stream_;
    // Previously unseen Gpu stream. Initialize a set of Gpu solver library
    // handles for it.
    std::unique_ptr<GpuSolverHandles> new_handles(
        new GpuSolverHandles(gpu_executor, hip_stream_));
    it = handle_map->insert(std::make_pair(hip_stream_, std::move(new_handles)))
             .first;
  }
  rocm_blas_handle_ = it->second->rocm_blas_handle;
#if TF_ROCM_VERSION >= 40500
  hipsolver_handle_ = it->second->hipsolver_handle;
#endif
}

GpuSolver::~GpuSolver() {
  for (auto tensor_ref : scratch_tensor_refs_) {
    tensor_ref.Unref();
  }
}

// Static
void GpuSolver::CheckLapackInfoAndDeleteSolverAsync(
    std::unique_ptr<GpuSolver> solver,
    const std::vector<DeviceLapackInfo>& dev_lapack_infos,
    std::function<void(const Status&, const std::vector<HostLapackInfo>&)>
        info_checker_callback) {
  CHECK(info_checker_callback != nullptr);
  std::vector<HostLapackInfo> host_lapack_infos;
  if (dev_lapack_infos.empty()) {
    info_checker_callback(Status::OK(), host_lapack_infos);
    return;
  }

  // Launch memcpys to copy info back from device to host
  for (const auto& dev_lapack_info : dev_lapack_infos) {
    bool success = true;
    auto host_copy = dev_lapack_info.CopyToHost(&success);
    OP_REQUIRES(
        solver->context(), success,
        errors::Internal(
            "Failed to launch copy of dev_lapack_info to host, debug_info = ",
            dev_lapack_info.debug_info()));
    host_lapack_infos.push_back(std::move(host_copy));
  }

  // This callback checks that all batch items in all calls were processed
  // successfully and passes status to the info_checker_callback accordingly.
  auto* stream = solver->context()->op_device_context()->stream();
  auto wrapped_info_checker_callback =
      [stream](
          GpuSolver* solver,
          std::function<void(const Status&, const std::vector<HostLapackInfo>&)>
              info_checker_callback,
          std::vector<HostLapackInfo> host_lapack_infos) {
        ScopedActivateExecutorContext scoped_activation{stream->parent()};
        Status status;
        for (const auto& host_lapack_info : host_lapack_infos) {
          for (int i = 0; i < host_lapack_info.size() && status.ok(); ++i) {
            const int info_value = host_lapack_info(i);
            if (info_value != 0) {
              status = errors::InvalidArgument(
                  "Got info = ", info_value, " for batch index ", i,
                  ", expected info = 0. Debug_info = ",
                  host_lapack_info.debug_info());
            }
          }
          if (!status.ok()) {
            break;
          }
        }
        // Delete solver to release temp tensor refs.
        delete solver;

        // Delegate further error checking to provided functor.
        info_checker_callback(status, host_lapack_infos);
      };
  // Note: An std::function cannot have unique_ptr arguments (it must be copy
  // constructible and therefore so must its arguments). Therefore, we release
  // solver into a raw pointer to be deleted at the end of
  // wrapped_info_checker_callback.
  // Release ownership of solver. It will be deleted in the cb callback.
  auto solver_raw_ptr = solver.release();
  auto cb =
      std::bind(wrapped_info_checker_callback, solver_raw_ptr,
                std::move(info_checker_callback), std::move(host_lapack_infos));

  solver_raw_ptr->context()
      ->device()
      ->tensorflow_gpu_device_info()
      ->event_mgr->ThenExecute(stream, std::move(cb));
}

// static
void GpuSolver::CheckLapackInfoAndDeleteSolverAsync(
    std::unique_ptr<GpuSolver> solver,
    const std::vector<DeviceLapackInfo>& dev_lapack_info,
    AsyncOpKernel::DoneCallback done) {
  OpKernelContext* context = solver->context();
  auto wrapped_done = [context, done](
                          const Status& status,
                          const std::vector<HostLapackInfo>& /* unused */) {
    if (done != nullptr) {
      OP_REQUIRES_OK_ASYNC(context, status, done);
      done();
    } else {
      OP_REQUIRES_OK(context, status);
    }
  };
  CheckLapackInfoAndDeleteSolverAsync(std::move(solver), dev_lapack_info,
                                      wrapped_done);
}

#define TF_RETURN_IF_ROCBLAS_ERROR(expr)                                  \
  do {                                                                    \
    auto status = (expr);                                                 \
    if (TF_PREDICT_FALSE(status != rocblas_status_success)) {             \
      return errors::Internal(__FILE__, ":", __LINE__,                    \
                              ": rocBlas call failed status = ", status); \
    }                                                                     \
  } while (0)

// Macro that specializes a solver method for all 4 standard
// numeric types.
#define TF_CALL_ROCSOLV_TYPES(m) \
  m(float, s) m(double, d) m(std::complex<float>, c) m(std::complex<double>, z)
#define TF_CALL_LAPACK_TYPES_NO_COMPLEX(m) m(float, s) m(double, d)
#define BLAS_SOLVER_FN(method, type_prefix) \
  wrap::rocblas##_##type_prefix##method

#if TF_ROCM_VERSION >= 40500
#define TF_CALL_LAPACK_TYPES(m) \
  m(float, S) m(double, D) m(std::complex<float>, C) m(std::complex<double>, Z)
#define TF_CALL_LAPACK_TYPES_NO_REAL(m) m(std::complex<float>, C) m(std::complex<double>, Z)
#define SOLVER_FN(method, hip_prefix) wrap::hipsolver##hip_prefix##method
#else 
#define TF_CALL_LAPACK_TYPES(m) \
  m(float, s) m(double, d) m(std::complex<float>, c) m(std::complex<double>, z)
#define TF_CALL_LAPACK_TYPES_NO_REAL(m) m(std::complex<float>, c) m(std::complex<double>, z)
#define SOLVER_FN(method, type_prefix) wrap::rocsolver##_##type_prefix##method
#endif

// Macros to construct rocsolver/hipsolver method names.
#define ROCSOLVER_FN(method, type_prefix) wrap::rocsolver##_##type_prefix##method
#define BUFSIZE_FN(method, hip_prefix) \
  wrap::hipsolver##hip_prefix##method##_bufferSize

#if TF_ROCM_VERSION >= 40500

#define GETRF_INSTANCE(Scalar, type_prefix)                                 \
  template <>                                                               \
  Status GpuSolver::Getrf<Scalar>(int m, int n, Scalar* A, int lda,         \
                                  int* dev_pivots, int* dev_lapack_info) {  \
    mutex_lock lock(handle_map_mutex);                                      \
    int lwork;                                                              \
    TF_RETURN_IF_ROCBLAS_ERROR(BUFSIZE_FN(getrf, type_prefix)               \
        (hipsolver_handle_, m, n, AsHipComplex(A), lda, &lwork));           \
    auto dev_work =                                                         \
        this->GetScratchSpace<Scalar>(lwork, "", /*on_host*/ false);        \
    TF_RETURN_IF_ROCBLAS_ERROR(SOLVER_FN(getrf, type_prefix)(               \
        hipsolver_handle_, m, n, AsHipComplex(A), lda,                      \
        AsHipComplex(dev_work.mutable_data()), lwork,                       \
        dev_pivots, dev_lapack_info));                                      \
    return Status::OK();                                                    \
  }

TF_CALL_LAPACK_TYPES(GETRF_INSTANCE);

#define GEQRF_INSTANCE(Scalar, type_prefix)                                      \
  template <>                                                                    \
  Status GpuSolver::Geqrf(int m, int n, Scalar* dev_A, int lda, Scalar* dev_tau, \
                int* dev_lapack_info){                                           \
    mutex_lock lock(handle_map_mutex);                                           \
    int lwork;                                                                   \
    TF_RETURN_IF_ROCBLAS_ERROR(BUFSIZE_FN(geqrf, type_prefix)(                   \
         hipsolver_handle_, m, n, AsHipComplex(dev_A), lda, &lwork));            \
    auto dev_work =                                                              \
        this->GetScratchSpace<Scalar>(lwork, "", /*on_host*/ false);             \
    TF_RETURN_IF_ROCBLAS_ERROR(SOLVER_FN(geqrf, type_prefix)(                    \
                    hipsolver_handle_, m, n,                                     \
                    AsHipComplex(dev_A), lda, AsHipComplex(dev_tau),             \
                    AsHipComplex(dev_work.mutable_data()),                       \
                    lwork, dev_lapack_info));                                    \
    return Status::OK();                                                         \
  }

TF_CALL_LAPACK_TYPES(GEQRF_INSTANCE);

#define UNMQR_INSTANCE(Scalar, type_prefix)                                          \
  template <>                                                                        \
  Status GpuSolver::Unmqr(hipsolverSideMode_t side, hipsolverOperation_t trans,      \
               int m, int n, int k, const Scalar* dev_a, int lda,                    \
               const Scalar* dev_tau, Scalar* dev_c, int ldc, int* dev_lapack_info){ \
      mutex_lock lock(handle_map_mutex);                                             \
      using HipScalar = typename HipComplexT<Scalar>::type;                          \
      ScratchSpace<uint8> dev_a_copy =                                               \
        this->GetScratchSpace<uint8>(sizeof(Scalar*) * m*k, "",                      \
        /*on host */ false);                                                         \
      if (!CopyHostToDevice(context_, dev_a_copy.mutable_data(), dev_a,              \
                          dev_a_copy.bytes())) {                                     \
      return errors::Internal("Unmqr: Failed to copy ptrs to device");               \
      }                                                                              \
      ScratchSpace<uint8> dev_tau_copy =                                             \
        this->GetScratchSpace<uint8>(sizeof(Scalar*) *k*n, "",                       \
        /*on host */ false);                                                         \
      if (!CopyHostToDevice(context_, dev_tau_copy.mutable_data(), dev_tau,          \
                          dev_tau_copy.bytes())) {                                   \
      return errors::Internal("Unmqr: Failed to copy ptrs to device");               \
      }                                                                              \
      int lwork;                                                                     \
      TF_RETURN_IF_ROCBLAS_ERROR(BUFSIZE_FN(unmqr, type_prefix)(                     \
           hipsolver_handle_, side, trans, m, n, k,                                  \
           reinterpret_cast<HipScalar*>(dev_a_copy.mutable_data()), lda,             \
           reinterpret_cast<HipScalar*>(dev_tau_copy.mutable_data()),                \
           AsHipComplex(dev_c), ldc, &lwork));                                       \
      auto dev_work =                                                                \
          this->GetScratchSpace<Scalar>(lwork, "", /*on_host*/ false);               \
      TF_RETURN_IF_ROCBLAS_ERROR(SOLVER_FN(unmqr, type_prefix)(                      \
                       hipsolver_handle_, side, trans, m, n, k,                      \
                       reinterpret_cast<HipScalar*>(dev_a_copy.mutable_data()), lda, \
                       reinterpret_cast<HipScalar*>(dev_tau_copy.mutable_data()),    \
                       AsHipComplex(dev_c), ldc,                                     \
                       AsHipComplex(dev_work.mutable_data()), lwork,                 \
                       dev_lapack_info));                                            \
    return Status::OK();                                                             \
}

TF_CALL_LAPACK_TYPES_NO_REAL(UNMQR_INSTANCE);

#define UNGQR_INSTANCE(Scalar, type_prefix)                                        \
  template <>                                                                      \
  Status GpuSolver::Ungqr(int m, int n, int k, Scalar* dev_a, int lda,             \
               const Scalar* dev_tau, int* dev_lapack_info){                       \
      mutex_lock lock(handle_map_mutex);                                           \
      using HipScalar = typename HipComplexT<Scalar>::type;                        \
      ScratchSpace<uint8> dev_tau_copy =                                           \
        this->GetScratchSpace<uint8>(sizeof(HipScalar*) *k*n, "",                  \
        /*on host */ false);                                                       \
      if (!CopyHostToDevice(context_, dev_tau_copy.mutable_data(), dev_tau,        \
                          dev_tau_copy.bytes())) {                                 \
      return errors::Internal("Ungqr: Failed to copy ptrs to device");             \
      }                                                                            \
      int lwork;                                                                   \
      TF_RETURN_IF_ROCBLAS_ERROR(BUFSIZE_FN(ungqr, type_prefix)(                   \
           hipsolver_handle_, m, n, k,                                             \
           AsHipComplex(dev_a), lda,                                               \
           reinterpret_cast<HipScalar*>(dev_tau_copy.mutable_data()),              \
           &lwork));                                                               \
      auto dev_work =                                                              \
          this->GetScratchSpace<Scalar>(lwork, "", /*on_host*/ false);             \
      TF_RETURN_IF_ROCBLAS_ERROR(SOLVER_FN(ungqr, type_prefix)(                    \
                        hipsolver_handle_, m, n, k, AsHipComplex(dev_a), lda,      \
                        reinterpret_cast<HipScalar*>(dev_tau_copy.mutable_data()), \
                        AsHipComplex(dev_work.mutable_data()), lwork,              \
                        dev_lapack_info));                                         \
      return Status::OK();                                                         \
}

TF_CALL_LAPACK_TYPES_NO_REAL(UNGQR_INSTANCE);

#define POTRF_INSTANCE(Scalar, type_prefix)                                   \
  template <>                                                                 \
  Status GpuSolver::Potrf<Scalar>(hipsolverFillMode_t uplo, int n,            \
  Scalar* dev_A, int lda, int* dev_lapack_info) {                             \
    mutex_lock lock(handle_map_mutex);                                        \
    using ROCmScalar = typename ROCmComplexT<Scalar>::type;                   \
    int lwork;                                                                \
    TF_RETURN_IF_ROCBLAS_ERROR(BUFSIZE_FN(potrf, type_prefix)(                \
                        hipsolver_handle_, uplo, n,                           \
                        AsHipComplex(dev_A), lda, &lwork));                   \
    auto dev_work =                                                           \
          this->GetScratchSpace<Scalar>(lwork, "", /*on_host*/ false);        \
    TF_RETURN_IF_ROCBLAS_ERROR(SOLVER_FN(potrf, type_prefix)(                 \
                     hipsolver_handle_,uplo, n, AsHipComplex(dev_A), lda,     \
                     AsHipComplex(dev_work.mutable_data()), lwork,            \
                     dev_lapack_info));                                       \
    return Status::OK();                                                      \
  }

TF_CALL_LAPACK_TYPES(POTRF_INSTANCE);

#define GETRS_INSTANCE(Scalar, type_prefix)                                   \
  template <>                                                                 \
  Status GpuSolver::Getrs<Scalar>(hipsolverOperation_t trans, int n, int nrhs,\
                                  Scalar* A, int lda, int* dev_pivots,        \
                                  Scalar* B, int ldb, int* dev_lapack_info) { \
    mutex_lock lock(handle_map_mutex);                                        \
    int lwork;                                                                \
    TF_RETURN_IF_ROCBLAS_ERROR(BUFSIZE_FN(getrs, type_prefix)(                \
                        hipsolver_handle_, trans, n, nrhs, AsHipComplex(A),   \
                        lda, dev_pivots, AsHipComplex(B), ldb, &lwork));      \
    auto dev_work =                                                           \
          this->GetScratchSpace<Scalar>(lwork, "", /*on_host*/ false);        \
    TF_RETURN_IF_ROCBLAS_ERROR(SOLVER_FN(getrs, type_prefix)(                 \
                     hipsolver_handle_, trans, n, nrhs, AsHipComplex(A),      \
                     lda, dev_pivots, AsHipComplex(B), ldb,                   \
                     AsHipComplex(dev_work.mutable_data()), lwork,            \
                     dev_lapack_info));                                       \
    return Status::OK();                                                      \
  }

TF_CALL_LAPACK_TYPES(GETRS_INSTANCE);

#define POTRF_BATCHED_INSTANCE(Scalar, type_prefix)                              \
  template <>                                                                    \
  Status GpuSolver::PotrfBatched<Scalar>(                                        \
      hipsolverFillMode_t uplo, int n, const Scalar* const host_a_dev_ptrs[],    \
      int lda, DeviceLapackInfo* dev_lapack_info, int batch_size) {              \
    rocblas_stride stride = n;                                                   \
    mutex_lock lock(handle_map_mutex);                                           \
    using HipScalar = typename HipComplexT<Scalar>::type;                        \
    ScratchSpace<uint8> dev_a = this->GetScratchSpace<uint8>(                    \
        sizeof(HipScalar*) * batch_size, "", /*on host */ false);                \
    if (!CopyHostToDevice(context_, dev_a.mutable_data(), host_a_dev_ptrs,       \
                          dev_a.bytes())) {                                      \
      return errors::Internal("PotrfBatched: Failed to copy ptrs to device");    \
    }                                                                            \
    int lwork;                                                                   \
    TF_RETURN_IF_ROCBLAS_ERROR(BUFSIZE_FN(potrfBatched, type_prefix)(            \
                            hipsolver_handle_, uplo, n,                          \
                            reinterpret_cast<HipScalar**>(dev_a.mutable_data()), \
                            lda, &lwork, batch_size));                           \
    auto dev_work =                                                              \
          this->GetScratchSpace<Scalar>(lwork, "", /*on_host*/ false);           \
    TF_RETURN_IF_ROCBLAS_ERROR(SOLVER_FN(potrfBatched, type_prefix)(             \
                            hipsolver_handle_, uplo, n,                          \
                            reinterpret_cast<HipScalar**>(dev_a.mutable_data()), \
                            lda, AsHipComplex(dev_work.mutable_data()), lwork,   \
                            dev_lapack_info->mutable_data(), batch_size));       \
    return Status::OK();                                                         \
  }

TF_CALL_LAPACK_TYPES(POTRF_BATCHED_INSTANCE);

#define HEEVD_INSTANCE(Scalar, type_prefix)                                   \
  template <>                                                                 \
  Status GpuSolver::Heevd<Scalar>(                                            \
      hipsolverEigMode_t jobz, hipsolverFillMode_t uplo,                      \
      int n, Scalar* dev_A, int lda,                                          \
      typename Eigen::NumTraits<Scalar>::Real* dev_W, int* dev_lapack_info) { \
    mutex_lock lock(handle_map_mutex);                                        \
    using EigenScalar = typename Eigen::NumTraits<Scalar>::Real;              \
    int lwork;                                                                \
    TF_RETURN_IF_ROCBLAS_ERROR(BUFSIZE_FN(heevd, type_prefix)(                \
        hipsolver_handle_, jobz, uplo, n, AsHipComplex(dev_A), lda, dev_W,    \
        &lwork));                                                             \
    auto dev_workspace =                                                      \
        this->GetScratchSpace<Scalar>(lwork, "", /*on host */ false);         \
    TF_RETURN_IF_ROCBLAS_ERROR(SOLVER_FN(heevd, type_prefix)(                 \
        hipsolver_handle_, jobz, uplo, n,                                     \
        AsHipComplex(dev_A), lda, dev_W,                                      \
        AsHipComplex(dev_workspace.mutable_data()), lwork, dev_lapack_info)); \
    return Status::OK();                                                      \
  }

TF_CALL_LAPACK_TYPES_NO_REAL(HEEVD_INSTANCE);

#else 
// Macro that specializes a solver method for all 4 standard
// numeric types.
// Macro to construct rocsolver method names.

#define GETRF_INSTANCE(Scalar, type_prefix)                                \
  template <>                                                              \
  Status GpuSolver::Getrf<Scalar>(int m, int n, Scalar* A, int lda,        \
                                  int* dev_pivots, int* dev_lapack_info) { \
    mutex_lock lock(handle_map_mutex);                                     \
    using ROCmScalar = typename ROCmComplexT<Scalar>::type;                \
    TF_RETURN_IF_ROCBLAS_ERROR(SOLVER_FN(getrf, type_prefix)(              \
        rocm_blas_handle_, m, n, reinterpret_cast<ROCmScalar*>(A), lda,    \
        dev_pivots, dev_lapack_info));                                     \
    return Status::OK();                                                   \
  }

TF_CALL_LAPACK_TYPES(GETRF_INSTANCE);

#define GEQRF_INSTANCE(Scalar, type_prefix)                                 \
  template <>                                                               \
  Status GpuSolver::Geqrf(int m, int n, Scalar* dev_A, int lda,             \
                          Scalar* dev_tau, int* dev_lapack_info) {          \
    mutex_lock lock(handle_map_mutex);                                      \
    using ROCmScalar = typename ROCmComplexT<Scalar>::type;                 \
    TF_RETURN_IF_ROCBLAS_ERROR(SOLVER_FN(geqrf, type_prefix)(               \
        rocm_blas_handle_, m, n, reinterpret_cast<ROCmScalar*>(dev_A), lda, \
        reinterpret_cast<ROCmScalar*>(dev_tau)));                           \
    return Status::OK();                                                    \
  }

TF_CALL_LAPACK_TYPES(GEQRF_INSTANCE);

#define UMMQR_INSTANCE(Scalar, type_prefix)                                  \
  template <>                                                                \
  Status GpuSolver::Unmqr(rocblas_side side, rocblas_operation trans, int m, \
                          int n, int k, const Scalar* dev_a, int lda,        \
                          const Scalar* dev_tau, Scalar* dev_c, int ldc,     \
                          int* dev_lapack_info) {                            \
    mutex_lock lock(handle_map_mutex);                                       \
    using ROCmScalar = typename ROCmComplexT<Scalar>::type;                  \
    ScratchSpace<uint8> dev_a_copy = this->GetScratchSpace<uint8>(           \
        sizeof(ROCmScalar*) * m * k, "", /*on host */ false);                \
    if (!CopyHostToDevice(context_, dev_a_copy.mutable_data(), dev_a,        \
                          dev_a_copy.bytes())) {                             \
      return errors::Internal("Unmqr: Failed to copy ptrs to device");       \
    }                                                                        \
    ScratchSpace<uint8> dev_tau_copy = this->GetScratchSpace<uint8>(         \
        sizeof(ROCmScalar*) * k * n, "", /*on host */ false);                \
    if (!CopyHostToDevice(context_, dev_tau_copy.mutable_data(), dev_tau,    \
                          dev_tau_copy.bytes())) {                           \
      return errors::Internal("Unmqr: Failed to copy ptrs to device");       \
    }                                                                        \
    TF_RETURN_IF_ROCBLAS_ERROR(SOLVER_FN(unmqr, type_prefix)(                \
        rocm_blas_handle_, side, trans, m, n, k,                             \
        reinterpret_cast<ROCmScalar*>(dev_a_copy.mutable_data()), lda,       \
        reinterpret_cast<ROCmScalar*>(dev_tau_copy.mutable_data()),          \
        reinterpret_cast<ROCmScalar*>(dev_c), ldc));                         \
    return Status::OK();                                                     \
  }

TF_CALL_LAPACK_TYPES_NO_REAL(UMMQR_INSTANCE);

#define UNGQR_INSTANCE(Scalar, type_prefix)                                    \
  template <>                                                                  \
  Status GpuSolver::Ungqr(int m, int n, int k, Scalar* dev_a, int lda,         \
                          const Scalar* dev_tau, int* dev_lapack_info) {       \
    mutex_lock lock(handle_map_mutex);                                         \
    using ROCmScalar = typename ROCmComplexT<Scalar>::type;                    \
    ScratchSpace<uint8> dev_tau_copy = this->GetScratchSpace<uint8>(           \
        sizeof(ROCmScalar*) * k * n, "", /*on host */ false);                  \
    if (!CopyHostToDevice(context_, dev_tau_copy.mutable_data(), dev_tau,      \
                          dev_tau_copy.bytes())) {                             \
      return errors::Internal("Ungqr: Failed to copy ptrs to device");         \
    }                                                                          \
    TF_RETURN_IF_ROCBLAS_ERROR(SOLVER_FN(ungqr, type_prefix)(                  \
        rocm_blas_handle_, m, n, k, reinterpret_cast<ROCmScalar*>(dev_a), lda, \
        reinterpret_cast<ROCmScalar*>(dev_tau_copy.mutable_data())));          \
    return Status::OK();                                                       \
  }

TF_CALL_LAPACK_TYPES_NO_REAL(UNGQR_INSTANCE);

#define POTRF_INSTANCE(Scalar, type_prefix)                                    \
  template <>                                                                  \
  Status GpuSolver::Potrf<Scalar>(rocblas_fill uplo, int n, Scalar* dev_A,     \
                                  int lda, int* dev_lapack_info) {             \
    mutex_lock lock(handle_map_mutex);                                         \
    using ROCmScalar = typename ROCmComplexT<Scalar>::type;                    \
    TF_RETURN_IF_ROCBLAS_ERROR(SOLVER_FN(potrf, type_prefix)(                  \
        rocm_blas_handle_, uplo, n, reinterpret_cast<ROCmScalar*>(dev_A), lda, \
        dev_lapack_info));                                                     \
    return Status::OK();                                                       \
  }

TF_CALL_LAPACK_TYPES(POTRF_INSTANCE);

#define GETRS_INSTANCE(Scalar, type_prefix)                                   \
  template <>                                                                 \
  Status GpuSolver::Getrs<Scalar>(rocblas_operation trans, int n, int nrhs,   \
                                  Scalar* A, int lda, const int* dev_pivots,  \
                                  Scalar* B, int ldb, int* dev_lapack_info) { \
    mutex_lock lock(handle_map_mutex);                                        \
    using ROCmScalar = typename ROCmComplexT<Scalar>::type;                   \
    TF_RETURN_IF_ROCBLAS_ERROR(SOLVER_FN(getrs, type_prefix)(                 \
        rocm_blas_handle_, trans, n, nrhs, reinterpret_cast<ROCmScalar*>(A),  \
        lda, dev_pivots, reinterpret_cast<ROCmScalar*>(B), ldb));             \
    return Status::OK();                                                      \
  }

TF_CALL_LAPACK_TYPES(GETRS_INSTANCE);

#define POTRF_BATCHED_INSTANCE(Scalar, type_prefix)                           \
  template <>                                                                 \
  Status GpuSolver::PotrfBatched<Scalar>(                                     \
      rocblas_fill uplo, int n, const Scalar* const host_a_dev_ptrs[],        \
      int lda, DeviceLapackInfo* dev_lapack_info, int batch_size) {           \
    rocblas_stride stride = n;                                                \
    mutex_lock lock(handle_map_mutex);                                        \
    using ROCmScalar = typename ROCmComplexT<Scalar>::type;                   \
    ScratchSpace<uint8> dev_a = this->GetScratchSpace<uint8>(                 \
        sizeof(ROCmScalar*) * batch_size, "", /*on host */ false);            \
    if (!CopyHostToDevice(context_, dev_a.mutable_data(), host_a_dev_ptrs,    \
                          dev_a.bytes())) {                                   \
      return errors::Internal("PotrfBatched: Failed to copy ptrs to device"); \
    }                                                                         \
    TF_RETURN_IF_ROCBLAS_ERROR(SOLVER_FN(potrf_batched, type_prefix)(         \
        rocm_blas_handle_, uplo, n,                                           \
        reinterpret_cast<ROCmScalar**>(dev_a.mutable_data()), lda,            \
        dev_lapack_info->mutable_data(), batch_size));                        \
    return Status::OK();                                                      \
  }

TF_CALL_LAPACK_TYPES(POTRF_BATCHED_INSTANCE);

#endif

<<<<<<< HEAD
=======
#if TF_ROCM_VERSION >= 40500
#define HEEVD_INSTANCE(Scalar, type_prefix)                                   \
  template <>                                                                 \
  Status GpuSolver::Heevd<Scalar>(                                            \
      rocblas_evect jobz, rocblas_fill uplo, int n, Scalar* dev_A, int lda,   \
      typename Eigen::NumTraits<Scalar>::Real* dev_W, int* dev_lapack_info) { \
    mutex_lock lock(handle_map_mutex);                                        \
    using ROCmScalar = typename ROCmComplexT<Scalar>::type;                   \
    using EigenScalar = typename Eigen::NumTraits<Scalar>::Real;              \
    ScratchSpace<uint8> dev_workspace = this->GetScratchSpace<uint8>(         \
        sizeof(EigenScalar*) * n, "", /*on host */ false);                    \
    TF_RETURN_IF_ROCBLAS_ERROR(SOLVER_FN(heevd, type_prefix)(                 \
        rocm_blas_handle_, jobz, uplo, n,                                     \
        reinterpret_cast<ROCmScalar*>(dev_A), lda, dev_W,                     \
        reinterpret_cast<EigenScalar*>(dev_workspace.mutable_data()),         \
        dev_lapack_info));                                                    \
    return Status::OK();                                                      \
  }

TF_CALL_LAPACK_TYPES_NO_REAL(HEEVD_INSTANCE);
#endif

>>>>>>> 1612d489
#define GETRI_BATCHED_INSTANCE(Scalar, type_prefix)                           \
  template <>                                                                 \
  Status GpuSolver::GetriBatched<Scalar>(                                     \
      int n, const Scalar* const host_a_dev_ptrs[], int lda,                  \
      const int* dev_pivots, const Scalar* const host_a_inverse_dev_ptrs[],   \
      int ldainv, DeviceLapackInfo* dev_lapack_info, int batch_size) {        \
    mutex_lock lock(handle_map_mutex);                                        \
    rocblas_stride stride = n;                                                \
    using ROCmScalar = typename ROCmComplexT<Scalar>::type;                   \
    ScratchSpace<uint8> dev_a = this->GetScratchSpace<uint8>(                 \
        sizeof(ROCmScalar*) * batch_size, "", /*on host */ false);            \
    if (!CopyHostToDevice(context_, dev_a.mutable_data(), host_a_dev_ptrs,    \
                          dev_a.bytes())) {                                   \
      return errors::Internal("GetriBatched: Failed to copy ptrs to device"); \
    }                                                                         \
    ScratchSpace<uint8> dev_a_inverse = this->GetScratchSpace<uint8>(         \
        sizeof(ROCmScalar*) * batch_size, "", /*on host */ false);            \
    if (!CopyHostToDevice(context_, dev_a_inverse.mutable_data(),             \
                          host_a_inverse_dev_ptrs, dev_a_inverse.bytes())) {  \
      return errors::Internal("GetriBatched: Failed to copy ptrs to device"); \
    }                                                                         \
    ScratchSpace<uint8> pivots = this->GetScratchSpace<uint8>(                \
        sizeof(ROCmScalar*) * batch_size, "", /*on host */ false);            \
    if (!CopyHostToDevice(context_, pivots.mutable_data(), dev_pivots,        \
                          pivots.bytes())) {                                  \
      return errors::Internal("GetriBatched: Failed to copy ptrs to device"); \
    }                                                                         \
    TF_RETURN_IF_ROCBLAS_ERROR(SOLVER_FN(getri_batched, type_prefix)(         \
        rocm_blas_handle_, n,                                                 \
        reinterpret_cast<ROCmScalar**>(dev_a.mutable_data()), lda,            \
        reinterpret_cast<int*>(pivots.mutable_data()), stride,                \
        dev_lapack_info->mutable_data(), batch_size));                        \
    return Status::OK();                                                      \
  }

TF_CALL_ROCSOLV_TYPES(GETRI_BATCHED_INSTANCE);

#define GETRF_BATCHED_INSTANCE(Scalar, type_prefix)                            \
  template <>                                                                  \
  Status GpuSolver::GetrfBatched<Scalar>(                                      \
      int n, Scalar** A, int lda, int* dev_pivots, DeviceLapackInfo* dev_info, \
      const int batch_size) {                                                  \
    mutex_lock lock(handle_map_mutex);                                         \
    rocblas_stride stride = n;                                                 \
    using ROCmScalar = typename ROCmComplexT<Scalar>::type;                    \
    ScratchSpace<uint8> dev_a = this->GetScratchSpace<uint8>(                  \
        sizeof(ROCmScalar*) * batch_size, "", /*on host */ false);             \
    if (!CopyHostToDevice(context_, dev_a.mutable_data(), A, dev_a.bytes())) { \
      return errors::Internal("GetrfBatched: Failed to copy ptrs to device");  \
    }                                                                          \
    TF_RETURN_IF_ROCBLAS_ERROR(SOLVER_FN(getrf_batched, type_prefix)(          \
        rocm_blas_handle_, n, n,                                               \
        reinterpret_cast<ROCmScalar**>(dev_a.mutable_data()), lda, dev_pivots, \
        stride, dev_info->mutable_data(), batch_size));                        \
    return Status::OK();                                                       \
  }

TF_CALL_ROCSOLV_TYPES(GETRF_BATCHED_INSTANCE);

#define GETRS_BATCHED_INSTANCE(Scalar, type_prefix)                            \
  template <>                                                                  \
  Status GpuSolver::GetrsBatched<Scalar>(                                      \
      const rocblas_operation trans, int n, int nrhs, Scalar** A, int lda,     \
      int* dev_pivots, Scalar** B, const int ldb, int* host_lapack_info,       \
      const int batch_size) {                                                  \
    rocblas_stride stride = n;                                                 \
    mutex_lock lock(handle_map_mutex);                                         \
    using ROCmScalar = typename ROCmComplexT<Scalar>::type;                    \
    ScratchSpace<uint8> dev_a = this->GetScratchSpace<uint8>(                  \
        sizeof(ROCmScalar*) * batch_size, "", /*on host */ false);             \
    if (!CopyHostToDevice(context_, dev_a.mutable_data(), A, dev_a.bytes())) { \
      return errors::Internal("GetrfBatched: Failed to copy ptrs to device");  \
    }                                                                          \
    ScratchSpace<uint8> dev_b = this->GetScratchSpace<uint8>(                  \
        sizeof(ROCmScalar*) * batch_size, "", /*on host */ false);             \
    if (!CopyHostToDevice(context_, dev_b.mutable_data(), B, dev_b.bytes())) { \
      return errors::Internal("GetrfBatched: Failed to copy ptrs to device");  \
    }                                                                          \
    TF_RETURN_IF_ROCBLAS_ERROR(SOLVER_FN(getrs_batched, type_prefix)(          \
        rocm_blas_handle_, trans, n, nrhs,                                     \
        reinterpret_cast<ROCmScalar**>(dev_a.mutable_data()), lda, dev_pivots, \
        stride, reinterpret_cast<ROCmScalar**>(dev_b.mutable_data()), ldb,     \
        batch_size));                                                          \
    return Status::OK();                                                       \
  }

TF_CALL_ROCSOLV_TYPES(GETRS_BATCHED_INSTANCE);

// Allocates a temporary tensor. The GpuSolver object maintains a
// TensorReference to the underlying Tensor to prevent it from being deallocated
// prematurely.
Status GpuSolver::allocate_scoped_tensor(DataType type,
                                         const TensorShape& shape,
                                         Tensor* out_temp) {
  const Status status = context_->allocate_temp(type, shape, out_temp);
  if (status.ok()) {
    scratch_tensor_refs_.emplace_back(*out_temp);
  }
  return status;
}

Status GpuSolver::forward_input_or_allocate_scoped_tensor(
    gtl::ArraySlice<int> candidate_input_indices, DataType type,
    const TensorShape& shape, Tensor* out_temp) {
  const Status status = context_->forward_input_or_allocate_temp(
      candidate_input_indices, type, shape, out_temp);
  if (status.ok()) {
    scratch_tensor_refs_.emplace_back(*out_temp);
  }
  return status;
}

template <typename Scalar, typename SolverFnT>
static inline Status TrsmImpl(GpuExecutor* gpu_executor, SolverFnT solver,
                              rocblas_handle rocm_blas_handle,
                              rocblas_side side, rocblas_fill uplo,
                              rocblas_operation trans, rocblas_diagonal diag,
                              int m, int n,
                              const Scalar* alpha, /* host or device pointer */
                              const Scalar* A, int lda, Scalar* B, int ldb) {
  mutex_lock lock(handle_map_mutex);
  using ROCmScalar = typename ROCmComplexT<Scalar>::type;

  ScopedActivateExecutorContext sac{gpu_executor};
  TF_RETURN_IF_ROCBLAS_ERROR(solver(rocm_blas_handle, side, uplo, trans, diag,
                                    m, n,
                                    reinterpret_cast<const ROCmScalar*>(alpha),
                                    reinterpret_cast<const ROCmScalar*>(A), lda,
                                    reinterpret_cast<ROCmScalar*>(B), ldb));

  return Status::OK();
}

#define TRSM_INSTANCE(Scalar, type_prefix)                                    \
  template <>                                                                 \
  Status GpuSolver::Trsm<Scalar>(                                             \
      rocblas_side side, rocblas_fill uplo, rocblas_operation trans,          \
      rocblas_diagonal diag, int m, int n,                                    \
      const Scalar* alpha, /* host or device pointer */                       \
      const Scalar* A, int lda, Scalar* B, int ldb) {                         \
    GpuExecutor* gpu_executor = static_cast<GpuExecutor*>(                    \
        context_->op_device_context()->stream()->parent()->implementation()); \
    return TrsmImpl(gpu_executor, BLAS_SOLVER_FN(trsm, type_prefix),          \
                    rocm_blas_handle_, side, uplo, trans, diag, m, n, alpha,  \
                    A, lda, B, ldb);                                          \
  }

TF_CALL_LAPACK_TYPES_NO_COMPLEX(TRSM_INSTANCE);

template <typename Scalar, typename SolverFnT>
Status MatInvBatchedImpl(GpuExecutor* gpu_executor, SolverFnT solver,
                         rocblas_handle rocm_blas_handle, int n,
                         const Scalar* const host_a_dev_ptrs[], int lda,
                         int* dev_pivots,
                         const Scalar* const host_a_inverse_dev_ptrs[],
                         int ldainv, DeviceLapackInfo* dev_lapack_info,
                         int batch_size) {
  mutex_lock lock(handle_map_mutex);
  using ROCmScalar = typename ROCmComplexT<Scalar>::type;
  ScopedActivateExecutorContext sac{gpu_executor};

  GetrfBatched(n, host_a_dev_ptrs, lda, dev_pivots, dev_lapack_info,
               batch_size);

  GetriBatched(n, host_a_dev_ptrs, lda, dev_pivots, host_a_inverse_dev_ptrs,
               ldainv, dev_lapack_info, batch_size);

  return Status::OK();
}

#define MATINVBATCHED_INSTANCE(Scalar, type_prefix)                           \
  template <>                                                                 \
  Status GpuSolver::MatInvBatched<Scalar>(                                    \
      int n, const Scalar* const host_a_dev_ptrs[], int lda,                  \
      const Scalar* const host_a_inverse_dev_ptrs[], int ldainv,              \
      DeviceLapackInfo* dev_lapack_info, int batch_size) {                    \
    GpuExecutor* gpu_executor = static_cast<GpuExecutor*>(                    \
        context_->op_device_context()->stream()->parent()->implementation()); \
    Tensor pivots;                                                            \
    context_->allocate_scoped_tensor(DataTypeToEnum<int>::value,              \
                                     TensorShape{batch_size, n}, &pivots);    \
    auto pivots_mat = pivots.template matrix<int>();                          \
    int* dev_pivots = pivots_mat.data();                                      \
    return MatInvBatchedImpl(                                                 \
        gpu_executor, BLAS_SOLVER_FN(matinvbatched, type_prefix),             \
        rocm_blas_handle_, n, host_a_dev_ptrs, lda, dev_pivots,               \
        host_a_inverse_dev_ptrs, ldainv, dev_lapack_info, batch_size);        \
  }

template <typename Scalar, typename SolverFnT>
Status GeamImpl(GpuExecutor* gpu_executor, SolverFnT solver,
                rocblas_handle rocm_blas_handle, rocblas_operation transa,
                rocblas_operation transb, int m, int n, const Scalar* alpha,
                /* host or device pointer */ const Scalar* A, int lda,
                const Scalar* beta,
                /* host or device pointer */ const Scalar* B, int ldb,
                Scalar* C, int ldc) {
  mutex_lock lock(handle_map_mutex);
  using ROCmScalar = typename ROCmComplexT<Scalar>::type;

  ScopedActivateExecutorContext sac{gpu_executor};
  TF_RETURN_IF_ROCBLAS_ERROR(solver(rocm_blas_handle, transa, transb, m, n,
                                    reinterpret_cast<const ROCmScalar*>(alpha),
                                    reinterpret_cast<const ROCmScalar*>(A), lda,
                                    reinterpret_cast<const ROCmScalar*>(beta),
                                    reinterpret_cast<const ROCmScalar*>(B), ldb,
                                    reinterpret_cast<ROCmScalar*>(C), ldc));
  return Status::OK();
}

#define GEAM_INSTANCE(Scalar, type_prefix)                                    \
  template <>                                                                 \
  Status GpuSolver::Geam<Scalar>(                                             \
      rocblas_operation transa, rocblas_operation transb, int m, int n,       \
      const Scalar* alpha, const Scalar* A, int lda, const Scalar* beta,      \
      const Scalar* B, int ldb, Scalar* C, int ldc) {                         \
    GpuExecutor* gpu_executor = static_cast<GpuExecutor*>(                    \
        context_->op_device_context()->stream()->parent()->implementation()); \
    return GeamImpl(gpu_executor, BLAS_SOLVER_FN(geam, type_prefix),          \
                    rocm_blas_handle_, transa, transb, m, n, alpha, A, lda,   \
                    beta, B, ldb, C, ldc);                                    \
  }

TF_CALL_LAPACK_TYPES_NO_COMPLEX(GEAM_INSTANCE);
}  // namespace tensorflow

#endif  // TENSORFLOW_USE_ROCM<|MERGE_RESOLUTION|>--- conflicted
+++ resolved
@@ -487,7 +487,7 @@
 
 TF_CALL_LAPACK_TYPES_NO_REAL(HEEVD_INSTANCE);
 
-#else 
+#else //TF_ROCM_VERSION < 40500
 // Macro that specializes a solver method for all 4 standard
 // numeric types.
 // Macro to construct rocsolver method names.
@@ -624,31 +624,6 @@
 
 #endif
 
-<<<<<<< HEAD
-=======
-#if TF_ROCM_VERSION >= 40500
-#define HEEVD_INSTANCE(Scalar, type_prefix)                                   \
-  template <>                                                                 \
-  Status GpuSolver::Heevd<Scalar>(                                            \
-      rocblas_evect jobz, rocblas_fill uplo, int n, Scalar* dev_A, int lda,   \
-      typename Eigen::NumTraits<Scalar>::Real* dev_W, int* dev_lapack_info) { \
-    mutex_lock lock(handle_map_mutex);                                        \
-    using ROCmScalar = typename ROCmComplexT<Scalar>::type;                   \
-    using EigenScalar = typename Eigen::NumTraits<Scalar>::Real;              \
-    ScratchSpace<uint8> dev_workspace = this->GetScratchSpace<uint8>(         \
-        sizeof(EigenScalar*) * n, "", /*on host */ false);                    \
-    TF_RETURN_IF_ROCBLAS_ERROR(SOLVER_FN(heevd, type_prefix)(                 \
-        rocm_blas_handle_, jobz, uplo, n,                                     \
-        reinterpret_cast<ROCmScalar*>(dev_A), lda, dev_W,                     \
-        reinterpret_cast<EigenScalar*>(dev_workspace.mutable_data()),         \
-        dev_lapack_info));                                                    \
-    return Status::OK();                                                      \
-  }
-
-TF_CALL_LAPACK_TYPES_NO_REAL(HEEVD_INSTANCE);
-#endif
-
->>>>>>> 1612d489
 #define GETRI_BATCHED_INSTANCE(Scalar, type_prefix)                           \
   template <>                                                                 \
   Status GpuSolver::GetriBatched<Scalar>(                                     \
