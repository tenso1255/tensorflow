--- conflicted
+++ resolved
@@ -4714,7 +4714,6 @@
     ],
 )
 
-<<<<<<< HEAD
 tf_cc_test(
     name = "quantized_deconv_ops_test",
     size = "small",
@@ -4735,24 +4734,6 @@
     ],
 )
 
-tf_cc_test(
-    name = "quantized_conv_ops_test",
-    size = "small",
-    srcs = ["quantized_conv_ops_test.cc"],
-    tags = ["nomsan"],  # http://b/32242946
-    deps = [
-        ":ops_testutil",
-        ":ops_util",
-        ":quantized_ops",
-        "//tensorflow/core:array_ops_op_lib",
-        "//tensorflow/core:framework",
-        "//tensorflow/core:math_ops_op_lib",
-        "//tensorflow/core:nn_ops_op_lib",
-        "//tensorflow/core:protos_all_cc",
-        "//tensorflow/core:test",
-        "//tensorflow/core:test_main",
-        "//tensorflow/core:testlib",
-=======
 # Android-only test for quantized addition.
 cc_binary(
     name = "quantized_add_op_test_android_only",
@@ -4772,7 +4753,6 @@
     tags = [
         "manual",
         "notap",
->>>>>>> ae22de65
     ],
     deps = [
         "//tensorflow/cc:cc_ops",
