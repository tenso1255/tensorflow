--- conflicted
+++ resolved
@@ -109,19 +109,11 @@
   tf_http_archive(
       name = "eigen_archive",
       urls = [
-<<<<<<< HEAD
       	"https://mirror.bazel.build/github.com/ROCmSoftwarePlatform/eigen-upstream/archive/ff6a01b4b8173c0d62b3e050212ecbcaac7e7003.zip",
 	"https://github.com/ROCmSoftwarePlatform/eigen-upstream/archive/ff6a01b4b8173c0d62b3e050212ecbcaac7e7003.zip",	
       ],
       sha256 = "eeab922428ce95b554d29fd8c776513967884511fb1b0b3853b52a51e9b6b7c7",
       strip_prefix = "eigen-upstream-ff6a01b4b8173c0d62b3e050212ecbcaac7e7003",
-=======
-          "https://mirror.bazel.build/bitbucket.org/eigen/eigen/get/fd6845384b86.tar.gz",
-          "https://bitbucket.org/eigen/eigen/get/fd6845384b86.tar.gz",
-      ],
-      sha256 = "d956415d784fa4e42b6a2a45c32556d6aec9d0a3d8ef48baee2522ab762556a9",
-      strip_prefix = "eigen-eigen-fd6845384b86",
->>>>>>> fdcb7ca6
       build_file = clean_dep("//third_party:eigen.BUILD"),
   )
 
