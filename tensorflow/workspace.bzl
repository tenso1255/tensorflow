# TensorFlow external dependencies that can be loaded in WORKSPACE files.

load("//third_party/gpus:cuda_configure.bzl", "cuda_configure")
load("//third_party/sycl:sycl_configure.bzl", "sycl_configure")
load("@io_bazel_rules_closure//closure/private:java_import_external.bzl", "java_import_external")
load("@io_bazel_rules_closure//closure:defs.bzl", "filegroup_external")
load("@io_bazel_rules_closure//closure:defs.bzl", "webfiles_external")


# Parse the bazel version string from `native.bazel_version`.
def _parse_bazel_version(bazel_version):
  # Remove commit from version.
  version = bazel_version.split(" ", 1)[0]

  # Split into (release, date) parts and only return the release
  # as a tuple of integers.
  parts = version.split("-", 1)

  # Turn "release" into a tuple of strings
  version_tuple = ()
  for number in parts[0].split("."):
    version_tuple += (str(number),)
  return version_tuple


# Check that a specific bazel version is being used.
def check_version(bazel_version):
  if "bazel_version" not in dir(native):
    fail("\nCurrent Bazel version is lower than 0.2.1, expected at least %s\n" %
         bazel_version)
  elif not native.bazel_version:
    print("\nCurrent Bazel is not a release version, cannot check for " +
          "compatibility.")
    print("Make sure that you are running at least Bazel %s.\n" % bazel_version)
  else:
    current_bazel_version = _parse_bazel_version(native.bazel_version)
    minimum_bazel_version = _parse_bazel_version(bazel_version)
    if minimum_bazel_version > current_bazel_version:
      fail("\nCurrent Bazel version is {}, expected at least {}\n".format(
          native.bazel_version, bazel_version))


def _repos_are_siblings():
  return Label("@foo//bar").workspace_root.startswith("../")


# Temporary workaround to support including TensorFlow as a submodule until this
# use-case is supported in the next Bazel release.
def _temp_workaround_http_archive_impl(repo_ctx):
  repo_ctx.template("BUILD", repo_ctx.attr.build_file, {
      "%prefix%": ".." if _repos_are_siblings() else "external",
      "%ws%": repo_ctx.attr.repository
  }, False)
  repo_ctx.download_and_extract(repo_ctx.attr.urls, "", repo_ctx.attr.sha256,
                                "", repo_ctx.attr.strip_prefix)
  if repo_ctx.attr.patch_file != None:
    _apply_patch(repo_ctx, repo_ctx.attr.patch_file)


temp_workaround_http_archive = repository_rule(
    implementation = _temp_workaround_http_archive_impl,
    attrs = {
        "build_file": attr.label(),
        "repository": attr.string(),
        "patch_file": attr.label(default = None),
        "urls": attr.string_list(default = []),
        "sha256": attr.string(default = ""),
        "strip_prefix": attr.string(default = ""),
    },
)


# Executes specified command with arguments and calls 'fail' if it exited with
# non-zero code
def _execute_and_check_ret_code(repo_ctx, cmd_and_args):
  result = repo_ctx.execute(cmd_and_args)
  if result.return_code != 0:
    fail(("Non-zero return code({1}) when executing '{0}':\n" + "Stdout: {2}\n"
          + "Stderr: {3}").format(" ".join(cmd_and_args), result.return_code,
                                  result.stdout, result.stderr))


# Apply a patch_file to the repository root directory
# Runs 'patch -p1'
def _apply_patch(repo_ctx, patch_file):
  _execute_and_check_ret_code(repo_ctx, [
      "patch", "-p1", "-d", repo_ctx.path("."), "-i", repo_ctx.path(patch_file)
  ])


# Download the repository and apply a patch to its root
def _patched_http_archive_impl(repo_ctx):
  repo_ctx.download_and_extract(
      repo_ctx.attr.urls,
      sha256=repo_ctx.attr.sha256,
      stripPrefix=repo_ctx.attr.strip_prefix)
  _apply_patch(repo_ctx, repo_ctx.attr.patch_file)


patched_http_archive = repository_rule(
    implementation = _patched_http_archive_impl,
    attrs = {
        "patch_file": attr.label(),
        "build_file": attr.label(),
        "repository": attr.string(),
        "urls": attr.string_list(default = []),
        "sha256": attr.string(default = ""),
        "strip_prefix": attr.string(default = ""),
    },
)


# If TensorFlow is linked as a submodule.
# path_prefix and tf_repo_name are no longer used.
def tf_workspace(path_prefix="", tf_repo_name=""):
  # We must check the bazel version before trying to parse any other BUILD
  # files, in case the parsing of those build files depends on the bazel
  # version we require here.
  check_version("0.4.5")
  cuda_configure(name="local_config_cuda")
  sycl_configure(name="local_config_sycl")
  if path_prefix:
    print("path_prefix was specified to tf_workspace but is no longer used " +
          "and will be removed in the future.")
  if tf_repo_name:
    print("tf_repo_name was specified to tf_workspace but is no longer used " +
          "and will be removed in the future.")

  native.new_http_archive(
<<<<<<< HEAD
      name="eigen_archive",
      urls=[
          "http://bazel-mirror.storage.googleapis.com/bitbucket.org/eigen/eigen/get/a038e46f2d3e.tar.gz",
          "https://bitbucket.org/eigen/eigen/get/a038e46f2d3e.tar.gz",
      ],
      sha256="5628ac47fc3ab7ac8d66cfb2d3c2ecb2f1077447a841f33af64d0e181bfcedf1",
      strip_prefix="eigen-eigen-a038e46f2d3e",
      build_file=str(Label("//third_party:eigen.BUILD")),)
=======
      name = "eigen_archive",
      urls = [
          "http://bazel-mirror.storage.googleapis.com/bitbucket.org/eigen/eigen/get/f3a22f35b044.tar.gz",
          "https://bitbucket.org/eigen/eigen/get/f3a22f35b044.tar.gz",
      ],
      sha256 = "ca7beac153d4059c02c8fc59816c82d54ea47fe58365e8aded4082ded0b820c4",
      strip_prefix = "eigen-eigen-f3a22f35b044",
      build_file = str(Label("//third_party:eigen.BUILD")),
  )
>>>>>>> b1e174e4

  native.new_http_archive(
      name = "libxsmm_archive",
      urls = [
          "http://bazel-mirror.storage.googleapis.com/github.com/hfp/libxsmm/archive/1.8.tar.gz",
          "https://github.com/hfp/libxsmm/archive/1.8.tar.gz",
      ],
      sha256 = "0330201afb5525d0950ec861fec9dd75eb40a03845ebe03d2c635cf8bfc14fea",
      strip_prefix = "libxsmm-1.8",
      build_file = str(Label("//third_party:libxsmm.BUILD")),
  )

  native.bind(
      name = "xsmm_avx",
      actual = "@libxsmm_archive//third_party:xsmm_avx",
  )

  native.new_http_archive(
      name = "ortools_archive",
      urls = [
          "http://bazel-mirror.storage.googleapis.com/github.com/google/or-tools/archive/253f7955c6a1fd805408fba2e42ac6d45b312d15.tar.gz",
          "https://github.com/google/or-tools/archive/253f7955c6a1fd805408fba2e42ac6d45b312d15.tar.gz",
      ],
      sha256 = "932075525642b04ac6f1b50589f1df5cd72ec2f448b721fd32234cf183f0e755",
      strip_prefix = "or-tools-253f7955c6a1fd805408fba2e42ac6d45b312d15/src",
      build_file = str(Label("//third_party:ortools.BUILD")),
  )

  native.http_archive(
      name = "com_googlesource_code_re2",
      urls = [
          "http://bazel-mirror.storage.googleapis.com/github.com/google/re2/archive/b94b7cd42e9f02673cd748c1ac1d16db4052514c.tar.gz",
          "https://github.com/google/re2/archive/b94b7cd42e9f02673cd748c1ac1d16db4052514c.tar.gz",
      ],
      sha256 = "bd63550101e056427c9e7ff12a408c1c8b74e9803f393ca916b2926fc2c4906f",
      strip_prefix = "re2-b94b7cd42e9f02673cd748c1ac1d16db4052514c",
  )

  native.http_archive(
      name = "gemmlowp",
      urls = [
          "http://bazel-mirror.storage.googleapis.com/github.com/google/gemmlowp/archive/a6f29d8ac48d63293f845f2253eccbf86bc28321.tar.gz",
          "https://github.com/google/gemmlowp/archive/a6f29d8ac48d63293f845f2253eccbf86bc28321.tar.gz",
      ],
      sha256 = "75d40ea8e68b0d1644f052fffe8f14a410b2a73d40ccb859a95c0578d194ec26",
      strip_prefix = "gemmlowp-a6f29d8ac48d63293f845f2253eccbf86bc28321",
  )

  native.new_http_archive(
      name = "farmhash_archive",
      urls = [
          "http://bazel-mirror.storage.googleapis.com/github.com/google/farmhash/archive/92e897b282426729f4724d91a637596c7e2fe28f.zip",
          "https://github.com/google/farmhash/archive/92e897b282426729f4724d91a637596c7e2fe28f.zip",
      ],
      sha256 = "4c626d1f306bda2c6804ab955892f803f5245f4dcaecb4979dc08b091256da54",
      strip_prefix = "farmhash-92e897b282426729f4724d91a637596c7e2fe28f",
      build_file = str(Label("//third_party:farmhash.BUILD")),
  )

  native.bind(
      name = "farmhash",
      actual = "@farmhash//:farmhash",
  )

  native.new_http_archive(
      name = "highwayhash",
      urls = [
          "http://bazel-mirror.storage.googleapis.com/github.com/google/highwayhash/archive/dfcb97ca4fe9277bf9dc1802dd979b071896453b.tar.gz",
          "https://github.com/google/highwayhash/archive/dfcb97ca4fe9277bf9dc1802dd979b071896453b.tar.gz",
      ],
      sha256 = "0f30a15b1566d93f146c8d149878a06e91d9bb7ec2cfd76906df62a82be4aac9",
      strip_prefix = "highwayhash-dfcb97ca4fe9277bf9dc1802dd979b071896453b",
      build_file = str(Label("//third_party:highwayhash.BUILD")),
  )

  native.new_http_archive(
      name = "nasm",
      urls = [
          "http://bazel-mirror.storage.googleapis.com/www.nasm.us/pub/nasm/releasebuilds/2.12.02/nasm-2.12.02.tar.bz2",
          "http://pkgs.fedoraproject.org/repo/pkgs/nasm/nasm-2.12.02.tar.bz2/d15843c3fb7db39af80571ee27ec6fad/nasm-2.12.02.tar.bz2",
      ],
      sha256 = "00b0891c678c065446ca59bcee64719d0096d54d6886e6e472aeee2e170ae324",
      strip_prefix = "nasm-2.12.02",
      build_file = str(Label("//third_party:nasm.BUILD")),
  )

  temp_workaround_http_archive(
      name = "jpeg",
      urls = [
          "http://bazel-mirror.storage.googleapis.com/github.com/libjpeg-turbo/libjpeg-turbo/archive/1.5.1.tar.gz",
          "https://github.com/libjpeg-turbo/libjpeg-turbo/archive/1.5.1.tar.gz",
      ],
      sha256 = "c15a9607892113946379ccea3ca8b85018301b200754f209453ab21674268e77",
      strip_prefix = "libjpeg-turbo-1.5.1",
      build_file = str(Label("//third_party/jpeg:jpeg.BUILD")),
      repository = tf_repo_name,
  )

  native.new_http_archive(
      name = "png_archive",
      urls = [
          "http://bazel-mirror.storage.googleapis.com/github.com/glennrp/libpng/archive/v1.2.53.zip",
          "https://github.com/glennrp/libpng/archive/v1.2.53.zip",
      ],
      sha256 = "c35bcc6387495ee6e757507a68ba036d38ad05b415c2553b3debe2a57647a692",
      strip_prefix = "libpng-1.2.53",
      build_file = str(Label("//third_party:png.BUILD")),
  )

  native.new_http_archive(
      name = "gif_archive",
      urls = [
          "http://bazel-mirror.storage.googleapis.com/ufpr.dl.sourceforge.net/project/giflib/giflib-5.1.4.tar.gz",
          "http://ufpr.dl.sourceforge.net/project/giflib/giflib-5.1.4.tar.gz",
          "http://pilotfiber.dl.sourceforge.net/project/giflib/giflib-5.1.4.tar.gz",
      ],
      sha256 = "34a7377ba834397db019e8eb122e551a49c98f49df75ec3fcc92b9a794a4f6d1",
      strip_prefix = "giflib-5.1.4",
      build_file = str(Label("//third_party:gif.BUILD")),
  )

  native.new_http_archive(
      name = "six_archive",
      urls = [
          "http://bazel-mirror.storage.googleapis.com/pypi.python.org/packages/source/s/six/six-1.10.0.tar.gz",
          "http://pypi.python.org/packages/source/s/six/six-1.10.0.tar.gz",
      ],
      sha256 = "105f8d68616f8248e24bf0e9372ef04d3cc10104f1980f54d57b2ce73a5ad56a",
      strip_prefix = "six-1.10.0",
      build_file = str(Label("//third_party:six.BUILD")),
  )

  native.new_http_archive(
      name = "org_pythonhosted_markdown",
      urls = [
          "http://bazel-mirror.storage.googleapis.com/pypi.python.org/packages/1d/25/3f6d2cb31ec42ca5bd3bfbea99b63892b735d76e26f20dd2dcc34ffe4f0d/Markdown-2.6.8.tar.gz",
          "https://pypi.python.org/packages/1d/25/3f6d2cb31ec42ca5bd3bfbea99b63892b735d76e26f20dd2dcc34ffe4f0d/Markdown-2.6.8.tar.gz",
      ],
      strip_prefix = "Markdown-2.6.8",
      sha256 = "0ac8a81e658167da95d063a9279c9c1b2699f37c7c4153256a458b3a43860e33",
      build_file = str(Label("//third_party:markdown.BUILD")),
  )

  native.new_http_archive(
      name = "org_html5lib",
      urls = [
          "http://bazel-mirror.storage.googleapis.com/github.com/html5lib/html5lib-python/archive/0.9999999.tar.gz",
          "https://github.com/html5lib/html5lib-python/archive/0.9999999.tar.gz",  # identical to 1.0b8
      ],
      sha256 = "184257f98539159a433e2a2197309657ae1283b4c44dbd9c87b2f02ff36adce8",
      strip_prefix = "html5lib-python-0.9999999",
      build_file = str(Label("//third_party:html5lib.BUILD")),
  )

  native.new_http_archive(
      name = "org_mozilla_bleach",
      urls = [
          "http://bazel-mirror.storage.googleapis.com/github.com/mozilla/bleach/archive/v1.5.tar.gz",
          "https://github.com/mozilla/bleach/archive/v1.5.tar.gz",
      ],
      strip_prefix = "bleach-1.5",
      sha256 = "0d68713d02ba4148c417ab1637dd819333d96929a34401d0233947bec0881ad8",
      build_file = str(Label("//third_party:bleach.BUILD")),
  )

  native.new_http_archive(
      name = "org_pocoo_werkzeug",
      urls = [
          "http://bazel-mirror.storage.googleapis.com/pypi.python.org/packages/b7/7f/44d3cfe5a12ba002b253f6985a4477edfa66da53787a2a838a40f6415263/Werkzeug-0.11.10.tar.gz",
          "https://pypi.python.org/packages/b7/7f/44d3cfe5a12ba002b253f6985a4477edfa66da53787a2a838a40f6415263/Werkzeug-0.11.10.tar.gz",
      ],
      strip_prefix = "Werkzeug-0.11.10",
      sha256 = "cc64dafbacc716cdd42503cf6c44cb5a35576443d82f29f6829e5c49264aeeee",
      build_file = str(Label("//third_party:werkzeug.BUILD")),
  )

  native.bind(
      name = "six",
      actual = "@six_archive//:six",
  )

  patched_http_archive(
      name = "protobuf",
      urls = [
          "http://bazel-mirror.storage.googleapis.com/github.com/google/protobuf/archive/2b7430d96aeff2bb624c8d52182ff5e4b9f7f18a.tar.gz",
          "https://github.com/google/protobuf/archive/2b7430d96aeff2bb624c8d52182ff5e4b9f7f18a.tar.gz",
      ],
      sha256 = "e5d3d4e227a0f7afb8745df049bbd4d55474b158ca5aaa2a0e31099af24be1d0",
      strip_prefix = "protobuf-2b7430d96aeff2bb624c8d52182ff5e4b9f7f18a",
      # TODO: remove patching when tensorflow stops linking same protos into
      #       multiple shared libraries loaded in runtime by python.
      #       This patch fixes a runtime crash when tensorflow is compiled
      #       with clang -O2 on Linux (see https://github.com/tensorflow/tensorflow/issues/8394)
      patch_file = str(Label("//third_party/protobuf:add_noinlines.patch")),
  )

  # We need to import the protobuf library under the names com_google_protobuf
  # and com_google_protobuf_cc to enable proto_library support in bazel.
  # Unfortunately there is no way to alias http_archives at the moment.
  native.http_archive(
      name = "com_google_protobuf",
      urls = [
          "http://bazel-mirror.storage.googleapis.com/github.com/google/protobuf/archive/2b7430d96aeff2bb624c8d52182ff5e4b9f7f18a.tar.gz",
          "https://github.com/google/protobuf/archive/2b7430d96aeff2bb624c8d52182ff5e4b9f7f18a.tar.gz",
      ],
      sha256 = "e5d3d4e227a0f7afb8745df049bbd4d55474b158ca5aaa2a0e31099af24be1d0",
      strip_prefix = "protobuf-2b7430d96aeff2bb624c8d52182ff5e4b9f7f18a",
  )

  native.http_archive(
      name = "com_google_protobuf_cc",
      urls = [
          "http://bazel-mirror.storage.googleapis.com/github.com/google/protobuf/archive/2b7430d96aeff2bb624c8d52182ff5e4b9f7f18a.tar.gz",
          "https://github.com/google/protobuf/archive/2b7430d96aeff2bb624c8d52182ff5e4b9f7f18a.tar.gz",
      ],
      sha256 = "e5d3d4e227a0f7afb8745df049bbd4d55474b158ca5aaa2a0e31099af24be1d0",
      strip_prefix = "protobuf-2b7430d96aeff2bb624c8d52182ff5e4b9f7f18a",
  )

  native.new_http_archive(
      name = "gmock_archive",
      urls = [
          "http://bazel-mirror.storage.googleapis.com/github.com/google/googletest/archive/release-1.8.0.zip",
          "https://github.com/google/googletest/archive/release-1.8.0.zip",
      ],
      sha256 = "f3ed3b58511efd272eb074a3a6d6fb79d7c2e6a0e374323d1e6bcbcc1ef141bf",
      strip_prefix = "googletest-release-1.8.0",
      build_file = str(Label("//third_party:gmock.BUILD")),
  )

  native.bind(
      name = "gtest",
      actual = "@gmock_archive//:gtest",
  )

  native.bind(
      name = "gtest_main",
      actual = "@gmock_archive//:gtest_main",
  )

  native.http_archive(
      name = "com_github_gflags_gflags",
      urls = [
          "http://bazel-mirror.storage.googleapis.com/github.com/gflags/gflags/archive/f8a0efe03aa69b3336d8e228b37d4ccb17324b88.tar.gz",
          "https://github.com/gflags/gflags/archive/f8a0efe03aa69b3336d8e228b37d4ccb17324b88.tar.gz",
      ],
      sha256 = "4d222fab8f1ede4709cdff417d15a1336f862d7334a81abf76d09c15ecf9acd1",
      strip_prefix = "gflags-f8a0efe03aa69b3336d8e228b37d4ccb17324b88",
  )

  native.bind(
      name = "python_headers",
      actual = str(Label("//util/python:python_headers")),
  )

  native.new_http_archive(
      name = "pcre",
      sha256 = "ccdf7e788769838f8285b3ee672ed573358202305ee361cfec7a4a4fb005bbc7",
      urls = [
          "http://bazel-mirror.storage.googleapis.com/ftp.exim.org/pub/pcre/pcre-8.39.tar.gz",
          "http://ftp.exim.org/pub/pcre/pcre-8.39.tar.gz",
      ],
      strip_prefix = "pcre-8.39",
      build_file = str(Label("//third_party:pcre.BUILD")),
  )

  native.new_http_archive(
      name = "swig",
      sha256 = "58a475dbbd4a4d7075e5fe86d4e54c9edde39847cdb96a3053d87cb64a23a453",
      urls = [
          "http://bazel-mirror.storage.googleapis.com/ufpr.dl.sourceforge.net/project/swig/swig/swig-3.0.8/swig-3.0.8.tar.gz",
          "http://ufpr.dl.sourceforge.net/project/swig/swig/swig-3.0.8/swig-3.0.8.tar.gz",
          "http://pilotfiber.dl.sourceforge.net/project/swig/swig/swig-3.0.8/swig-3.0.8.tar.gz",
      ],
      strip_prefix = "swig-3.0.8",
      build_file = str(Label("//third_party:swig.BUILD")),
  )

  temp_workaround_http_archive(
      name = "curl",
      sha256 = "ff3e80c1ca6a068428726cd7dd19037a47cc538ce58ef61c59587191039b2ca6",
      urls = [
          "http://bazel-mirror.storage.googleapis.com/curl.haxx.se/download/curl-7.49.1.tar.gz",
          "https://curl.haxx.se/download/curl-7.49.1.tar.gz",
      ],
      strip_prefix = "curl-7.49.1",
      build_file = str(Label("//third_party:curl.BUILD")),
      repository = tf_repo_name
  )

  # grpc expects //external:protobuf_clib and //external:protobuf_compiler
  # to point to the protobuf's compiler library.
  native.bind(
      name = "protobuf_clib",
      actual = "@protobuf//:protoc_lib",
  )

  native.bind(
      name = "protobuf_compiler",
      actual = "@protobuf//:protoc_lib",
  )

  native.new_http_archive(
      name = "grpc",
      urls = [
          "http://bazel-mirror.storage.googleapis.com/github.com/grpc/grpc/archive/d7ff4ff40071d2b486a052183e3e9f9382afb745.tar.gz",
          "https://github.com/grpc/grpc/archive/d7ff4ff40071d2b486a052183e3e9f9382afb745.tar.gz",
      ],
      sha256 = "a15f352436ab92c521b1ac11e729e155ace38d0856380cf25048c5d1d9ba8e31",
      strip_prefix = "grpc-d7ff4ff40071d2b486a052183e3e9f9382afb745",
      build_file = str(Label("//third_party:grpc.BUILD")),
  )

  # protobuf expects //external:grpc_cpp_plugin to point to grpc's
  # C++ plugin code generator.
  native.bind(
      name = "grpc_cpp_plugin",
      actual = "@grpc//:grpc_cpp_plugin",
  )

  native.bind(
      name = "grpc_lib",
      actual = "@grpc//:grpc++_unsecure",
  )

  native.new_http_archive(
      name = "linenoise",
      sha256 = "7f51f45887a3d31b4ce4fa5965210a5e64637ceac12720cfce7954d6a2e812f7",
      urls = [
          "http://bazel-mirror.storage.googleapis.com/github.com/antirez/linenoise/archive/c894b9e59f02203dbe4e2be657572cf88c4230c3.tar.gz",
          "https://github.com/antirez/linenoise/archive/c894b9e59f02203dbe4e2be657572cf88c4230c3.tar.gz",
      ],
      strip_prefix = "linenoise-c894b9e59f02203dbe4e2be657572cf88c4230c3",
      build_file = str(Label("//third_party:linenoise.BUILD")),
  )

  # TODO(phawkins): currently, this rule uses an unofficial LLVM mirror.
  # Switch to an official source of snapshots if/when possible.
  temp_workaround_http_archive(
      name = "llvm",
      urls = [
          "http://bazel-mirror.storage.googleapis.com/github.com/llvm-mirror/llvm/archive/5d2b26453d4bca5a13b69b0130e4369d1fcd393d.tar.gz",
          "https://github.com/llvm-mirror/llvm/archive/5d2b26453d4bca5a13b69b0130e4369d1fcd393d.tar.gz",
      ],
      sha256 = "3cecf39bf4b3854629d610bb321bb57e0e46bda9110bd51c3bae5a4171c82bab",
      strip_prefix = "llvm-5d2b26453d4bca5a13b69b0130e4369d1fcd393d",
      build_file = str(Label("//third_party/llvm:llvm.BUILD")),
      repository = tf_repo_name,
  )

  native.new_http_archive(
      name = "jsoncpp_git",
      urls = [
          "http://bazel-mirror.storage.googleapis.com/github.com/open-source-parsers/jsoncpp/archive/11086dd6a7eba04289944367ca82cea71299ed70.tar.gz",
          "https://github.com/open-source-parsers/jsoncpp/archive/11086dd6a7eba04289944367ca82cea71299ed70.tar.gz",
      ],
      sha256 = "07d34db40593d257324ec5fb9debc4dc33f29f8fb44e33a2eeb35503e61d0fe2",
      strip_prefix = "jsoncpp-11086dd6a7eba04289944367ca82cea71299ed70",
      build_file = str(Label("//third_party:jsoncpp.BUILD")),
  )

  native.bind(
      name = "jsoncpp",
      actual = "@jsoncpp_git//:jsoncpp",
  )

  native.http_archive(
      name = "boringssl",
      urls = [
          "http://bazel-mirror.storage.googleapis.com/github.com/google/boringssl/archive/bbcaa15b0647816b9a1a9b9e0d209cd6712f0105.tar.gz",
          "https://github.com/google/boringssl/archive/bbcaa15b0647816b9a1a9b9e0d209cd6712f0105.tar.gz",  # 2016-07-11
      ],
      sha256 = "025264d6e9a7ad371f2f66d17a28b6627de0c9592dc2eb54afd062f68f1f9aa3",
      strip_prefix = "boringssl-bbcaa15b0647816b9a1a9b9e0d209cd6712f0105",
  )

  native.new_http_archive(
      name = "nanopb_git",
      urls = [
          "http://bazel-mirror.storage.googleapis.com/github.com/nanopb/nanopb/archive/1251fa1065afc0d62f635e0f63fec8276e14e13c.tar.gz",
          "https://github.com/nanopb/nanopb/archive/1251fa1065afc0d62f635e0f63fec8276e14e13c.tar.gz",
      ],
      sha256 = "ab1455c8edff855f4f55b68480991559e51c11e7dab060bbab7cffb12dd3af33",
      strip_prefix = "nanopb-1251fa1065afc0d62f635e0f63fec8276e14e13c",
      build_file = str(Label("//third_party:nanopb.BUILD")),
  )

  native.bind(
      name = "nanopb",
      actual = "@nanopb_git//:nanopb",
  )

  native.new_http_archive(
      name = "zlib_archive",
      urls = [
          "http://bazel-mirror.storage.googleapis.com/zlib.net/zlib-1.2.8.tar.gz",
          "http://zlib.net/fossils/zlib-1.2.8.tar.gz",
      ],
      sha256 = "36658cb768a54c1d4dec43c3116c27ed893e88b02ecfcb44f2166f9c0b7f2a0d",
      strip_prefix = "zlib-1.2.8",
      build_file = str(Label("//third_party:zlib.BUILD")),
  )

  native.bind(
      name = "zlib",
      actual = "@zlib_archive//:zlib",
  )

  native.new_http_archive(
      name = "fft2d",
      urls = [
          "http://bazel-mirror.storage.googleapis.com/www.kurims.kyoto-u.ac.jp/~ooura/fft.tgz",
          "http://www.kurims.kyoto-u.ac.jp/~ooura/fft.tgz",
      ],
      sha256 = "52bb637c70b971958ec79c9c8752b1df5ff0218a4db4510e60826e0cb79b5296",
      build_file = str(Label("//third_party/fft2d:fft2d.BUILD")),
  )

  temp_workaround_http_archive(
      name = "snappy",
      urls = [
          "http://bazel-mirror.storage.googleapis.com/github.com/google/snappy/archive/1.1.4.zip",
          "https://github.com/google/snappy/archive/1.1.4.zip",
      ],
      sha256 = "6c74d2b663170d68184da353cdd71b5b7d57bc8888ef1e99b4929b5d680dba54",
      strip_prefix = "snappy-1.1.4",
      build_file = str(Label("//third_party:snappy.BUILD")),
      repository = tf_repo_name,
  )

  temp_workaround_http_archive(
      name = "nccl_archive",
      urls = [
          "http://bazel-mirror.storage.googleapis.com/github.com/nvidia/nccl/archive/024d1e267845f2ed06f3e2e42476d50f04a00ee6.tar.gz",
          "https://github.com/nvidia/nccl/archive/024d1e267845f2ed06f3e2e42476d50f04a00ee6.tar.gz",
      ],
      sha256 = "6787f0eed88d52ee8e32956fa4947d92c139da469f1d8e311c307f27d641118e",
      strip_prefix = "nccl-024d1e267845f2ed06f3e2e42476d50f04a00ee6",
      build_file = str(Label("//third_party/nccl:nccl.BUILD")),
      # TODO: Remove patching after the fix is merged into nccl(see https://github.com/NVIDIA/nccl/pull/78)
      patch_file = str(Label("//third_party/nccl:fix_clang_compilation.patch")),
      repository = tf_repo_name,
  )

  java_import_external(
      name = "junit",
      jar_sha256 = "59721f0805e223d84b90677887d9ff567dc534d7c502ca903c0c2b17f05c116a",
      jar_urls = [
          "http://bazel-mirror.storage.googleapis.com/repo1.maven.org/maven2/junit/junit/4.12/junit-4.12.jar",
          "http://repo1.maven.org/maven2/junit/junit/4.12/junit-4.12.jar",
          "http://maven.ibiblio.org/maven2/junit/junit/4.12/junit-4.12.jar",
      ],
      licenses = ["reciprocal"],  # Common Public License Version 1.0
      testonly_ = True,
      deps = ["@org_hamcrest_core"],
  )

  java_import_external(
      name = "org_hamcrest_core",
      jar_sha256 = "66fdef91e9739348df7a096aa384a5685f4e875584cce89386a7a47251c4d8e9",
      jar_urls = [
          "http://bazel-mirror.storage.googleapis.com/repo1.maven.org/maven2/org/hamcrest/hamcrest-core/1.3/hamcrest-core-1.3.jar",
          "http://repo1.maven.org/maven2/org/hamcrest/hamcrest-core/1.3/hamcrest-core-1.3.jar",
          "http://maven.ibiblio.org/maven2/org/hamcrest/hamcrest-core/1.3/hamcrest-core-1.3.jar",
      ],
      licenses = ["notice"],  # New BSD License
      testonly_ = True,
  )

  temp_workaround_http_archive(
      name = "jemalloc",
      urls = [
          "http://bazel-mirror.storage.googleapis.com/github.com/jemalloc/jemalloc/archive/4.4.0.tar.gz",
          "https://github.com/jemalloc/jemalloc/archive/4.4.0.tar.gz",
      ],
      sha256 = "3c8f25c02e806c3ce0ab5fb7da1817f89fc9732709024e2a81b6b82f7cc792a8",
      strip_prefix = "jemalloc-4.4.0",
      build_file = str(Label("//third_party:jemalloc.BUILD")),
      repository = tf_repo_name,
  )

  ##############################################################################
  # TensorBoard Build Tools

  filegroup_external(
      name = "org_nodejs",
      # MIT with portions licensed:
      # - MIT
      # - Old MIT
      # - 2-Clause-BSD
      # - 3-Clause-BSD
      # - ISC
      # - Unicode
      # - zlib
      # - Artistic 2.0
      licenses = ["notice"],
      sha256_urls_extract_macos = {
          "47109a00cac344d80296c195451bb5eee7c21727fcef1594384ddfe1f852957a": [
              "http://bazel-mirror.storage.googleapis.com/nodejs.org/dist/v4.3.2/node-v4.3.2-darwin-x64.tar.xz",
              "http://nodejs.org/dist/v4.3.2/node-v4.3.2-darwin-x64.tar.xz",
          ],
      },
      sha256_urls_windows = {
          "606c44c42d17866c017c50c0afadad411d9492ac4281d2431b937f881911614e": [
              "http://bazel-mirror.storage.googleapis.com/nodejs.org/dist/v4.3.2/win-x64/node.exe",
              "http://nodejs.org/dist/v4.3.2/win-x64/node.exe",
          ],
          "451a40570099a95488d6438f175813629e0430f87f23c8659bc18dc42494820a": [
              "http://bazel-mirror.storage.googleapis.com/nodejs.org/dist/v4.3.2/win-x64/node.lib",
              "http://nodejs.org/dist/v4.3.2/win-x64/node.lib",
          ],
      },
      sha256_urls_extract = {
          "4350d0431b49697517c6cca5d66adf5f74eb9101c52f52ae959fa94225822d44": [
              "http://bazel-mirror.storage.googleapis.com/nodejs.org/dist/v4.3.2/node-v4.3.2-linux-x64.tar.xz",
              "http://nodejs.org/dist/v4.3.2/node-v4.3.2-linux-x64.tar.xz",
          ],
      },
      strip_prefix = {
          "node-v4.3.2-darwin-x64.tar.xz": "node-v4.3.2-darwin-x64",
          "node-v4.3.2-linux-x64.tar.xz": "node-v4.3.2-linux-x64",
      },
      executable = [
          "node",
          "node.exe",
      ],
  )

  filegroup_external(
      name = "com_microsoft_typescript",
      licenses = ["notice"],  # Apache 2.0
      sha256_urls = {
          "43a7c763fe024d5add8d5365e5a7981f4a359ba5bf86481f545a0db8f60d48cc": [
              "http://bazel-mirror.storage.googleapis.com/raw.githubusercontent.com/Microsoft/TypeScript/v2.2.2/lib/tsc.js",
              "https://raw.githubusercontent.com/Microsoft/TypeScript/v2.2.2/lib/tsc.js",
          ],
          "aecec1e47a3b3d872e214cb9adb82b30d6bd0471ea0aad7311ad81428566627c": [
              "http://bazel-mirror.storage.googleapis.com/raw.githubusercontent.com/Microsoft/TypeScript/v2.2.2/lib/lib.es6.d.ts",
              "https://raw.githubusercontent.com/Microsoft/TypeScript/v2.2.2/lib/lib.es6.d.ts",
          ],
      },
      extra_build_file_content = "\n".join([
          "sh_binary(",
          "    name = \"tsc\",",
          "    srcs = [\"tsc.sh\"],",
          "    data = [",
          "        \"tsc.js\",",
          "        \"@org_nodejs\",",
          "    ],",
          ")",
          "",
          "genrule(",
          "    name = \"tsc_sh\",",
          "    outs = [\"tsc.sh\"],",
          "    cmd = \"cat >$@ <<'EOF'\\n\" +",
          "          \"#!/bin/bash\\n\" +",
          "          \"NODE=external/org_nodejs/bin/node\\n\" +",
          "          \"if [[ -e external/org_nodejs/node.exe ]]; then\\n\" +",
          "          \"  NODE=external/org_nodejs/node.exe\\n\" +",
          "          \"fi\\n\" +",
          "          \"exec $${NODE} external/com_microsoft_typescript/tsc.js \\\"$$@\\\"\\n\" +",
          "          \"EOF\",",
          "    executable = True,",
          ")",
      ]),
  )

  ##############################################################################
  # TensorBoard JavaScript Production Dependencies

  filegroup_external(
      name = "com_lodash",
      licenses = ["notice"],  # MIT
      sha256_urls = {
          "7c7b391810bc08cf815683431857c51b5ee190062ae4f557e1e4689d6dd910ea": [
              "http://bazel-mirror.storage.googleapis.com/raw.githubusercontent.com/lodash/lodash/3.8.0/lodash.js",
              "https://raw.githubusercontent.com/lodash/lodash/3.8.0/lodash.js",
          ],
      },
  )

  filegroup_external(
      name = "com_numericjs",
      # no @license header
      licenses = ["notice"],  # MIT
      sha256_urls = {
          "dfaca3b8485bee735788cc6eebca82ea25719adc1fb8911c7799c6bd5a95df3b": [
              "http://bazel-mirror.storage.googleapis.com/raw.githubusercontent.com/sloisel/numeric/v1.2.6/src/numeric.js",
              "https://raw.githubusercontent.com/sloisel/numeric/v1.2.6/src/numeric.js",
          ],
      },
  )

  filegroup_external(
      name = "com_palantir_plottable",
      # no @license header
      licenses = ["notice"],  # MIT
      sha256_urls = {
          "77510d7538dbd3b59f1c8a06f68131b38562e3be546364747618d5112723e818": [
              "http://bazel-mirror.storage.googleapis.com/raw.githubusercontent.com/palantir/plottable/v1.16.1/plottable.css",
              "https://raw.githubusercontent.com/palantir/plottable/v1.16.1/plottable.css",
          ],
          "cd46dc709b01cd361e8399f797760871a6a207bc832e08fcff385ced02ef2b43": [
              "http://bazel-mirror.storage.googleapis.com/raw.githubusercontent.com/palantir/plottable/v1.16.1/plottable.d.ts",
              "https://raw.githubusercontent.com/palantir/plottable/v1.16.1/plottable.d.ts",
          ],
          "32647b0fb4175fa875a71e6d56c761b88d975186ed6a8820e2c7854165a8988d": [
              "http://bazel-mirror.storage.googleapis.com/raw.githubusercontent.com/palantir/plottable/v1.16.1/plottable.js",
              "https://raw.githubusercontent.com/palantir/plottable/v1.16.1/plottable.js",
          ],
      },
  )

  filegroup_external(
      name = "io_github_cpettitt_dagre",
      # no @license header
      licenses = ["notice"],  # MIT
      sha256_urls = {
          "7323829ddd77924a69e2b1235ded3eac30acd990da0f037e0fbd3c8e9035b50d": [
              "http://bazel-mirror.storage.googleapis.com/raw.githubusercontent.com/cpettitt/dagre/v0.7.4/dist/dagre.core.js",
              "https://raw.githubusercontent.com/cpettitt/dagre/v0.7.4/dist/dagre.core.js",
          ],
      },
  )

  filegroup_external(
      name = "io_github_cpettitt_graphlib",
      # no @license header
      licenses = ["notice"],  # MIT
      sha256_urls = {
          "772045d412b1513b549be991c2e1846c38019429d43974efcae943fbe83489bf": [
              "http://bazel-mirror.storage.googleapis.com/raw.githubusercontent.com/cpettitt/graphlib/v1.0.7/dist/graphlib.core.js",
              "https://raw.githubusercontent.com/cpettitt/graphlib/v1.0.7/dist/graphlib.core.js",
          ],
      },
  )

  filegroup_external(
      name = "io_github_waylonflinn_weblas",
      # no @license header
      licenses = ["notice"],  # MIT
      sha256_urls = {
          "f138fce57f673ca8a633f4aee5ae5b6fcb6ad0de59069a42a74e996fd04d8fcc": [
              "http://bazel-mirror.storage.googleapis.com/raw.githubusercontent.com/waylonflinn/weblas/v0.9.0/dist/weblas.js",
              "https://raw.githubusercontent.com/waylonflinn/weblas/v0.9.0/dist/weblas.js",
          ],
      },
  )

  filegroup_external(
      name = "org_d3js",
      # no @license header
      licenses = ["notice"],  # BSD-3-Clause
      sha256_urls = {
          "bc1e38838f5c5c8e040132d41efee6bfddbef728210bd566479dc1694af1d3f5": [
              "http://bazel-mirror.storage.googleapis.com/raw.githubusercontent.com/d3/d3/v3.5.15/d3.js",
              "https://raw.githubusercontent.com/d3/d3/v3.5.15/d3.js",
          ],
      },
  )

  filegroup_external(
      name = "org_definitelytyped",
      licenses = ["notice"],  # MIT
      sha256_urls = {
          "b7da645f6e5555feb7aeede73775da0023ce2257df9c8e76c9159266035a9c0d": [
              "http://bazel-mirror.storage.googleapis.com/raw.githubusercontent.com/DefinitelyTyped/DefinitelyTyped/ebc69904eb78f94030d5d517b42db20867f679c0/chai/chai.d.ts",
              "https://raw.githubusercontent.com/DefinitelyTyped/DefinitelyTyped/ebc69904eb78f94030d5d517b42db20867f679c0/chai/chai.d.ts",
          ],
          "177293828c7a206bf2a7f725753d51396d38668311aa37c96445f91bbf8128a7": [
              "http://bazel-mirror.storage.googleapis.com/raw.githubusercontent.com/DefinitelyTyped/DefinitelyTyped/6e2f2280ef16ef277049d0ce8583af167d586c59/d3/d3.d.ts",
              "https://raw.githubusercontent.com/DefinitelyTyped/DefinitelyTyped/6e2f2280ef16ef277049d0ce8583af167d586c59/d3/d3.d.ts",
          ],
          "e4cd3d5de0eb3bc7b1063b50d336764a0ac82a658b39b5cf90511f489ffdee60": [
              "http://bazel-mirror.storage.googleapis.com/raw.githubusercontent.com/DefinitelyTyped/DefinitelyTyped/efd40e67ff323f7147651bdbef03c03ead7b1675/lodash/lodash.d.ts",
              "https://raw.githubusercontent.com/DefinitelyTyped/DefinitelyTyped/efd40e67ff323f7147651bdbef03c03ead7b1675/lodash/lodash.d.ts",
          ],
          "695a03dd2ccb238161d97160b239ab841562710e5c4e42886aefd4ace2ce152e": [
              "http://bazel-mirror.storage.googleapis.com/raw.githubusercontent.com/DefinitelyTyped/DefinitelyTyped/ebc69904eb78f94030d5d517b42db20867f679c0/mocha/mocha.d.ts",
              "https://raw.githubusercontent.com/DefinitelyTyped/DefinitelyTyped/ebc69904eb78f94030d5d517b42db20867f679c0/mocha/mocha.d.ts",
          ],
      },
  )

  filegroup_external(
      name = "org_threejs",
      # no @license header
      licenses = ["notice"],  # MIT
      sha256_urls = {
          "7aff264bd84c90bed3c72a4dc31db8c19151853c6df6980f52b01d3e9872c82d": [
              "http://bazel-mirror.storage.googleapis.com/raw.githubusercontent.com/mrdoob/three.js/ad419d40bdaab80abbb34b8f359b4ee840033a02/build/three.js",
              "https://raw.githubusercontent.com/mrdoob/three.js/ad419d40bdaab80abbb34b8f359b4ee840033a02/build/three.js",
          ],
          "0e98ded15bb7fe398a655667e76b39909d36c0973a8950d01c62f65f93161c27": [
              "http://bazel-mirror.storage.googleapis.com/raw.githubusercontent.com/mrdoob/three.js/ad419d40bdaab80abbb34b8f359b4ee840033a02/examples/js/controls/OrbitControls.js",
              "https://raw.githubusercontent.com/mrdoob/three.js/ad419d40bdaab80abbb34b8f359b4ee840033a02/examples/js/controls/OrbitControls.js",
          ],
      },
  )

  ##############################################################################
  # TensorBoard JavaScript Testing Dependencies

  filegroup_external(
      name = "com_chaijs",
      # no @license header
      licenses = ["notice"],  # MIT
      sha256_urls = {
          "b926b325ad9843bf0b7a6d580ef78bb560e47c484b98680098d4fd9b31b77cd9": [
              "http://bazel-mirror.storage.googleapis.com/raw.githubusercontent.com/chaijs/chai/2.3.0/chai.js",
              "https://raw.githubusercontent.com/chaijs/chai/2.3.0/chai.js",
          ],
      },
  )

  filegroup_external(
      name = "org_mochajs",
      # no @license header
      licenses = ["notice"],  # MIT
      sha256_urls = {
          "e36d865a17ffdf5868e55e736526ae30f3d4bc667c85a2a28cd5c850a82361e2": [
              "http://bazel-mirror.storage.googleapis.com/raw.githubusercontent.com/mochajs/mocha/2.3.4/mocha.js",
              "https://raw.githubusercontent.com/mochajs/mocha/2.3.4/mocha.js",
          ],
      },
  )

  ##############################################################################
  # TensorBoard Polymer Dependencies

  webfiles_external(
      name = "org_polymer_font_roboto",
      licenses = ["notice"],  # BSD-3-Clause
      sha256 = "fae51429b56a4a4c15f1f0c23b733c7095940cc9c04c275fa7adb3bf055b23b3",
      urls = [
          "http://bazel-mirror.storage.googleapis.com/github.com/PolymerElements/font-roboto/archive/v1.0.1.tar.gz",
          "https://github.com/PolymerElements/font-roboto/archive/v1.0.1.tar.gz",
      ],
      strip_prefix = "font-roboto-1.0.1",
      path = "/font-roboto",
      srcs = ["roboto.html"],
  )

  webfiles_external(
      name = "org_polymer_iron_a11y_announcer",
      licenses = ["notice"],  # BSD-3-Clause
      sha256 = "6bce143db7a374a68535ec8b861a5f30e81f2f1e4ee36a55bda2a891f6fd2818",
      urls = [
          "http://bazel-mirror.storage.googleapis.com/github.com/PolymerElements/iron-a11y-announcer/archive/v1.0.5.tar.gz",
          "https://github.com/PolymerElements/iron-a11y-announcer/archive/v1.0.5.tar.gz",
      ],
      strip_prefix = "iron-a11y-announcer-1.0.5",
      path = "/iron-a11y-announcer",
      srcs = ["iron-a11y-announcer.html"],
      deps = ["@org_polymer"],
  )

  webfiles_external(
      name = "org_polymer_iron_a11y_keys_behavior",
      licenses = ["notice"],  # BSD-3-Clause
      sha256 = "6823efc47a83208fd51d39c5a1d3eb0c0bebc705df1ce01310509da22a13ebd2",
      urls = [
          "http://bazel-mirror.storage.googleapis.com/github.com/PolymerElements/iron-a11y-keys-behavior/archive/v1.1.8.tar.gz",
          "https://github.com/PolymerElements/iron-a11y-keys-behavior/archive/v1.1.8.tar.gz",
      ],
      strip_prefix = "iron-a11y-keys-behavior-1.1.8",
      path = "/iron-a11y-keys-behavior",
      srcs = ["iron-a11y-keys-behavior.html"],
      deps = ["@org_polymer"],
  )

  webfiles_external(
      name = "org_polymer_iron_ajax",
      licenses = ["notice"],  # BSD-3-Clause
      sha256 = "9162d8af4611e911ac3ebbfc08bb7038ac04f6e79a9287b1476fe36ad6770bc5",
      urls = [
          "http://bazel-mirror.storage.googleapis.com/github.com/PolymerElements/iron-ajax/archive/v1.2.0.tar.gz",
          "https://github.com/PolymerElements/iron-ajax/archive/v1.2.0.tar.gz",
      ],
      strip_prefix = "iron-ajax-1.2.0",
      path = "/iron-ajax",
      srcs = [
          "iron-ajax.html",
          "iron-request.html",
      ],
      deps = [
          "@org_polymer",
          "@org_polymer_promise_polyfill",
      ],
  )

  webfiles_external(
      name = "org_polymer_iron_autogrow_textarea",
      licenses = ["notice"],  # BSD-3-Clause
      sha256 = "50bbb901d2c8f87462e3552e3d671a552faa12c37c485e548d7a234ebffbc427",
      urls = [
          "http://bazel-mirror.storage.googleapis.com/github.com/PolymerElements/iron-autogrow-textarea/archive/v1.0.12.tar.gz",
          "https://github.com/PolymerElements/iron-autogrow-textarea/archive/v1.0.12.tar.gz",
      ],
      strip_prefix = "iron-autogrow-textarea-1.0.12",
      path = "/iron-autogrow-textarea",
      srcs = ["iron-autogrow-textarea.html"],
      deps = [
          "@org_polymer",
          "@org_polymer_iron_behaviors",
          "@org_polymer_iron_flex_layout",
          "@org_polymer_iron_form_element_behavior",
          "@org_polymer_iron_validatable_behavior",
      ],
  )

  webfiles_external(
      name = "org_polymer_iron_behaviors",
      licenses = ["notice"],  # BSD-3-Clause
      sha256 = "a1e8d4b7a13f3d36beba9c2a6b186ed33a53e6af2e79f98c1fcc7e85e7b53f89",
      urls = [
          "http://bazel-mirror.storage.googleapis.com/github.com/PolymerElements/iron-behaviors/archive/v1.0.17.tar.gz",
          "https://github.com/PolymerElements/iron-behaviors/archive/v1.0.17.tar.gz",
      ],
      strip_prefix = "iron-behaviors-1.0.17",
      path = "/iron-behaviors",
      srcs = [
          "iron-button-state.html",
          "iron-control-state.html",
      ],
      deps = [
          "@org_polymer",
          "@org_polymer_iron_a11y_keys_behavior",
      ],
  )

  webfiles_external(
      name = "org_polymer_iron_checked_element_behavior",
      licenses = ["notice"],  # BSD-3-Clause
      sha256 = "539a0e1c4df0bc702d3bd342388e4e56c77ec4c2066cce69e41426a69f92e8bd",
      urls = [
          "http://bazel-mirror.storage.googleapis.com/github.com/PolymerElements/iron-checked-element-behavior/archive/v1.0.4.tar.gz",
          "https://github.com/PolymerElements/iron-checked-element-behavior/archive/v1.0.4.tar.gz",
      ],
      strip_prefix = "iron-checked-element-behavior-1.0.4",
      path = "/iron-checked-element-behavior",
      srcs = ["iron-checked-element-behavior.html"],
      deps = [
          "@org_polymer",
          "@org_polymer_iron_form_element_behavior",
          "@org_polymer_iron_validatable_behavior",
      ],
  )

  webfiles_external(
      name = "org_polymer_iron_collapse",
      licenses = ["notice"],  # BSD-3-Clause
      sha256 = "275808994a609a2f9923e2dd2db1957945ab141ba840eadc33f19e1f406d600e",
      urls = [
          "http://bazel-mirror.storage.googleapis.com/github.com/PolymerElements/iron-collapse/archive/v1.0.8.tar.gz",
          "https://github.com/PolymerElements/iron-collapse/archive/v1.0.8.tar.gz",
      ],
      strip_prefix = "iron-collapse-1.0.8",
      path = "/iron-collapse",
      srcs = ["iron-collapse.html"],
      deps = [
          "@org_polymer",
          "@org_polymer_iron_resizable_behavior",
      ],
  )

  webfiles_external(
      name = "org_polymer_iron_demo_helpers",
      licenses = ["notice"],  # BSD-3-Clause
      sha256 = "aa7458492a6ac3d1f6344640a4c2ab07bce64e7ad0422b83b5d665707598cce6",
      urls = [
          "http://bazel-mirror.storage.googleapis.com/github.com/PolymerElements/iron-demo-helpers/archive/v1.1.0.tar.gz",
          "https://github.com/PolymerElements/iron-demo-helpers/archive/v1.1.0.tar.gz",
      ],
      strip_prefix = "iron-demo-helpers-1.1.0",
      path = "/iron-demo-helpers",
      srcs = [
          "demo-pages-shared-styles.html",
          "demo-snippet.html",
      ],
      deps = [
          "@org_polymer",
          "@org_polymer_iron_flex_layout",
          "@org_polymer_iron_icons",
          "@org_polymer_marked_element",
          "@org_polymer_paper_icon_button",
          "@org_polymer_paper_styles",
          "@org_polymer_prism_element",
      ],
  )

  webfiles_external(
      name = "org_polymer_iron_dropdown",
      licenses = ["notice"],  # BSD-3-Clause
      sha256 = "f7e4a31d096d10d8af1920397695cb17f3eb1cbe5e5ff91a861dabfcc085f376",
      urls = [
          "http://bazel-mirror.storage.googleapis.com/github.com/PolymerElements/iron-dropdown/archive/v1.4.0.tar.gz",
          "https://github.com/PolymerElements/iron-dropdown/archive/v1.4.0.tar.gz",
      ],
      strip_prefix = "iron-dropdown-1.4.0",
      path = "/iron-dropdown",
      srcs = [
          "iron-dropdown.html",
          "iron-dropdown-scroll-manager.html",
      ],
      deps = [
          "@org_polymer",
          "@org_polymer_iron_a11y_keys_behavior",
          "@org_polymer_iron_behaviors",
          "@org_polymer_iron_overlay_behavior",
          "@org_polymer_iron_resizable_behavior",
          "@org_polymer_neon_animation",
      ],
  )

  webfiles_external(
      name = "org_polymer_iron_fit_behavior",
      licenses = ["notice"],  # BSD-3-Clause
      sha256 = "10132a2ea309a37c4c07b8fead71f64abc588ee6107931e34680f5f36dd8291e",
      urls = [
          "http://bazel-mirror.storage.googleapis.com/github.com/PolymerElements/iron-fit-behavior/archive/v1.2.5.tar.gz",
          "https://github.com/PolymerElements/iron-fit-behavior/archive/v1.2.5.tar.gz",
      ],
      strip_prefix = "iron-fit-behavior-1.2.5",
      path = "/iron-fit-behavior",
      srcs = ["iron-fit-behavior.html"],
      deps = ["@org_polymer"],
  )

  webfiles_external(
      name = "org_polymer_iron_flex_layout",
      licenses = ["notice"],  # BSD-3-Clause
      sha256 = "79287f6ca1c2d4e003f68b88fe19d03a1b6a0011e2b4cae579fe4d1474163a2e",
      urls = [
          "http://bazel-mirror.storage.googleapis.com/github.com/PolymerElements/iron-flex-layout/archive/v1.3.0.tar.gz",
          "https://github.com/PolymerElements/iron-flex-layout/archive/v1.3.0.tar.gz",
      ],
      strip_prefix = "iron-flex-layout-1.3.0",
      path = "/iron-flex-layout",
      srcs = [
          "classes/iron-flex-layout.html",
          "classes/iron-shadow-flex-layout.html",
          "iron-flex-layout.html",
          "iron-flex-layout-classes.html",
      ],
      deps = ["@org_polymer"],
  )

  webfiles_external(
      name = "org_polymer_iron_form_element_behavior",
      licenses = ["notice"],  # BSD-3-Clause
      sha256 = "1dd9371c638e5bc2ecba8a64074aa680dfb8712198e9612f9ed24d387efc8f26",
      urls = [
          "http://bazel-mirror.storage.googleapis.com/github.com/PolymerElements/iron-form-element-behavior/archive/v1.0.6.tar.gz",
          "https://github.com/PolymerElements/iron-form-element-behavior/archive/v1.0.6.tar.gz",
      ],
      strip_prefix = "iron-form-element-behavior-1.0.6",
      path = "/iron-form-element-behavior",
      srcs = ["iron-form-element-behavior.html"],
      deps = ["@org_polymer"],
  )

  webfiles_external(
      name = "org_polymer_iron_icon",
      licenses = ["notice"],  # BSD-3-Clause
      sha256 = "9ed58a69159a02c07a6050d242e6d4e585a29f3245b8c8c390cfd52ddb786dc4",
      urls = [
          "http://bazel-mirror.storage.googleapis.com/github.com/PolymerElements/iron-icon/archive/v1.0.11.tar.gz",
          "https://github.com/PolymerElements/iron-icon/archive/v1.0.11.tar.gz",
      ],
      strip_prefix = "iron-icon-1.0.11",
      path = "/iron-icon",
      srcs = ["iron-icon.html"],
      deps = [
          "@org_polymer",
          "@org_polymer_iron_flex_layout",
          "@org_polymer_iron_meta",
      ],
  )

  webfiles_external(
      name = "org_polymer_iron_icons",
      licenses = ["notice"],  # BSD-3-Clause
      sha256 = "3b18542c147c7923dc3a36b1a51984a73255d610f297d43c9aaccc52859bd0d0",
      urls = [
          "http://bazel-mirror.storage.googleapis.com/github.com/PolymerElements/iron-icons/archive/v1.1.3.tar.gz",
          "https://github.com/PolymerElements/iron-icons/archive/v1.1.3.tar.gz",
      ],
      strip_prefix = "iron-icons-1.1.3",
      path = "/iron-icons",
      srcs = [
          "av-icons.html",
          "communication-icons.html",
          "device-icons.html",
          "editor-icons.html",
          "hardware-icons.html",
          "image-icons.html",
          "iron-icons.html",
          "maps-icons.html",
          "notification-icons.html",
          "places-icons.html",
          "social-icons.html",
      ],
      deps = [
          "@org_polymer_iron_icon",
          "@org_polymer_iron_iconset_svg",
      ],
  )

  webfiles_external(
      name = "org_polymer_iron_iconset_svg",
      licenses = ["notice"],  # BSD-3-Clause
      sha256 = "7e3925b7e63a7d22524c4b43ce16ab80d06a576649644783643c11a003284368",
      urls = [
          "http://bazel-mirror.storage.googleapis.com/github.com/PolymerElements/iron-iconset-svg/archive/v1.1.0.tar.gz",
          "https://github.com/PolymerElements/iron-iconset-svg/archive/v1.1.0.tar.gz",
      ],
      strip_prefix = "iron-iconset-svg-1.1.0",
      path = "/iron-iconset-svg",
      srcs = ["iron-iconset-svg.html"],
      deps = [
          "@org_polymer",
          "@org_polymer_iron_meta",
      ],
  )

  webfiles_external(
      name = "org_polymer_iron_input",
      licenses = ["notice"],  # BSD-3-Clause
      sha256 = "c505101ead08ab25526b1f49baecc8c28b4221b92a65e7334c783bdc81553c36",
      urls = [
          "http://bazel-mirror.storage.googleapis.com/github.com/PolymerElements/iron-input/archive/1.0.10.tar.gz",
          "https://github.com/PolymerElements/iron-input/archive/1.0.10.tar.gz",
      ],
      strip_prefix = "iron-input-1.0.10",
      path = "/iron-input",
      srcs = ["iron-input.html"],
      deps = [
          "@org_polymer",
          "@org_polymer_iron_a11y_announcer",
          "@org_polymer_iron_validatable_behavior",
      ],
  )

  webfiles_external(
      name = "org_polymer_iron_list",
      licenses = ["notice"],  # BSD-3-Clause
      sha256 = "72a6530b9f0ad5557f5d287845792a0ada74d8b159198e27f940e226313dc116",
      urls = [
          "http://bazel-mirror.storage.googleapis.com/github.com/PolymerElements/iron-list/archive/v1.3.9.tar.gz",
          "https://github.com/PolymerElements/iron-list/archive/v1.3.9.tar.gz",
      ],
      strip_prefix = "iron-list-1.3.9",
      path = "/iron-list",
      srcs = ["iron-list.html"],
      deps = [
          "@org_polymer",
          "@org_polymer_iron_a11y_keys_behavior",
          "@org_polymer_iron_resizable_behavior",
          "@org_polymer_iron_scroll_target_behavior",
      ],
  )

  webfiles_external(
      name = "org_polymer_iron_menu_behavior",
      licenses = ["notice"],  # BSD-3-Clause
      sha256 = "ad27889343bc9a709258b073f69abc028bb1ffd3fdb975cd2d3939f7f5d7bb6c",
      urls = [
          "http://bazel-mirror.storage.googleapis.com/github.com/PolymerElements/iron-menu-behavior/archive/v1.1.10.tar.gz",
          "https://github.com/PolymerElements/iron-menu-behavior/archive/v1.1.10.tar.gz",
      ],
      strip_prefix = "iron-menu-behavior-1.1.10",
      path = "/iron-menu-behavior",
      srcs = [
          "iron-menu-behavior.html",
          "iron-menubar-behavior.html",
      ],
      deps = [
          "@org_polymer",
          "@org_polymer_iron_a11y_keys_behavior",
          "@org_polymer_iron_selector",
      ],
  )

  webfiles_external(
      name = "org_polymer_iron_meta",
      licenses = ["notice"],  # BSD-3-Clause
      sha256 = "fb05e6031bae6b4effe5f15d44b3f548d5807f9e3b3aa2442ba17cf4b8b84361",
      urls = [
          "http://bazel-mirror.storage.googleapis.com/github.com/PolymerElements/iron-meta/archive/v1.1.1.tar.gz",
          "https://github.com/PolymerElements/iron-meta/archive/v1.1.1.tar.gz",
      ],
      strip_prefix = "iron-meta-1.1.1",
      path = "/iron-meta",
      srcs = ["iron-meta.html"],
      deps = ["@org_polymer"],
  )

  webfiles_external(
      name = "org_polymer_iron_overlay_behavior",
      licenses = ["notice"],  # BSD-3-Clause
      sha256 = "3df5b54ff2e0510c87a2aff8c9d730d3fe83d3d11277cc1a49fa29b549acb46c",
      urls = [
          "http://bazel-mirror.storage.googleapis.com/github.com/PolymerElements/iron-overlay-behavior/archive/v1.10.1.tar.gz",
          "https://github.com/PolymerElements/iron-overlay-behavior/archive/v1.10.1.tar.gz",
      ],
      strip_prefix = "iron-overlay-behavior-1.10.1",
      path = "/iron-overlay-behavior",
      srcs = [
          "iron-focusables-helper.html",
          "iron-overlay-backdrop.html",
          "iron-overlay-behavior.html",
          "iron-overlay-manager.html",
      ],
      deps = [
          "@org_polymer",
          "@org_polymer_iron_a11y_keys_behavior",
          "@org_polymer_iron_fit_behavior",
          "@org_polymer_iron_resizable_behavior",
      ],
  )

  webfiles_external(
      name = "org_polymer_iron_range_behavior",
      licenses = ["notice"],  # BSD-3-Clause
      sha256 = "b2f2b6d52284542330bd30b586e217926eb0adec5e13934a3cef557717c22dc2",
      urls = [
          "http://bazel-mirror.storage.googleapis.com/github.com/PolymerElements/iron-range-behavior/archive/v1.0.4.tar.gz",
          "https://github.com/PolymerElements/iron-range-behavior/archive/v1.0.4.tar.gz",
      ],
      strip_prefix = "iron-range-behavior-1.0.4",
      path = "/iron-range-behavior",
      srcs = ["iron-range-behavior.html"],
      deps = ["@org_polymer"],
  )

  webfiles_external(
      name = "org_polymer_iron_resizable_behavior",
      licenses = ["notice"],  # BSD-3-Clause
      sha256 = "a87a78ee9223c2f6afae7fc94a3ff91cbce6f7e2a7ed3f2979af7945c9281616",
      urls = [
          "http://bazel-mirror.storage.googleapis.com/github.com/PolymerElements/iron-resizable-behavior/archive/v1.0.3.tar.gz",
          "https://github.com/PolymerElements/iron-resizable-behavior/archive/v1.0.3.tar.gz",
      ],
      strip_prefix = "iron-resizable-behavior-1.0.3",
      path = "/iron-resizable-behavior",
      srcs = ["iron-resizable-behavior.html"],
      deps = ["@org_polymer"],
  )

  webfiles_external(
      name = "org_polymer_iron_scroll_target_behavior",
      licenses = ["notice"],  # BSD-3-Clause
      sha256 = "d0de0c804b1ec91d814754144afd9da1cdb082690de88bd5e47fd5f41990746f",
      urls = [
          "http://bazel-mirror.storage.googleapis.com/github.com/PolymerElements/iron-scroll-target-behavior/archive/v1.0.3.tar.gz",
          "https://github.com/PolymerElements/iron-scroll-target-behavior/archive/v1.0.3.tar.gz",
      ],
      strip_prefix = "iron-scroll-target-behavior-1.0.3",
      path = "/iron-scroll-target-behavior",
      srcs = ["iron-scroll-target-behavior.html"],
      deps = ["@org_polymer"],
  )

  webfiles_external(
      name = "org_polymer_iron_selector",
      licenses = ["notice"],  # BSD-3-Clause
      sha256 = "ba28a47443bad3b744611c9d7a79fb21dbdf2e35edc5ef8f812e2dcd72b16747",
      urls = [
          "http://bazel-mirror.storage.googleapis.com/github.com/PolymerElements/iron-selector/archive/v1.5.2.tar.gz",
          "https://github.com/PolymerElements/iron-selector/archive/v1.5.2.tar.gz",
      ],
      strip_prefix = "iron-selector-1.5.2",
      path = "/iron-selector",
      srcs = [
          "iron-multi-selectable.html",
          "iron-selectable.html",
          "iron-selection.html",
          "iron-selector.html",
      ],
      deps = ["@org_polymer"],
  )

  webfiles_external(
      name = "org_polymer_iron_validatable_behavior",
      licenses = ["notice"],  # BSD-3-Clause
      sha256 = "aef4901e68043824f36104799269573dd345ffaac494186e466fdc79c06fdb63",
      urls = [
          "http://bazel-mirror.storage.googleapis.com/github.com/PolymerElements/iron-validatable-behavior/archive/v1.1.1.tar.gz",
          "https://github.com/PolymerElements/iron-validatable-behavior/archive/v1.1.1.tar.gz",
      ],
      strip_prefix = "iron-validatable-behavior-1.1.1",
      path = "/iron-validatable-behavior",
      srcs = ["iron-validatable-behavior.html"],
      deps = [
          "@org_polymer",
          "@org_polymer_iron_meta",
      ],
  )

  webfiles_external(
      name = "org_polymer_marked",
      licenses = ["notice"],  # MIT
      sha256 = "93d30bd593736ca440938d77808b7ef5972da0f3fcfe4ae63ae7b4ce117da2cb",
      urls = [
          "http://bazel-mirror.storage.googleapis.com/github.com/chjj/marked/archive/v0.3.2.zip",
          "https://github.com/chjj/marked/archive/v0.3.2.zip",
      ],
      strip_prefix = "marked-0.3.2",
      path = "/marked",
      srcs = ["lib/marked.js"],
  )

  webfiles_external(
      name = "org_polymer_marked_element",
      licenses = ["notice"],  # BSD-3-Clause
      sha256 = "7547616df95f8b903757e6afbabfcdba5322c2bcec3f17c726b8bba5adf4bc5f",
      urls = [
          "http://bazel-mirror.storage.googleapis.com/github.com/PolymerElements/marked-element/archive/v1.1.3.tar.gz",
          "https://github.com/PolymerElements/marked-element/archive/v1.1.3.tar.gz",
      ],
      strip_prefix = "marked-element-1.1.3",
      path = "/marked-element",
      srcs = [
          "marked-element.html",
          "marked-import.html",
      ],
      deps = [
          "@org_polymer",
          "@org_polymer_marked",
      ],
  )

  webfiles_external(
      name = "org_polymer_neon_animation",
      licenses = ["notice"],  # BSD-3-Clause
      sha256 = "8800c314a76b2da190a2b203259c1091f6d38e0057ed37c2a3d0b734980fa9a5",
      urls = [
          "http://bazel-mirror.storage.googleapis.com/github.com/PolymerElements/neon-animation/archive/v1.2.2.tar.gz",
          "https://github.com/PolymerElements/neon-animation/archive/v1.2.2.tar.gz",
      ],
      strip_prefix = "neon-animation-1.2.2",
      path = "/neon-animation",
      srcs = [
          "animations/cascaded-animation.html",
          "animations/fade-in-animation.html",
          "animations/fade-out-animation.html",
          "animations/hero-animation.html",
          "animations/opaque-animation.html",
          "animations/reverse-ripple-animation.html",
          "animations/ripple-animation.html",
          "animations/scale-down-animation.html",
          "animations/scale-up-animation.html",
          "animations/slide-down-animation.html",
          "animations/slide-from-bottom-animation.html",
          "animations/slide-from-left-animation.html",
          "animations/slide-from-right-animation.html",
          "animations/slide-from-top-animation.html",
          "animations/slide-left-animation.html",
          "animations/slide-right-animation.html",
          "animations/slide-up-animation.html",
          "animations/transform-animation.html",
          "neon-animatable.html",
          "neon-animatable-behavior.html",
          "neon-animated-pages.html",
          "neon-animation.html",
          "neon-animation-behavior.html",
          "neon-animation-runner-behavior.html",
          "neon-animations.html",
          "neon-shared-element-animatable-behavior.html",
          "neon-shared-element-animation-behavior.html",
          "web-animations.html",
      ],
      deps = [
          "@org_polymer",
          "@org_polymer_iron_meta",
          "@org_polymer_iron_resizable_behavior",
          "@org_polymer_iron_selector",
          "@org_polymer_web_animations_js",
      ],
  )

  webfiles_external(
      name = "org_polymer_paper_behaviors",
      licenses = ["notice"],  # BSD-3-Clause
      sha256 = "7cfcb9082ef9909da262df6b5c120bc62dbeaff278cb563e8fc60465ddd387e5",
      urls = [
          "http://bazel-mirror.storage.googleapis.com/github.com/PolymerElements/paper-behaviors/archive/v1.0.12.tar.gz",
          "https://github.com/PolymerElements/paper-behaviors/archive/v1.0.12.tar.gz",
      ],
      strip_prefix = "paper-behaviors-1.0.12",
      path = "/paper-behaviors",
      srcs = [
          "paper-button-behavior.html",
          "paper-checked-element-behavior.html",
          "paper-inky-focus-behavior.html",
          "paper-ripple-behavior.html",
      ],
      deps = [
          "@org_polymer",
          "@org_polymer_iron_behaviors",
          "@org_polymer_iron_checked_element_behavior",
          "@org_polymer_paper_ripple",
      ],
  )

  webfiles_external(
      name = "org_polymer_paper_button",
      licenses = ["notice"],  # BSD-3-Clause
      sha256 = "896c0a7e34bfcce63fc23c63e105ed9c4d62fa3a6385b7161e1e5cd4058820a6",
      urls = [
          "http://bazel-mirror.storage.googleapis.com/github.com/PolymerElements/paper-button/archive/v1.0.11.tar.gz",
          "https://github.com/PolymerElements/paper-button/archive/v1.0.11.tar.gz",
      ],
      strip_prefix = "paper-button-1.0.11",
      path = "/paper-button",
      srcs = ["paper-button.html"],
      deps = [
          "@org_polymer",
          "@org_polymer_iron_flex_layout",
          "@org_polymer_paper_behaviors",
          "@org_polymer_paper_material",
          "@org_polymer_paper_ripple",
      ],
  )

  webfiles_external(
      name = "org_polymer_paper_checkbox",
      licenses = ["notice"],  # BSD-3-Clause
      sha256 = "6828a6954a048b1230fbd2606faffbae950ba1d042175b96ec50ae355786a166",
      urls = [
          "http://bazel-mirror.storage.googleapis.com/github.com/PolymerElements/paper-checkbox/archive/v1.4.0.tar.gz",
          "https://github.com/PolymerElements/paper-checkbox/archive/v1.4.0.tar.gz",
      ],
      strip_prefix = "paper-checkbox-1.4.0",
      path = "/paper-checkbox",
      srcs = ["paper-checkbox.html"],
      deps = [
          "@org_polymer",
          "@org_polymer_paper_behaviors",
          "@org_polymer_paper_styles",
      ],
  )

  webfiles_external(
      name = "org_polymer_paper_dialog",
      licenses = ["notice"],  # BSD-3-Clause
      sha256 = "c6a9709e7f528d03dcd574503c18b72d4751ca30017346d16e6a791d37ed9259",
      urls = [
          "http://bazel-mirror.storage.googleapis.com/github.com/PolymerElements/paper-dialog/archive/v1.0.4.tar.gz",
          "https://github.com/PolymerElements/paper-dialog/archive/v1.0.4.tar.gz",
      ],
      strip_prefix = "paper-dialog-1.0.4",
      path = "/paper-dialog",
      srcs = ["paper-dialog.html"],
      deps = [
          "@org_polymer",
          "@org_polymer_neon_animation",
          "@org_polymer_paper_dialog_behavior",
      ],
  )

  webfiles_external(
      name = "org_polymer_paper_dialog_behavior",
      licenses = ["notice"],  # BSD-3-Clause
      sha256 = "a7e0e27ce63554bc14f384cf94bcfa24da8dc5f5120dfd565f45e166261aee40",
      urls = [
          "http://bazel-mirror.storage.googleapis.com/github.com/PolymerElements/paper-dialog-behavior/archive/v1.2.5.tar.gz",
          "https://github.com/PolymerElements/paper-dialog-behavior/archive/v1.2.5.tar.gz",
      ],
      strip_prefix = "paper-dialog-behavior-1.2.5",
      path = "/paper-dialog-behavior",
      srcs = [
          "paper-dialog-behavior.html",
          "paper-dialog-common.css",
          "paper-dialog-shared-styles.html",
      ],
      suppress = ["cssSyntax"],
      deps = [
          "@org_polymer",
          "@org_polymer_iron_flex_layout",
          "@org_polymer_iron_overlay_behavior",
          "@org_polymer_paper_styles",
      ],
  )

  webfiles_external(
      name = "org_polymer_paper_dialog_scrollable",
      licenses = ["notice"],  # BSD-3-Clause
      sha256 = "a2e69283e7674f782c44d811387a0f8da2d01fac0172743d1add65e253e6b5ff",
      urls = [
          "http://bazel-mirror.storage.googleapis.com/github.com/PolymerElements/paper-dialog-scrollable/archive/1.1.5.tar.gz",
          "https://github.com/PolymerElements/paper-dialog-scrollable/archive/1.1.5.tar.gz",
      ],
      strip_prefix = "paper-dialog-scrollable-1.1.5",
      path = "/paper-dialog-scrollable",
      srcs = ["paper-dialog-scrollable.html"],
      deps = [
          "@org_polymer",
          "@org_polymer_iron_flex_layout",
          "@org_polymer_paper_dialog_behavior",
          "@org_polymer_paper_styles",
      ],
  )

  webfiles_external(
      name = "org_polymer_paper_dropdown_menu",
      licenses = ["notice"],  # BSD-3-Clause
      sha256 = "9d88f654ec03ee9be211df9e69bede9e8a22b51bf1dbcc63b79762e4256d81ad",
      urls = [
          "http://bazel-mirror.storage.googleapis.com/github.com/PolymerElements/paper-dropdown-menu/archive/v1.4.0.tar.gz",
          "https://github.com/PolymerElements/paper-dropdown-menu/archive/v1.4.0.tar.gz",
      ],
      strip_prefix = "paper-dropdown-menu-1.4.0",
      path = "/paper-dropdown-menu",
      srcs = [
          "paper-dropdown-menu.html",
          "paper-dropdown-menu-icons.html",
          "paper-dropdown-menu-light.html",
          "paper-dropdown-menu-shared-styles.html",
      ],
      deps = [
          "@org_polymer",
          "@org_polymer_iron_a11y_keys_behavior",
          "@org_polymer_iron_behaviors",
          "@org_polymer_iron_form_element_behavior",
          "@org_polymer_iron_icon",
          "@org_polymer_iron_iconset_svg",
          "@org_polymer_iron_validatable_behavior",
          "@org_polymer_paper_behaviors",
          "@org_polymer_paper_input",
          "@org_polymer_paper_menu_button",
          "@org_polymer_paper_ripple",
          "@org_polymer_paper_styles",
      ],
  )

  webfiles_external(
      name = "org_polymer_paper_header_panel",
      licenses = ["notice"],  # BSD-3-Clause
      sha256 = "0db4bd8a4bf6f20dcd0dffb4f907b31c93a8647c9c021344239cf30b40b87075",
      urls = [
          "http://bazel-mirror.storage.googleapis.com/github.com/PolymerElements/paper-header-panel/archive/v1.1.4.tar.gz",
          "https://github.com/PolymerElements/paper-header-panel/archive/v1.1.4.tar.gz",
      ],
      strip_prefix = "paper-header-panel-1.1.4",
      path = "/paper-header-panel",
      srcs = ["paper-header-panel.html"],
      deps = [
          "@org_polymer",
          "@org_polymer_iron_flex_layout",
      ],
  )

  webfiles_external(
      name = "org_polymer_paper_icon_button",
      licenses = ["notice"],  # BSD-3-Clause
      sha256 = "9cba5bcfd6aeb4c41581c1392c678cf2278d360e9d122f4d9db54a9ebb404496",
      urls = [
          "http://bazel-mirror.storage.googleapis.com/github.com/PolymerElements/paper-icon-button/archive/v1.1.3.tar.gz",
          "https://github.com/PolymerElements/paper-icon-button/archive/v1.1.3.tar.gz",
      ],
      strip_prefix = "paper-icon-button-1.1.3",
      path = "/paper-icon-button",
      srcs = [
          "paper-icon-button.html",
          "paper-icon-button-light.html",
      ],
      deps = [
          "@org_polymer",
          "@org_polymer_iron_icon",
          "@org_polymer_paper_behaviors",
          "@org_polymer_paper_styles",
      ],
  )

  webfiles_external(
      name = "org_polymer_paper_input",
      licenses = ["notice"],  # BSD-3-Clause
      sha256 = "17c3dea9bb1c2026cc61324696c6c774214a0dc37686b91ca214a6af550994db",
      urls = [
          "http://bazel-mirror.storage.googleapis.com/github.com/PolymerElements/paper-input/archive/v1.1.18.tar.gz",
          "https://github.com/PolymerElements/paper-input/archive/v1.1.18.tar.gz",
      ],
      strip_prefix = "paper-input-1.1.18",
      path = "/paper-input",
      srcs = [
          "paper-input.html",
          "paper-input-addon-behavior.html",
          "paper-input-behavior.html",
          "paper-input-char-counter.html",
          "paper-input-container.html",
          "paper-input-error.html",
          "paper-textarea.html",
      ],
      deps = [
          "@org_polymer",
          "@org_polymer_iron_a11y_keys_behavior",
          "@org_polymer_iron_autogrow_textarea",
          "@org_polymer_iron_behaviors",
          "@org_polymer_iron_flex_layout",
          "@org_polymer_iron_form_element_behavior",
          "@org_polymer_iron_input",
          "@org_polymer_paper_styles",
      ],
  )

  webfiles_external(
      name = "org_polymer_paper_item",
      licenses = ["notice"],  # BSD-3-Clause
      sha256 = "12ee0dcb61b0d5721c5988571f6974d7b2211e97724f4195893fbcc9058cdac8",
      urls = [
          "http://bazel-mirror.storage.googleapis.com/github.com/PolymerElements/paper-item/archive/v1.1.4.tar.gz",
          "https://github.com/PolymerElements/paper-item/archive/v1.1.4.tar.gz",
      ],
      strip_prefix = "paper-item-1.1.4",
      path = "/paper-item",
      srcs = [
          "paper-icon-item.html",
          "paper-item.html",
          "paper-item-behavior.html",
          "paper-item-body.html",
          "paper-item-shared-styles.html",
      ],
      deps = [
          "@org_polymer",
          "@org_polymer_iron_behaviors",
          "@org_polymer_iron_flex_layout",
          "@org_polymer_paper_styles",
      ],
  )

  webfiles_external(
      name = "org_polymer_paper_listbox",
      licenses = ["notice"],  # BSD-3-Clause
      sha256 = "3cb35f4fe9a3f15185a9e91711dba8f27e9291c8cd371ebf1be21b8f1d5f65fb",
      urls = [
          "http://bazel-mirror.storage.googleapis.com/github.com/PolymerElements/paper-listbox/archive/v1.1.2.tar.gz",
          "https://github.com/PolymerElements/paper-listbox/archive/v1.1.2.tar.gz",
      ],
      strip_prefix = "paper-listbox-1.1.2",
      path = "/paper-listbox",
      srcs = ["paper-listbox.html"],
      deps = [
          "@org_polymer",
          "@org_polymer_iron_menu_behavior",
          "@org_polymer_paper_styles",
      ],
  )

  webfiles_external(
      name = "org_polymer_paper_material",
      licenses = ["notice"],  # BSD-3-Clause
      sha256 = "09f6c8bd6ddbea2be541dc86306efe41cdfb31bec0b69d35a5dc29772bbc8506",
      urls = [
          "http://bazel-mirror.storage.googleapis.com/github.com/PolymerElements/paper-material/archive/v1.0.6.tar.gz",
          "https://github.com/PolymerElements/paper-material/archive/v1.0.6.tar.gz",
      ],
      strip_prefix = "paper-material-1.0.6",
      path = "/paper-material",
      srcs = [
          "paper-material.html",
          "paper-material-shared-styles.html",
      ],
      deps = [
          "@org_polymer",
          "@org_polymer_paper_styles",
      ],
  )

  webfiles_external(
      name = "org_polymer_paper_menu",
      licenses = ["notice"],  # BSD-3-Clause
      sha256 = "a3cee220926e315f7412236b3628288774694447c0da4428345f36d0f127ba3b",
      urls = [
          "http://bazel-mirror.storage.googleapis.com/github.com/PolymerElements/paper-menu/archive/v1.2.2.tar.gz",
          "https://github.com/PolymerElements/paper-menu/archive/v1.2.2.tar.gz",
      ],
      strip_prefix = "paper-menu-1.2.2",
      path = "/paper-menu",
      srcs = [
          "paper-menu.html",
          "paper-menu-shared-styles.html",
          "paper-submenu.html",
      ],
      deps = [
          "@org_polymer",
          "@org_polymer_iron_behaviors",
          "@org_polymer_iron_collapse",
          "@org_polymer_iron_flex_layout",
          "@org_polymer_iron_menu_behavior",
          "@org_polymer_paper_styles",
      ],
  )

  webfiles_external(
      name = "org_polymer_paper_menu_button",
      licenses = ["notice"],  # BSD-3-Clause
      sha256 = "be3290c288a2bd4f9887213db22c75add99cc29ff4d088100c0bc4eb0e57997b",
      urls = [
          "http://bazel-mirror.storage.googleapis.com/github.com/PolymerElements/paper-menu-button/archive/v1.5.1.tar.gz",
          "https://github.com/PolymerElements/paper-menu-button/archive/v1.5.1.tar.gz",
      ],
      strip_prefix = "paper-menu-button-1.5.1",
      path = "/paper-menu-button",
      srcs = [
          "paper-menu-button.html",
          "paper-menu-button-animations.html",
      ],
      deps = [
          "@org_polymer",
          "@org_polymer_iron_a11y_keys_behavior",
          "@org_polymer_iron_behaviors",
          "@org_polymer_iron_dropdown",
          "@org_polymer_neon_animation",
          "@org_polymer_paper_styles",
      ],
  )

  webfiles_external(
      name = "org_polymer_paper_progress",
      licenses = ["notice"],  # BSD-3-Clause
      sha256 = "2b6776b2f023c1f344feea17ba29b58d879e46f8ed43b7256495054b5183fff6",
      urls = [
          "http://bazel-mirror.storage.googleapis.com/github.com/PolymerElements/paper-progress/archive/v1.0.9.tar.gz",
          "https://github.com/PolymerElements/paper-progress/archive/v1.0.9.tar.gz",
      ],
      strip_prefix = "paper-progress-1.0.9",
      path = "/paper-progress",
      srcs = ["paper-progress.html"],
      deps = [
          "@org_polymer",
          "@org_polymer_iron_flex_layout",
          "@org_polymer_iron_range_behavior",
          "@org_polymer_paper_styles",
      ],
  )

  webfiles_external(
      name = "org_polymer_paper_radio_button",
      licenses = ["notice"],  # BSD-3-Clause
      sha256 = "6e911d0c308aa388136b3af79d1bdcbe5a1f4159cbc79d71efb4ff3b6c0b4e91",
      urls = [
          "http://bazel-mirror.storage.googleapis.com/github.com/PolymerElements/paper-radio-button/archive/v1.1.2.tar.gz",
          "https://github.com/PolymerElements/paper-radio-button/archive/v1.1.2.tar.gz",
      ],
      strip_prefix = "paper-radio-button-1.1.2",
      path = "/paper-radio-button",
      srcs = ["paper-radio-button.html"],
      deps = [
          "@org_polymer",
          "@org_polymer_paper_behaviors",
          "@org_polymer_paper_styles",
      ],
  )

  webfiles_external(
      name = "org_polymer_paper_radio_group",
      licenses = ["notice"],  # BSD-3-Clause
      sha256 = "7885ad1f81e9dcc03dcea4139b54a201ff55c18543770cd44f94530046c9e163",
      urls = [
          "http://bazel-mirror.storage.googleapis.com/github.com/PolymerElements/paper-radio-group/archive/v1.0.9.tar.gz",
          "https://github.com/PolymerElements/paper-radio-group/archive/v1.0.9.tar.gz",
      ],
      strip_prefix = "paper-radio-group-1.0.9",
      path = "/paper-radio-group",
      srcs = ["paper-radio-group.html"],
      deps = [
          "@org_polymer",
          "@org_polymer_iron_a11y_keys_behavior",
          "@org_polymer_iron_selector",
          "@org_polymer_paper_radio_button",
      ],
  )

  webfiles_external(
      name = "org_polymer_paper_ripple",
      licenses = ["notice"],  # BSD-3-Clause
      sha256 = "ba76bfb1c737260a8a103d3ca97faa1f7c3288c7db9b2519f401b7a782147c09",
      urls = [
          "http://bazel-mirror.storage.googleapis.com/github.com/PolymerElements/paper-ripple/archive/v1.0.5.tar.gz",
          "https://github.com/PolymerElements/paper-ripple/archive/v1.0.5.tar.gz",
      ],
      strip_prefix = "paper-ripple-1.0.5",
      path = "/paper-ripple",
      srcs = ["paper-ripple.html"],
      deps = [
          "@org_polymer",
          "@org_polymer_iron_a11y_keys_behavior",
      ],
  )

  webfiles_external(
      name = "org_polymer_paper_slider",
      licenses = ["notice"],  # BSD-3-Clause
      sha256 = "08e7c541dbf5d2e959208810bfc03188e82ced87e4d30d325172967f67962c3c",
      urls = [
          "http://bazel-mirror.storage.googleapis.com/github.com/PolymerElements/paper-slider/archive/v1.0.10.tar.gz",
          "https://github.com/PolymerElements/paper-slider/archive/v1.0.10.tar.gz",
      ],
      strip_prefix = "paper-slider-1.0.10",
      path = "/paper-slider",
      srcs = ["paper-slider.html"],
      deps = [
          "@org_polymer",
          "@org_polymer_iron_a11y_keys_behavior",
          "@org_polymer_iron_flex_layout",
          "@org_polymer_iron_form_element_behavior",
          "@org_polymer_iron_range_behavior",
          "@org_polymer_paper_behaviors",
          "@org_polymer_paper_input",
          "@org_polymer_paper_progress",
          "@org_polymer_paper_styles",
      ],
  )

  webfiles_external(
      name = "org_polymer_paper_spinner",
      licenses = ["notice"],  # BSD-3-Clause
      sha256 = "6a752907fab7899cbeed15b478e7b9299047c15fbf9d1561d6eb4d204bdbd178",
      urls = [
          "http://bazel-mirror.storage.googleapis.com/github.com/PolymerElements/paper-spinner/archive/v1.1.1.tar.gz",
          "https://github.com/PolymerElements/paper-spinner/archive/v1.1.1.tar.gz",
      ],
      strip_prefix = "paper-spinner-1.1.1",
      path = "/paper-spinner",
      srcs = [
          "paper-spinner.html", "paper-spinner-behavior.html",
          "paper-spinner-lite.html", "paper-spinner-styles.html"
      ],
      deps = [
          "@org_polymer",
          "@org_polymer_iron_flex_layout",
          "@org_polymer_paper_styles",
      ],
  )

  webfiles_external(
      name = "org_polymer_paper_styles",
      licenses = ["notice"],  # BSD-3-Clause
      sha256 = "6d26b0a4c286402098853dc7388f6b22f30dfb7a74e47b34992ac03380144bb2",
      urls = [
          "http://bazel-mirror.storage.googleapis.com/github.com/PolymerElements/paper-styles/archive/v1.1.4.tar.gz",
          "https://github.com/PolymerElements/paper-styles/archive/v1.1.4.tar.gz",
      ],
      strip_prefix = "paper-styles-1.1.4",
      path = "/paper-styles",
      srcs = [
          "classes/global.html",
          "classes/shadow.html",
          "classes/shadow-layout.html",
          "classes/typography.html",
          "color.html",
          "default-theme.html",
          "demo.css",
          "demo-pages.html",
          "paper-styles.html",
          "paper-styles-classes.html",
          "shadow.html",
          "typography.html",
      ],
      deps = [
          "@org_polymer",
          "@org_polymer_font_roboto",
          "@org_polymer_iron_flex_layout",
      ],
  )

  webfiles_external(
      name = "org_polymer_paper_tabs",
      licenses = ["notice"],  # BSD-3-Clause
      sha256 = "c23b6a5221db35e5b1ed3eb8e8696b952572563e285adaec96aba1e3134db825",
      urls = [
          "http://bazel-mirror.storage.googleapis.com/github.com/PolymerElements/paper-tabs/archive/v1.7.0.tar.gz",
          "https://github.com/PolymerElements/paper-tabs/archive/v1.7.0.tar.gz",
      ],
      strip_prefix = "paper-tabs-1.7.0",
      path = "/paper-tabs",
      srcs = [
          "paper-tab.html",
          "paper-tabs.html",
          "paper-tabs-icons.html",
      ],
      deps = [
          "@org_polymer",
          "@org_polymer_iron_behaviors",
          "@org_polymer_iron_flex_layout",
          "@org_polymer_iron_icon",
          "@org_polymer_iron_iconset_svg",
          "@org_polymer_iron_menu_behavior",
          "@org_polymer_iron_resizable_behavior",
          "@org_polymer_paper_behaviors",
          "@org_polymer_paper_icon_button",
          "@org_polymer_paper_styles",
      ],
  )

  webfiles_external(
      name = "org_polymer_paper_toast",
      licenses = ["notice"],  # BSD-3-Clause
      sha256 = "55f623712ed1f2bae6d6fadc522a2458e083ccd44cc0a907672547e7b10758a9",
      urls = [
          "http://bazel-mirror.storage.googleapis.com/github.com/PolymerElements/paper-toast/archive/v1.3.0.tar.gz",
          "https://github.com/PolymerElements/paper-toast/archive/v1.3.0.tar.gz",
      ],
      strip_prefix = "paper-toast-1.3.0",
      path = "/paper-toast",
      srcs = ["paper-toast.html"],
      deps = [
          "@org_polymer",
          "@org_polymer_iron_a11y_announcer",
          "@org_polymer_iron_overlay_behavior",
      ],
  )

  webfiles_external(
      name = "org_polymer_paper_toggle_button",
      licenses = ["notice"],  # BSD-3-Clause
      sha256 = "4aa7cf0396fa2994a8bc2ac6e8428f48b07b945bb7c41bd52041ef5827b45de3",
      urls = [
          "http://bazel-mirror.storage.googleapis.com/github.com/PolymerElements/paper-toggle-button/archive/v1.2.0.tar.gz",
          "https://github.com/PolymerElements/paper-toggle-button/archive/v1.2.0.tar.gz",
      ],
      strip_prefix = "paper-toggle-button-1.2.0",
      path = "/paper-toggle-button",
      srcs = ["paper-toggle-button.html"],
      deps = [
          "@org_polymer",
          "@org_polymer_iron_flex_layout",
          "@org_polymer_paper_behaviors",
          "@org_polymer_paper_styles",
      ],
  )

  webfiles_external(
      name = "org_polymer_paper_toolbar",
      licenses = ["notice"],  # BSD-3-Clause
      sha256 = "dbddffc0654d9fb5fb48843087eebe16bf7a134902495a664c96c11bf8a2c63d",
      urls = [
          "http://bazel-mirror.storage.googleapis.com/github.com/PolymerElements/paper-toolbar/archive/v1.1.4.tar.gz",
          "https://github.com/PolymerElements/paper-toolbar/archive/v1.1.4.tar.gz",
      ],
      strip_prefix = "paper-toolbar-1.1.4",
      path = "/paper-toolbar",
      srcs = ["paper-toolbar.html"],
      deps = [
          "@org_polymer",
          "@org_polymer_iron_flex_layout",
          "@org_polymer_paper_styles",
      ],
  )

  webfiles_external(
      name = "org_polymer_paper_tooltip",
      licenses = ["notice"],  # BSD-3-Clause
      sha256 = "4c6667acf01f73da14c3cbc0aa574bf14280304567987ee0314534328377d2ad",
      urls = [
          "http://bazel-mirror.storage.googleapis.com/github.com/PolymerElements/paper-tooltip/archive/v1.1.2.tar.gz",
          "https://github.com/PolymerElements/paper-tooltip/archive/v1.1.2.tar.gz",
      ],
      strip_prefix = "paper-tooltip-1.1.2",
      path = "/paper-tooltip",
      srcs = ["paper-tooltip.html"],
      deps = [
          "@org_polymer",
          "@org_polymer_neon_animation",
      ],
  )

  webfiles_external(
      name = "org_polymer",
      licenses = ["notice"],  # BSD-3-Clause
      sha256 = "07a9e62ffb52193da3af09adda2fbac5cc690439978520e2d03e783863f65f91",
      strip_prefix = "polymer-1.7.0",
      urls = [
          "http://bazel-mirror.storage.googleapis.com/github.com/polymer/polymer/archive/v1.7.0.tar.gz",
          "https://github.com/polymer/polymer/archive/v1.7.0.tar.gz",
      ],
      path = "/polymer",
      srcs = [
          "polymer.html",
          "polymer-micro.html",
          "polymer-mini.html",
      ],
  )

  webfiles_external(
      name = "org_polymer_prism",
      licenses = ["notice"],  # MIT
      sha256 = "e06eb54f2a80e6b3cd0bd4d59f900423bcaee53fc03998a056df63740c684683",
      urls = [
          "http://bazel-mirror.storage.googleapis.com/github.com/PrismJS/prism/archive/abee2b7587f1925e57777044270e2a1860810994.tar.gz",
          "https://github.com/PrismJS/prism/archive/abee2b7587f1925e57777044270e2a1860810994.tar.gz",
      ],
      strip_prefix = "prism-abee2b7587f1925e57777044270e2a1860810994",
      path = "/prism",
      srcs = [
          "prism.js",
          "themes/prism.css",
      ],
  )

  webfiles_external(
      name = "org_polymer_prism_element",
      licenses = ["notice"],  # BSD-3-Clause
      sha256 = "ad70bf9cd5bbdf525d465e1b0658867ab4022193eb9c74087a839044b46312b4",
      urls = [
          "http://bazel-mirror.storage.googleapis.com/github.com/PolymerElements/prism-element/archive/1.0.4.tar.gz",
          "https://github.com/PolymerElements/prism-element/archive/1.0.4.tar.gz",
      ],
      strip_prefix = "prism-element-1.0.4",
      path = "/prism-element",
      srcs = [
          "prism-highlighter.html",
          "prism-import.html",
      ],
      deps = [
          "@org_polymer",
          "@org_polymer_prism",
      ],
  )

  webfiles_external(
      name = "org_polymer_promise_polyfill",
      licenses = ["notice"],  # BSD-3-Clause
      sha256 = "4495450e5d884c3e16b537b43afead7f84d17c7dc061bcfcbf440eac083e4ef5",
      strip_prefix = "promise-polyfill-1.0.0",
      urls = [
          "http://bazel-mirror.storage.googleapis.com/github.com/PolymerLabs/promise-polyfill/archive/v1.0.0.tar.gz",
          "https://github.com/PolymerLabs/promise-polyfill/archive/v1.0.0.tar.gz",
      ],
      path = "/promise-polyfill",
      srcs = [
          "Promise.js", "Promise-Statics.js", "promise-polyfill.html",
          "promise-polyfill-lite.html"
      ],
      deps = ["@org_polymer"],
  )

  webfiles_external(
      name = "org_polymer_web_animations_js",
      licenses = ["notice"],  # BSD-3-Clause
      sha256 = "f8bd760cbdeba131f6790bd5abe170bcbf7b1755ff58ed16d0b82fa8a7f34a7f",
      urls = [
          "http://bazel-mirror.storage.googleapis.com/github.com/web-animations/web-animations-js/archive/2.2.1.tar.gz",
          "https://github.com/web-animations/web-animations-js/archive/2.2.1.tar.gz",
      ],
      strip_prefix = "web-animations-js-2.2.1",
      path = "/web-animations-js",
      srcs = ["web-animations-next-lite.min.js"],
  )

  webfiles_external(
      name = "org_polymer_webcomponentsjs",
      licenses = ["notice"],  # BSD-3-Clause
      sha256 = "138c43306ee0a6d699ddca9b3c6b0f4982974ea8b7bdad291ea7276c72301df9",
      urls = [
          "http://bazel-mirror.storage.googleapis.com/github.com/webcomponents/webcomponentsjs/archive/v0.7.22.tar.gz",
          "https://github.com/webcomponents/webcomponentsjs/archive/v0.7.22.tar.gz",
      ],
      strip_prefix = "webcomponentsjs-0.7.22",
      path = "/webcomponentsjs",
      srcs = [
          "CustomElements.js",
          "CustomElements.min.js",
          "HTMLImports.js",
          "HTMLImports.min.js",
          "MutationObserver.js",
          "MutationObserver.min.js",
          "ShadowDOM.js",
          "ShadowDOM.min.js",
          "webcomponents.js",
          "webcomponents.min.js",
          "webcomponents-lite.js",
          "webcomponents-lite.min.js",
      ],
  )<|MERGE_RESOLUTION|>--- conflicted
+++ resolved
@@ -127,16 +127,6 @@
           "and will be removed in the future.")
 
   native.new_http_archive(
-<<<<<<< HEAD
-      name="eigen_archive",
-      urls=[
-          "http://bazel-mirror.storage.googleapis.com/bitbucket.org/eigen/eigen/get/a038e46f2d3e.tar.gz",
-          "https://bitbucket.org/eigen/eigen/get/a038e46f2d3e.tar.gz",
-      ],
-      sha256="5628ac47fc3ab7ac8d66cfb2d3c2ecb2f1077447a841f33af64d0e181bfcedf1",
-      strip_prefix="eigen-eigen-a038e46f2d3e",
-      build_file=str(Label("//third_party:eigen.BUILD")),)
-=======
       name = "eigen_archive",
       urls = [
           "http://bazel-mirror.storage.googleapis.com/bitbucket.org/eigen/eigen/get/f3a22f35b044.tar.gz",
@@ -146,7 +136,6 @@
       strip_prefix = "eigen-eigen-f3a22f35b044",
       build_file = str(Label("//third_party:eigen.BUILD")),
   )
->>>>>>> b1e174e4
 
   native.new_http_archive(
       name = "libxsmm_archive",
