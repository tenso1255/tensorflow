# TensorFlow external dependencies that can be loaded in WORKSPACE files.

load("@io_bazel_rules_closure//closure/private:java_import_external.bzl",
     "java_import_external")
load("@io_bazel_rules_closure//closure:defs.bzl", "filegroup_external")
load("@io_bazel_rules_closure//closure:defs.bzl", "webfiles_external")
load("//third_party/gpus:cuda_configure.bzl", "cuda_configure")

load("//third_party/sycl:sycl_configure.bzl", "sycl_configure")


# Parse the bazel version string from `native.bazel_version`.
def _parse_bazel_version(bazel_version):
  # Remove commit from version.
  version = bazel_version.split(" ", 1)[0]

  # Split into (release, date) parts and only return the release
  # as a tuple of integers.
  parts = version.split("-", 1)

  # Turn "release" into a tuple of strings
  version_tuple = ()
  for number in parts[0].split("."):
    version_tuple += (str(number),)
  return version_tuple


# Check that a specific bazel version is being used.
def check_version(bazel_version):
  if "bazel_version" not in dir(native):
    fail("\nCurrent Bazel version is lower than 0.2.1, expected at least %s\n" %
         bazel_version)
  elif not native.bazel_version:
    print("\nCurrent Bazel is not a release version, cannot check for " +
          "compatibility.")
    print("Make sure that you are running at least Bazel %s.\n" % bazel_version)
  else:
    current_bazel_version = _parse_bazel_version(native.bazel_version)
    minimum_bazel_version = _parse_bazel_version(bazel_version)
    if minimum_bazel_version > current_bazel_version:
      fail("\nCurrent Bazel version is {}, expected at least {}\n".format(
          native.bazel_version, bazel_version))
  pass


def _repos_are_siblings():
  return Label("@foo//bar").workspace_root.startswith("../")


# Temporary workaround to support including TensorFlow as a submodule until this
# use-case is supported in the next Bazel release.
def _temp_workaround_http_archive_impl(repo_ctx):
  repo_ctx.template("BUILD", repo_ctx.attr.build_file, {
      "%prefix%": ".." if _repos_are_siblings() else "external",
      "%ws%": repo_ctx.attr.repository
  }, False)
  repo_ctx.download_and_extract(repo_ctx.attr.urls, "", repo_ctx.attr.sha256,
                                "", repo_ctx.attr.strip_prefix)
  if repo_ctx.attr.patch_file != None:
    _apply_patch(repo_ctx, repo_ctx.attr.patch_file)


temp_workaround_http_archive = repository_rule(
    implementation=_temp_workaround_http_archive_impl,
    attrs={
        "build_file": attr.label(),
        "repository": attr.string(),
        "patch_file": attr.label(default=None),
        "urls": attr.string_list(default=[]),
        "sha256": attr.string(default=""),
        "strip_prefix": attr.string(default=""),
    })


# Executes specified command with arguments and calls 'fail' if it exited with non-zero code
def _execute_and_check_ret_code(repo_ctx, cmd_and_args):
  result = repo_ctx.execute(cmd_and_args)
  if result.return_code != 0:
    fail(("Non-zero return code({1}) when executing '{0}':\n" + "Stdout: {2}\n"
          + "Stderr: {3}").format(" ".join(cmd_and_args), result.return_code,
                                  result.stdout, result.stderr))


# Apply a patch_file to the repository root directory
# Runs 'patch -p1'
def _apply_patch(repo_ctx, patch_file):
  _execute_and_check_ret_code(repo_ctx, [
      "patch", "-p1", "-d", repo_ctx.path("."), "-i", repo_ctx.path(patch_file)
  ])


# Download the repository and apply a patch to its root
def _patched_http_archive_impl(repo_ctx):
  repo_ctx.download_and_extract(
      repo_ctx.attr.urls,
      sha256=repo_ctx.attr.sha256,
      stripPrefix=repo_ctx.attr.strip_prefix)
  _apply_patch(repo_ctx, repo_ctx.attr.patch_file)


patched_http_archive = repository_rule(
    implementation=_patched_http_archive_impl,
    attrs={
        "patch_file": attr.label(),
        "build_file": attr.label(),
        "repository": attr.string(),
        "urls": attr.string_list(default=[]),
        "sha256": attr.string(default=""),
        "strip_prefix": attr.string(default=""),
    })


# If TensorFlow is linked as a submodule.
# path_prefix and tf_repo_name are no longer used.
def tf_workspace(path_prefix="", tf_repo_name=""):
  # We must check the bazel version before trying to parse any other BUILD
  # files, in case the parsing of those build files depends on the bazel
  # version we require here.
  check_version("0.4.5")
  cuda_configure(name="local_config_cuda")
  sycl_configure(name="local_config_sycl")
  if path_prefix:
    print(
        "path_prefix was specified to tf_workspace but is no longer used and " +
        "will be removed in the future."
    )
  if tf_repo_name:
    print(
        "tf_repo_name was specified to tf_workspace but is no longer used " +
        "and will be removed in the future."
    )

  native.new_http_archive(
      name="eigen_archive",
      urls=[
          "http://bazel-mirror.storage.googleapis.com/bitbucket.org/eigen/eigen/get/deff8b280204.tar.gz",
          "https://bitbucket.org/eigen/eigen/get/deff8b280204.tar.gz",
      ],
      sha256="a39834683eb5bdb9a7434f0ab3621d2cbc3b07e8002db6de101e45ec536723eb",
      strip_prefix="eigen-eigen-deff8b280204",
      build_file=str(Label("//third_party:eigen.BUILD")),)

  native.new_http_archive(
      name="libxsmm_archive",
      urls=[
          "http://bazel-mirror.storage.googleapis.com/github.com/hfp/libxsmm/archive/1.8.tar.gz",
          "https://github.com/hfp/libxsmm/archive/1.8.tar.gz",
      ],
      sha256="0330201afb5525d0950ec861fec9dd75eb40a03845ebe03d2c635cf8bfc14fea",
      strip_prefix="libxsmm-1.8",
      build_file=str(Label("//third_party:libxsmm.BUILD")),)

  native.bind(
      name="xsmm_avx",
      actual="@libxsmm_archive//third_party:xsmm_avx",)

  native.new_http_archive(
      name="ortools_archive",
      urls=[
          "http://bazel-mirror.storage.googleapis.com/github.com/google/or-tools/archive/253f7955c6a1fd805408fba2e42ac6d45b312d15.tar.gz",
          "https://github.com/google/or-tools/archive/253f7955c6a1fd805408fba2e42ac6d45b312d15.tar.gz",
      ],
      sha256="932075525642b04ac6f1b50589f1df5cd72ec2f448b721fd32234cf183f0e755",
      strip_prefix="or-tools-253f7955c6a1fd805408fba2e42ac6d45b312d15/src",
      build_file=str(Label("//third_party:ortools.BUILD")),)

  native.http_archive(
      name="com_googlesource_code_re2",
      urls=[
          "http://bazel-mirror.storage.googleapis.com/github.com/google/re2/archive/b94b7cd42e9f02673cd748c1ac1d16db4052514c.tar.gz",
          "https://github.com/google/re2/archive/b94b7cd42e9f02673cd748c1ac1d16db4052514c.tar.gz",
      ],
      sha256="bd63550101e056427c9e7ff12a408c1c8b74e9803f393ca916b2926fc2c4906f",
      strip_prefix="re2-b94b7cd42e9f02673cd748c1ac1d16db4052514c",)

  native.http_archive(
      name="gemmlowp",
      urls=[
          "http://bazel-mirror.storage.googleapis.com/github.com/google/gemmlowp/archive/a6f29d8ac48d63293f845f2253eccbf86bc28321.tar.gz",
          "https://github.com/google/gemmlowp/archive/a6f29d8ac48d63293f845f2253eccbf86bc28321.tar.gz",
      ],
      sha256="75d40ea8e68b0d1644f052fffe8f14a410b2a73d40ccb859a95c0578d194ec26",
      strip_prefix="gemmlowp-a6f29d8ac48d63293f845f2253eccbf86bc28321",)

  native.new_http_archive(
      name="farmhash_archive",
      urls=[
          "http://bazel-mirror.storage.googleapis.com/github.com/google/farmhash/archive/92e897b282426729f4724d91a637596c7e2fe28f.zip",
          "https://github.com/google/farmhash/archive/92e897b282426729f4724d91a637596c7e2fe28f.zip",
      ],
      sha256="4c626d1f306bda2c6804ab955892f803f5245f4dcaecb4979dc08b091256da54",
      strip_prefix="farmhash-92e897b282426729f4724d91a637596c7e2fe28f",
      build_file=str(Label("//third_party:farmhash.BUILD")),)

  native.bind(
      name="farmhash",
      actual="@farmhash//:farmhash",)

  native.new_http_archive(
      name="highwayhash",
      urls=[
          "http://bazel-mirror.storage.googleapis.com/github.com/google/highwayhash/archive/dfcb97ca4fe9277bf9dc1802dd979b071896453b.tar.gz",
          "https://github.com/google/highwayhash/archive/dfcb97ca4fe9277bf9dc1802dd979b071896453b.tar.gz",
      ],
      sha256="0f30a15b1566d93f146c8d149878a06e91d9bb7ec2cfd76906df62a82be4aac9",
      strip_prefix="highwayhash-dfcb97ca4fe9277bf9dc1802dd979b071896453b",
      build_file=str(Label("//third_party:highwayhash.BUILD")),)

  native.new_http_archive(
      name="nasm",
      urls=[
          "http://bazel-mirror.storage.googleapis.com/www.nasm.us/pub/nasm/releasebuilds/2.12.02/nasm-2.12.02.tar.bz2",
          "http://pkgs.fedoraproject.org/repo/pkgs/nasm/nasm-2.12.02.tar.bz2/d15843c3fb7db39af80571ee27ec6fad/nasm-2.12.02.tar.bz2",
      ],
      sha256="00b0891c678c065446ca59bcee64719d0096d54d6886e6e472aeee2e170ae324",
      strip_prefix="nasm-2.12.02",
      build_file=str(Label("//third_party:nasm.BUILD")),)

  temp_workaround_http_archive(
      name="jpeg",
      urls=[
          "http://bazel-mirror.storage.googleapis.com/github.com/libjpeg-turbo/libjpeg-turbo/archive/1.5.1.tar.gz",
          "https://github.com/libjpeg-turbo/libjpeg-turbo/archive/1.5.1.tar.gz",
      ],
      sha256="c15a9607892113946379ccea3ca8b85018301b200754f209453ab21674268e77",
      strip_prefix="libjpeg-turbo-1.5.1",
      build_file=str(Label("//third_party/jpeg:jpeg.BUILD")),
      repository=tf_repo_name,)

  native.new_http_archive(
      name="png_archive",
      urls=[
          "http://bazel-mirror.storage.googleapis.com/github.com/glennrp/libpng/archive/v1.2.53.zip",
          "https://github.com/glennrp/libpng/archive/v1.2.53.zip",
      ],
      sha256="c35bcc6387495ee6e757507a68ba036d38ad05b415c2553b3debe2a57647a692",
      strip_prefix="libpng-1.2.53",
      build_file=str(Label("//third_party:png.BUILD")),)

  native.new_http_archive(
      name="gif_archive",
      urls=[
          "http://bazel-mirror.storage.googleapis.com/ufpr.dl.sourceforge.net/project/giflib/giflib-5.1.4.tar.gz",
          "http://ufpr.dl.sourceforge.net/project/giflib/giflib-5.1.4.tar.gz",
          "http://pilotfiber.dl.sourceforge.net/project/giflib/giflib-5.1.4.tar.gz",
      ],
      sha256="34a7377ba834397db019e8eb122e551a49c98f49df75ec3fcc92b9a794a4f6d1",
      strip_prefix="giflib-5.1.4",
      build_file=str(Label("//third_party:gif.BUILD")),)

  native.new_http_archive(
      name="six_archive",
      urls=[
          "http://bazel-mirror.storage.googleapis.com/pypi.python.org/packages/source/s/six/six-1.10.0.tar.gz",
          "http://pypi.python.org/packages/source/s/six/six-1.10.0.tar.gz",
      ],
      sha256="105f8d68616f8248e24bf0e9372ef04d3cc10104f1980f54d57b2ce73a5ad56a",
      strip_prefix="six-1.10.0",
      build_file=str(Label("//third_party:six.BUILD")),)

  native.new_http_archive(
      name="org_pythonhosted_markdown",
      urls=[
          "http://bazel-mirror.storage.googleapis.com/pypi.python.org/packages/1d/25/3f6d2cb31ec42ca5bd3bfbea99b63892b735d76e26f20dd2dcc34ffe4f0d/Markdown-2.6.8.tar.gz",
          "https://pypi.python.org/packages/1d/25/3f6d2cb31ec42ca5bd3bfbea99b63892b735d76e26f20dd2dcc34ffe4f0d/Markdown-2.6.8.tar.gz",
      ],
      strip_prefix="Markdown-2.6.8",
      sha256="0ac8a81e658167da95d063a9279c9c1b2699f37c7c4153256a458b3a43860e33",
      build_file=str(Label("//third_party:markdown.BUILD")),)

  native.new_http_archive(
      name="org_html5lib",
      urls=[
          "http://bazel-mirror.storage.googleapis.com/github.com/html5lib/html5lib-python/archive/0.9999999.tar.gz",
          "https://github.com/html5lib/html5lib-python/archive/0.9999999.tar.gz",  # identical to 1.0b8
      ],
      sha256="184257f98539159a433e2a2197309657ae1283b4c44dbd9c87b2f02ff36adce8",
      strip_prefix="html5lib-python-0.9999999",
      build_file=str(Label("//third_party:html5lib.BUILD")),)

  native.new_http_archive(
      name="org_mozilla_bleach",
      urls=[
          "http://bazel-mirror.storage.googleapis.com/github.com/mozilla/bleach/archive/v1.5.tar.gz",
          "https://github.com/mozilla/bleach/archive/v1.5.tar.gz",
      ],
      strip_prefix="bleach-1.5",
      sha256="0d68713d02ba4148c417ab1637dd819333d96929a34401d0233947bec0881ad8",
      build_file=str(Label("//third_party:bleach.BUILD")),)

  native.new_http_archive(
      name="org_pocoo_werkzeug",
      urls=[
          "http://bazel-mirror.storage.googleapis.com/pypi.python.org/packages/b7/7f/44d3cfe5a12ba002b253f6985a4477edfa66da53787a2a838a40f6415263/Werkzeug-0.11.10.tar.gz",
          "https://pypi.python.org/packages/b7/7f/44d3cfe5a12ba002b253f6985a4477edfa66da53787a2a838a40f6415263/Werkzeug-0.11.10.tar.gz",
      ],
      strip_prefix="Werkzeug-0.11.10",
      sha256="cc64dafbacc716cdd42503cf6c44cb5a35576443d82f29f6829e5c49264aeeee",
      build_file=str(Label("//third_party:werkzeug.BUILD")),)

  native.bind(
      name="six",
      actual="@six_archive//:six",)

  patched_http_archive(
      name="protobuf",
      urls=[
          "http://bazel-mirror.storage.googleapis.com/github.com/google/protobuf/archive/2b7430d96aeff2bb624c8d52182ff5e4b9f7f18a.tar.gz",
          "https://github.com/google/protobuf/archive/2b7430d96aeff2bb624c8d52182ff5e4b9f7f18a.tar.gz",
      ],
      sha256="e5d3d4e227a0f7afb8745df049bbd4d55474b158ca5aaa2a0e31099af24be1d0",
      strip_prefix="protobuf-2b7430d96aeff2bb624c8d52182ff5e4b9f7f18a",
      # TODO: remove patching when tensorflow stops linking same protos into
      #       multiple shared libraries loaded in runtime by python.
      #       This patch fixes a runtime crash when tensorflow is compiled
      #       with clang -O2 on Linux (see https://github.com/tensorflow/tensorflow/issues/8394)
      patch_file=str(Label("//third_party/protobuf:add_noinlines.patch")),)

  # We need to import the protobuf library under the names com_google_protobuf
  # and com_google_protobuf_cc to enable proto_library support in bazel.
  # Unfortunately there is no way to alias http_archives at the moment.
  native.http_archive(
<<<<<<< HEAD
      name = "com_google_protobuf",
      urls = [
          "http://bazel-mirror.storage.googleapis.com/github.com/google/protobuf/archive/2b7430d96aeff2bb624c8d52182ff5e4b9f7f18a.tar.gz",
          "https://github.com/google/protobuf/archive/2b7430d96aeff2bb624c8d52182ff5e4b9f7f18a.tar.gz",
      ],
      sha256 = "e5d3d4e227a0f7afb8745df049bbd4d55474b158ca5aaa2a0e31099af24be1d0",
      strip_prefix = "protobuf-2b7430d96aeff2bb624c8d52182ff5e4b9f7f18a",
  )

  native.http_archive(
      name = "com_google_protobuf_cc",
      urls = [
          "http://bazel-mirror.storage.googleapis.com/github.com/google/protobuf/archive/2b7430d96aeff2bb624c8d52182ff5e4b9f7f18a.tar.gz",
          "https://github.com/google/protobuf/archive/2b7430d96aeff2bb624c8d52182ff5e4b9f7f18a.tar.gz",
      ],
      sha256 = "e5d3d4e227a0f7afb8745df049bbd4d55474b158ca5aaa2a0e31099af24be1d0",
      strip_prefix = "protobuf-2b7430d96aeff2bb624c8d52182ff5e4b9f7f18a",
  )

=======
      name="com_google_protobuf",
      urls=[
          "http://bazel-mirror.storage.googleapis.com/github.com/google/protobuf/archive/2b7430d96aeff2bb624c8d52182ff5e4b9f7f18a.tar.gz",
          "https://github.com/google/protobuf/archive/2b7430d96aeff2bb624c8d52182ff5e4b9f7f18a.tar.gz",
      ],
      sha256="e5d3d4e227a0f7afb8745df049bbd4d55474b158ca5aaa2a0e31099af24be1d0",
      strip_prefix="protobuf-2b7430d96aeff2bb624c8d52182ff5e4b9f7f18a",)

  native.http_archive(
      name="com_google_protobuf_cc",
      urls=[
          "http://bazel-mirror.storage.googleapis.com/github.com/google/protobuf/archive/2b7430d96aeff2bb624c8d52182ff5e4b9f7f18a.tar.gz",
          "https://github.com/google/protobuf/archive/2b7430d96aeff2bb624c8d52182ff5e4b9f7f18a.tar.gz",
      ],
      sha256="e5d3d4e227a0f7afb8745df049bbd4d55474b158ca5aaa2a0e31099af24be1d0",
      strip_prefix="protobuf-2b7430d96aeff2bb624c8d52182ff5e4b9f7f18a",)

>>>>>>> ef2f8891
  native.new_http_archive(
      name="gmock_archive",
      urls=[
          "http://bazel-mirror.storage.googleapis.com/github.com/google/googletest/archive/release-1.8.0.zip",
          "https://github.com/google/googletest/archive/release-1.8.0.zip",
      ],
      sha256="f3ed3b58511efd272eb074a3a6d6fb79d7c2e6a0e374323d1e6bcbcc1ef141bf",
      strip_prefix="googletest-release-1.8.0",
      build_file=str(Label("//third_party:gmock.BUILD")),)

  native.bind(
      name="gtest",
      actual="@gmock_archive//:gtest",)

  native.bind(
      name="gtest_main",
      actual="@gmock_archive//:gtest_main",)

  native.git_repository(
<<<<<<< HEAD
    name   = "com_github_gflags_gflags",
    commit = "f8a0efe03aa69b3336d8e228b37d4ccb17324b88",
    remote = "https://github.com/gflags/gflags.git",
  )
=======
      name="com_github_gflags_gflags",
      commit="f8a0efe03aa69b3336d8e228b37d4ccb17324b88",
      remote="https://github.com/gflags/gflags.git",)
>>>>>>> ef2f8891

  native.bind(
      name="python_headers",
      actual=str(Label("//util/python:python_headers")),)

  native.new_http_archive(
      name="pcre",
      sha256="ccdf7e788769838f8285b3ee672ed573358202305ee361cfec7a4a4fb005bbc7",
      urls=[
          "http://bazel-mirror.storage.googleapis.com/ftp.exim.org/pub/pcre/pcre-8.39.tar.gz",
          "http://ftp.exim.org/pub/pcre/pcre-8.39.tar.gz",
      ],
      strip_prefix="pcre-8.39",
      build_file=str(Label("//third_party:pcre.BUILD")),)

  native.new_http_archive(
      name="swig",
      sha256="58a475dbbd4a4d7075e5fe86d4e54c9edde39847cdb96a3053d87cb64a23a453",
      urls=[
          "http://bazel-mirror.storage.googleapis.com/ufpr.dl.sourceforge.net/project/swig/swig/swig-3.0.8/swig-3.0.8.tar.gz",
          "http://ufpr.dl.sourceforge.net/project/swig/swig/swig-3.0.8/swig-3.0.8.tar.gz",
          "http://pilotfiber.dl.sourceforge.net/project/swig/swig/swig-3.0.8/swig-3.0.8.tar.gz",
      ],
      strip_prefix="swig-3.0.8",
      build_file=str(Label("//third_party:swig.BUILD")),)

  temp_workaround_http_archive(
      name="curl",
      sha256="ff3e80c1ca6a068428726cd7dd19037a47cc538ce58ef61c59587191039b2ca6",
      urls=[
          "http://bazel-mirror.storage.googleapis.com/curl.haxx.se/download/curl-7.49.1.tar.gz",
          "https://curl.haxx.se/download/curl-7.49.1.tar.gz",
      ],
      strip_prefix="curl-7.49.1",
      build_file=str(Label("//third_party:curl.BUILD")),
      repository=tf_repo_name)

  # grpc expects //external:protobuf_clib and //external:protobuf_compiler
  # to point to the protobuf's compiler library.
  native.bind(
      name="protobuf_clib",
      actual="@protobuf//:protoc_lib",)

  native.bind(
      name="protobuf_compiler",
      actual="@protobuf//:protoc_lib",)

  native.new_http_archive(
      name="grpc",
      urls=[
          "http://bazel-mirror.storage.googleapis.com/github.com/grpc/grpc/archive/d7ff4ff40071d2b486a052183e3e9f9382afb745.tar.gz",
          "https://github.com/grpc/grpc/archive/d7ff4ff40071d2b486a052183e3e9f9382afb745.tar.gz",
      ],
      sha256="a15f352436ab92c521b1ac11e729e155ace38d0856380cf25048c5d1d9ba8e31",
      strip_prefix="grpc-d7ff4ff40071d2b486a052183e3e9f9382afb745",
      build_file=str(Label("//third_party:grpc.BUILD")),)

  # protobuf expects //external:grpc_cpp_plugin to point to grpc's
  # C++ plugin code generator.
  native.bind(
      name="grpc_cpp_plugin",
      actual="@grpc//:grpc_cpp_plugin",)

  native.bind(
      name="grpc_lib",
      actual="@grpc//:grpc++_unsecure",)

  native.new_http_archive(
      name="linenoise",
      sha256="7f51f45887a3d31b4ce4fa5965210a5e64637ceac12720cfce7954d6a2e812f7",
      urls=[
          "http://bazel-mirror.storage.googleapis.com/github.com/antirez/linenoise/archive/c894b9e59f02203dbe4e2be657572cf88c4230c3.tar.gz",
          "https://github.com/antirez/linenoise/archive/c894b9e59f02203dbe4e2be657572cf88c4230c3.tar.gz",
      ],
      strip_prefix="linenoise-c894b9e59f02203dbe4e2be657572cf88c4230c3",
      build_file=str(Label("//third_party:linenoise.BUILD")),)

  # TODO(phawkins): currently, this rule uses an unofficial LLVM mirror.
  # Switch to an official source of snapshots if/when possible.
  temp_workaround_http_archive(
      name="llvm",
      urls=[
          "http://bazel-mirror.storage.googleapis.com/github.com/llvm-mirror/llvm/archive/5d2b26453d4bca5a13b69b0130e4369d1fcd393d.tar.gz",
          "https://github.com/llvm-mirror/llvm/archive/5d2b26453d4bca5a13b69b0130e4369d1fcd393d.tar.gz",
      ],
      sha256="3cecf39bf4b3854629d610bb321bb57e0e46bda9110bd51c3bae5a4171c82bab",
      strip_prefix="llvm-5d2b26453d4bca5a13b69b0130e4369d1fcd393d",
      build_file=str(Label("//third_party/llvm:llvm.BUILD")),
      repository=tf_repo_name,)

  native.new_http_archive(
      name="jsoncpp_git",
      urls=[
          "http://bazel-mirror.storage.googleapis.com/github.com/open-source-parsers/jsoncpp/archive/11086dd6a7eba04289944367ca82cea71299ed70.tar.gz",
          "https://github.com/open-source-parsers/jsoncpp/archive/11086dd6a7eba04289944367ca82cea71299ed70.tar.gz",
      ],
      sha256="07d34db40593d257324ec5fb9debc4dc33f29f8fb44e33a2eeb35503e61d0fe2",
      strip_prefix="jsoncpp-11086dd6a7eba04289944367ca82cea71299ed70",
      build_file=str(Label("//third_party:jsoncpp.BUILD")),)

  native.bind(
      name="jsoncpp",
      actual="@jsoncpp_git//:jsoncpp",)

  native.http_archive(
      name="boringssl",
      urls=[
          "http://bazel-mirror.storage.googleapis.com/github.com/google/boringssl/archive/bbcaa15b0647816b9a1a9b9e0d209cd6712f0105.tar.gz",
          "https://github.com/google/boringssl/archive/bbcaa15b0647816b9a1a9b9e0d209cd6712f0105.tar.gz",  # 2016-07-11
      ],
      sha256="025264d6e9a7ad371f2f66d17a28b6627de0c9592dc2eb54afd062f68f1f9aa3",
      strip_prefix="boringssl-bbcaa15b0647816b9a1a9b9e0d209cd6712f0105",)

  native.new_http_archive(
      name="nanopb_git",
      urls=[
          "http://bazel-mirror.storage.googleapis.com/github.com/nanopb/nanopb/archive/1251fa1065afc0d62f635e0f63fec8276e14e13c.tar.gz",
          "https://github.com/nanopb/nanopb/archive/1251fa1065afc0d62f635e0f63fec8276e14e13c.tar.gz",
      ],
      sha256="ab1455c8edff855f4f55b68480991559e51c11e7dab060bbab7cffb12dd3af33",
      strip_prefix="nanopb-1251fa1065afc0d62f635e0f63fec8276e14e13c",
      build_file=str(Label("//third_party:nanopb.BUILD")),)

  native.bind(
      name="nanopb",
      actual="@nanopb_git//:nanopb",)

  native.new_http_archive(
      name="zlib_archive",
      urls=[
          "http://bazel-mirror.storage.googleapis.com/zlib.net/zlib-1.2.8.tar.gz",
          "http://zlib.net/fossils/zlib-1.2.8.tar.gz",
      ],
      sha256="36658cb768a54c1d4dec43c3116c27ed893e88b02ecfcb44f2166f9c0b7f2a0d",
      strip_prefix="zlib-1.2.8",
      build_file=str(Label("//third_party:zlib.BUILD")),)

  native.bind(
      name="zlib",
      actual="@zlib_archive//:zlib",)

  temp_workaround_http_archive(
      name="snappy",
      urls=[
          "http://bazel-mirror.storage.googleapis.com/github.com/google/snappy/archive/1.1.4.zip",
          "https://github.com/google/snappy/archive/1.1.4.zip",
      ],
      sha256="6c74d2b663170d68184da353cdd71b5b7d57bc8888ef1e99b4929b5d680dba54",
      strip_prefix="snappy-1.1.4",
      build_file=str(Label("//third_party:snappy.BUILD")),
      repository=tf_repo_name,)

  temp_workaround_http_archive(
      name="nccl_archive",
      urls=[
          "http://bazel-mirror.storage.googleapis.com/github.com/nvidia/nccl/archive/024d1e267845f2ed06f3e2e42476d50f04a00ee6.tar.gz",
          "https://github.com/nvidia/nccl/archive/024d1e267845f2ed06f3e2e42476d50f04a00ee6.tar.gz",
      ],
      sha256="6787f0eed88d52ee8e32956fa4947d92c139da469f1d8e311c307f27d641118e",
      strip_prefix="nccl-024d1e267845f2ed06f3e2e42476d50f04a00ee6",
      build_file=str(Label("//third_party/nccl:nccl.BUILD")),
      # TODO: Remove patching after the fix is merged into nccl(see https://github.com/NVIDIA/nccl/pull/78)
      patch_file=str(Label("//third_party/nccl:fix_clang_compilation.patch")),
      repository=tf_repo_name,)

  java_import_external(
      name="junit",
      jar_sha256=
      "59721f0805e223d84b90677887d9ff567dc534d7c502ca903c0c2b17f05c116a",
      jar_urls=[
          "http://bazel-mirror.storage.googleapis.com/repo1.maven.org/maven2/junit/junit/4.12/junit-4.12.jar",
          "http://repo1.maven.org/maven2/junit/junit/4.12/junit-4.12.jar",
          "http://maven.ibiblio.org/maven2/junit/junit/4.12/junit-4.12.jar",
      ],
      licenses=["reciprocal"],  # Common Public License Version 1.0
      testonly_=True,
      deps=["@org_hamcrest_core"],)

  java_import_external(
      name="org_hamcrest_core",
      jar_sha256=
      "66fdef91e9739348df7a096aa384a5685f4e875584cce89386a7a47251c4d8e9",
      jar_urls=[
          "http://bazel-mirror.storage.googleapis.com/repo1.maven.org/maven2/org/hamcrest/hamcrest-core/1.3/hamcrest-core-1.3.jar",
          "http://repo1.maven.org/maven2/org/hamcrest/hamcrest-core/1.3/hamcrest-core-1.3.jar",
          "http://maven.ibiblio.org/maven2/org/hamcrest/hamcrest-core/1.3/hamcrest-core-1.3.jar",
      ],
      licenses=["notice"],  # New BSD License
      testonly_=True,)

  temp_workaround_http_archive(
      name="jemalloc",
      urls=[
          "http://bazel-mirror.storage.googleapis.com/github.com/jemalloc/jemalloc/archive/4.4.0.tar.gz",
          "https://github.com/jemalloc/jemalloc/archive/4.4.0.tar.gz",
      ],
      sha256="3c8f25c02e806c3ce0ab5fb7da1817f89fc9732709024e2a81b6b82f7cc792a8",
      strip_prefix="jemalloc-4.4.0",
      build_file=str(Label("//third_party:jemalloc.BUILD")),
      repository=tf_repo_name,)

  ##############################################################################
  # TensorBoard Build Tools

  filegroup_external(
      name="org_nodejs",
      # MIT with portions licensed:
      # - MIT
      # - Old MIT
      # - 2-Clause-BSD
      # - 3-Clause-BSD
      # - ISC
      # - Unicode
      # - zlib
      # - Artistic 2.0
      licenses=["notice"],
      sha256_urls_extract_macos={
          "47109a00cac344d80296c195451bb5eee7c21727fcef1594384ddfe1f852957a": [
              "http://bazel-mirror.storage.googleapis.com/nodejs.org/dist/v4.3.2/node-v4.3.2-darwin-x64.tar.xz",
              "http://nodejs.org/dist/v4.3.2/node-v4.3.2-darwin-x64.tar.xz",
          ],
      },
      sha256_urls_windows={
          "606c44c42d17866c017c50c0afadad411d9492ac4281d2431b937f881911614e": [
              "http://bazel-mirror.storage.googleapis.com/nodejs.org/dist/v4.3.2/win-x64/node.exe",
              "http://nodejs.org/dist/v4.3.2/win-x64/node.exe",
          ],
          "451a40570099a95488d6438f175813629e0430f87f23c8659bc18dc42494820a": [
              "http://bazel-mirror.storage.googleapis.com/nodejs.org/dist/v4.3.2/win-x64/node.lib",
              "http://nodejs.org/dist/v4.3.2/win-x64/node.lib",
          ],
      },
      sha256_urls_extract={
          "4350d0431b49697517c6cca5d66adf5f74eb9101c52f52ae959fa94225822d44": [
              "http://bazel-mirror.storage.googleapis.com/nodejs.org/dist/v4.3.2/node-v4.3.2-linux-x64.tar.xz",
              "http://nodejs.org/dist/v4.3.2/node-v4.3.2-linux-x64.tar.xz",
          ],
      },
      strip_prefix={
          "node-v4.3.2-darwin-x64.tar.xz": "node-v4.3.2-darwin-x64",
          "node-v4.3.2-linux-x64.tar.xz": "node-v4.3.2-linux-x64",
      },
      executable=[
          "node",
          "node.exe",
      ],)

  filegroup_external(
      name="com_microsoft_typescript",
      licenses=["notice"],  # Apache 2.0
      sha256_urls={
<<<<<<< HEAD
          "e3d9e320a2cae99be4aaa37953961a48323cdf16ba9aa2557a44d69571cd9b8d": [
              "http://bazel-mirror.storage.googleapis.com/raw.githubusercontent.com/Microsoft/TypeScript/v2.1.6/lib/tsc.js",
              "https://raw.githubusercontent.com/Microsoft/TypeScript/v2.1.6/lib/tsc.js",
=======
          "43a7c763fe024d5add8d5365e5a7981f4a359ba5bf86481f545a0db8f60d48cc": [
              "http://bazel-mirror.storage.googleapis.com/raw.githubusercontent.com/Microsoft/TypeScript/v2.2.2/lib/tsc.js",
              "https://raw.githubusercontent.com/Microsoft/TypeScript/v2.2.2/lib/tsc.js",
>>>>>>> ef2f8891
          ],
          "aecec1e47a3b3d872e214cb9adb82b30d6bd0471ea0aad7311ad81428566627c": [
              "http://bazel-mirror.storage.googleapis.com/raw.githubusercontent.com/Microsoft/TypeScript/v2.2.2/lib/lib.es6.d.ts",
              "https://raw.githubusercontent.com/Microsoft/TypeScript/v2.2.2/lib/lib.es6.d.ts",
          ],
      },
      extra_build_file_content="\n".join([
          "sh_binary(",
          "    name = \"tsc\",",
          "    srcs = [\"tsc.sh\"],",
          "    data = [",
          "        \"tsc.js\",",
          "        \"@org_nodejs\",",
          "    ],",
          ")",
          "",
          "genrule(",
          "    name = \"tsc_sh\",",
          "    outs = [\"tsc.sh\"],",
          "    cmd = \"cat >$@ <<'EOF'\\n\" +",
          "          \"#!/bin/bash\\n\" +",
          "          \"NODE=external/org_nodejs/bin/node\\n\" +",
          "          \"if [[ -e external/org_nodejs/node.exe ]]; then\\n\" +",
          "          \"  NODE=external/org_nodejs/node.exe\\n\" +",
          "          \"fi\\n\" +",
          "          \"exec $${NODE} external/com_microsoft_typescript/tsc.js \\\"$$@\\\"\\n\" +",
          "          \"EOF\",",
          "    executable = True,",
          ")",
      ]),)

  ##############################################################################
  # TensorBoard JavaScript Production Dependencies

  filegroup_external(
      name="com_lodash",
      licenses=["notice"],  # MIT
      sha256_urls={
          "7c7b391810bc08cf815683431857c51b5ee190062ae4f557e1e4689d6dd910ea": [
              "http://bazel-mirror.storage.googleapis.com/raw.githubusercontent.com/lodash/lodash/3.8.0/lodash.js",
              "https://raw.githubusercontent.com/lodash/lodash/3.8.0/lodash.js",
          ],
      },)

  filegroup_external(
      name="com_numericjs",
      # no @license header
      licenses=["notice"],  # MIT
      sha256_urls={
          "dfaca3b8485bee735788cc6eebca82ea25719adc1fb8911c7799c6bd5a95df3b": [
              "http://bazel-mirror.storage.googleapis.com/raw.githubusercontent.com/sloisel/numeric/v1.2.6/src/numeric.js",
              "https://raw.githubusercontent.com/sloisel/numeric/v1.2.6/src/numeric.js",
          ],
      },)

  filegroup_external(
      name="com_palantir_plottable",
      # no @license header
      licenses=["notice"],  # MIT
      sha256_urls={
          "77510d7538dbd3b59f1c8a06f68131b38562e3be546364747618d5112723e818": [
              "http://bazel-mirror.storage.googleapis.com/raw.githubusercontent.com/palantir/plottable/v1.16.1/plottable.css",
              "https://raw.githubusercontent.com/palantir/plottable/v1.16.1/plottable.css",
          ],
          "cd46dc709b01cd361e8399f797760871a6a207bc832e08fcff385ced02ef2b43": [
              "http://bazel-mirror.storage.googleapis.com/raw.githubusercontent.com/palantir/plottable/v1.16.1/plottable.d.ts",
              "https://raw.githubusercontent.com/palantir/plottable/v1.16.1/plottable.d.ts",
          ],
          "32647b0fb4175fa875a71e6d56c761b88d975186ed6a8820e2c7854165a8988d": [
              "http://bazel-mirror.storage.googleapis.com/raw.githubusercontent.com/palantir/plottable/v1.16.1/plottable.js",
              "https://raw.githubusercontent.com/palantir/plottable/v1.16.1/plottable.js",
          ],
      },)

  filegroup_external(
      name="io_github_cpettitt_dagre",
      # no @license header
      licenses=["notice"],  # MIT
      sha256_urls={
          "7323829ddd77924a69e2b1235ded3eac30acd990da0f037e0fbd3c8e9035b50d": [
              "http://bazel-mirror.storage.googleapis.com/raw.githubusercontent.com/cpettitt/dagre/v0.7.4/dist/dagre.core.js",
              "https://raw.githubusercontent.com/cpettitt/dagre/v0.7.4/dist/dagre.core.js",
          ],
      },)

  filegroup_external(
      name="io_github_cpettitt_graphlib",
      # no @license header
      licenses=["notice"],  # MIT
      sha256_urls={
          "772045d412b1513b549be991c2e1846c38019429d43974efcae943fbe83489bf": [
              "http://bazel-mirror.storage.googleapis.com/raw.githubusercontent.com/cpettitt/graphlib/v1.0.7/dist/graphlib.core.js",
              "https://raw.githubusercontent.com/cpettitt/graphlib/v1.0.7/dist/graphlib.core.js",
          ],
      },)

  filegroup_external(
      name="io_github_waylonflinn_weblas",
      # no @license header
      licenses=["notice"],  # MIT
      sha256_urls={
          "f138fce57f673ca8a633f4aee5ae5b6fcb6ad0de59069a42a74e996fd04d8fcc": [
              "http://bazel-mirror.storage.googleapis.com/raw.githubusercontent.com/waylonflinn/weblas/v0.9.0/dist/weblas.js",
              "https://raw.githubusercontent.com/waylonflinn/weblas/v0.9.0/dist/weblas.js",
          ],
      },)

  filegroup_external(
      name="org_d3js",
      # no @license header
      licenses=["notice"],  # BSD-3-Clause
      sha256_urls={
          "bc1e38838f5c5c8e040132d41efee6bfddbef728210bd566479dc1694af1d3f5": [
              "http://bazel-mirror.storage.googleapis.com/raw.githubusercontent.com/d3/d3/v3.5.15/d3.js",
              "https://raw.githubusercontent.com/d3/d3/v3.5.15/d3.js",
          ],
      },)

  filegroup_external(
      name="org_definitelytyped",
      licenses=["notice"],  # MIT
      sha256_urls={
          "b7da645f6e5555feb7aeede73775da0023ce2257df9c8e76c9159266035a9c0d": [
              "http://bazel-mirror.storage.googleapis.com/raw.githubusercontent.com/DefinitelyTyped/DefinitelyTyped/ebc69904eb78f94030d5d517b42db20867f679c0/chai/chai.d.ts",
              "https://raw.githubusercontent.com/DefinitelyTyped/DefinitelyTyped/ebc69904eb78f94030d5d517b42db20867f679c0/chai/chai.d.ts",
          ],
          "177293828c7a206bf2a7f725753d51396d38668311aa37c96445f91bbf8128a7": [
              "http://bazel-mirror.storage.googleapis.com/raw.githubusercontent.com/DefinitelyTyped/DefinitelyTyped/6e2f2280ef16ef277049d0ce8583af167d586c59/d3/d3.d.ts",
              "https://raw.githubusercontent.com/DefinitelyTyped/DefinitelyTyped/6e2f2280ef16ef277049d0ce8583af167d586c59/d3/d3.d.ts",
          ],
          "e4cd3d5de0eb3bc7b1063b50d336764a0ac82a658b39b5cf90511f489ffdee60": [
              "http://bazel-mirror.storage.googleapis.com/raw.githubusercontent.com/DefinitelyTyped/DefinitelyTyped/efd40e67ff323f7147651bdbef03c03ead7b1675/lodash/lodash.d.ts",
              "https://raw.githubusercontent.com/DefinitelyTyped/DefinitelyTyped/efd40e67ff323f7147651bdbef03c03ead7b1675/lodash/lodash.d.ts",
          ],
          "695a03dd2ccb238161d97160b239ab841562710e5c4e42886aefd4ace2ce152e": [
              "http://bazel-mirror.storage.googleapis.com/raw.githubusercontent.com/DefinitelyTyped/DefinitelyTyped/ebc69904eb78f94030d5d517b42db20867f679c0/mocha/mocha.d.ts",
              "https://raw.githubusercontent.com/DefinitelyTyped/DefinitelyTyped/ebc69904eb78f94030d5d517b42db20867f679c0/mocha/mocha.d.ts",
          ],
      },)

  filegroup_external(
      name="org_threejs",
      # no @license header
      licenses=["notice"],  # MIT
      sha256_urls={
          "7aff264bd84c90bed3c72a4dc31db8c19151853c6df6980f52b01d3e9872c82d": [
              "http://bazel-mirror.storage.googleapis.com/raw.githubusercontent.com/mrdoob/three.js/ad419d40bdaab80abbb34b8f359b4ee840033a02/build/three.js",
              "https://raw.githubusercontent.com/mrdoob/three.js/ad419d40bdaab80abbb34b8f359b4ee840033a02/build/three.js",
          ],
          "0e98ded15bb7fe398a655667e76b39909d36c0973a8950d01c62f65f93161c27": [
              "http://bazel-mirror.storage.googleapis.com/raw.githubusercontent.com/mrdoob/three.js/ad419d40bdaab80abbb34b8f359b4ee840033a02/examples/js/controls/OrbitControls.js",
              "https://raw.githubusercontent.com/mrdoob/three.js/ad419d40bdaab80abbb34b8f359b4ee840033a02/examples/js/controls/OrbitControls.js",
          ],
      },)

  ##############################################################################
  # TensorBoard JavaScript Testing Dependencies

  filegroup_external(
      name="com_chaijs",
      # no @license header
      licenses=["notice"],  # MIT
      sha256_urls={
          "b926b325ad9843bf0b7a6d580ef78bb560e47c484b98680098d4fd9b31b77cd9": [
              "http://bazel-mirror.storage.googleapis.com/raw.githubusercontent.com/chaijs/chai/2.3.0/chai.js",
              "https://raw.githubusercontent.com/chaijs/chai/2.3.0/chai.js",
          ],
      },)

  filegroup_external(
      name="org_mochajs",
      # no @license header
      licenses=["notice"],  # MIT
      sha256_urls={
          "e36d865a17ffdf5868e55e736526ae30f3d4bc667c85a2a28cd5c850a82361e2": [
              "http://bazel-mirror.storage.googleapis.com/raw.githubusercontent.com/mochajs/mocha/2.3.4/mocha.js",
              "https://raw.githubusercontent.com/mochajs/mocha/2.3.4/mocha.js",
          ],
      },)

  ##############################################################################
  # TensorBoard Polymer Dependencies

  webfiles_external(
      name="org_polymer_font_roboto",
      licenses=["notice"],  # BSD-3-Clause
      sha256="fae51429b56a4a4c15f1f0c23b733c7095940cc9c04c275fa7adb3bf055b23b3",
      urls=[
          "http://bazel-mirror.storage.googleapis.com/github.com/PolymerElements/font-roboto/archive/v1.0.1.tar.gz",
          "https://github.com/PolymerElements/font-roboto/archive/v1.0.1.tar.gz",
      ],
      strip_prefix="font-roboto-1.0.1",
      path="/font-roboto",
      srcs=["roboto.html"],)

  webfiles_external(
      name="org_polymer_iron_a11y_announcer",
      licenses=["notice"],  # BSD-3-Clause
      sha256="6bce143db7a374a68535ec8b861a5f30e81f2f1e4ee36a55bda2a891f6fd2818",
      urls=[
          "http://bazel-mirror.storage.googleapis.com/github.com/PolymerElements/iron-a11y-announcer/archive/v1.0.5.tar.gz",
          "https://github.com/PolymerElements/iron-a11y-announcer/archive/v1.0.5.tar.gz",
      ],
      strip_prefix="iron-a11y-announcer-1.0.5",
      path="/iron-a11y-announcer",
      srcs=["iron-a11y-announcer.html"],
      deps=["@org_polymer"],)

  webfiles_external(
      name="org_polymer_iron_a11y_keys_behavior",
      licenses=["notice"],  # BSD-3-Clause
      sha256="6823efc47a83208fd51d39c5a1d3eb0c0bebc705df1ce01310509da22a13ebd2",
      urls=[
          "http://bazel-mirror.storage.googleapis.com/github.com/PolymerElements/iron-a11y-keys-behavior/archive/v1.1.8.tar.gz",
          "https://github.com/PolymerElements/iron-a11y-keys-behavior/archive/v1.1.8.tar.gz",
      ],
      strip_prefix="iron-a11y-keys-behavior-1.1.8",
      path="/iron-a11y-keys-behavior",
      srcs=["iron-a11y-keys-behavior.html"],
      deps=["@org_polymer"],)

  webfiles_external(
      name="org_polymer_iron_ajax",
      licenses=["notice"],  # BSD-3-Clause
      sha256="9162d8af4611e911ac3ebbfc08bb7038ac04f6e79a9287b1476fe36ad6770bc5",
      urls=[
          "http://bazel-mirror.storage.googleapis.com/github.com/PolymerElements/iron-ajax/archive/v1.2.0.tar.gz",
          "https://github.com/PolymerElements/iron-ajax/archive/v1.2.0.tar.gz",
      ],
      strip_prefix="iron-ajax-1.2.0",
      path="/iron-ajax",
      srcs=[
          "iron-ajax.html",
          "iron-request.html",
      ],
      deps=[
          "@org_polymer",
          "@org_polymer_promise_polyfill",
      ],)

  webfiles_external(
      name="org_polymer_iron_autogrow_textarea",
      licenses=["notice"],  # BSD-3-Clause
      sha256="50bbb901d2c8f87462e3552e3d671a552faa12c37c485e548d7a234ebffbc427",
      urls=[
          "http://bazel-mirror.storage.googleapis.com/github.com/PolymerElements/iron-autogrow-textarea/archive/v1.0.12.tar.gz",
          "https://github.com/PolymerElements/iron-autogrow-textarea/archive/v1.0.12.tar.gz",
      ],
      strip_prefix="iron-autogrow-textarea-1.0.12",
      path="/iron-autogrow-textarea",
      srcs=["iron-autogrow-textarea.html"],
      deps=[
          "@org_polymer",
          "@org_polymer_iron_behaviors",
          "@org_polymer_iron_flex_layout",
          "@org_polymer_iron_form_element_behavior",
          "@org_polymer_iron_validatable_behavior",
      ],)

  webfiles_external(
      name="org_polymer_iron_behaviors",
      licenses=["notice"],  # BSD-3-Clause
      sha256="a1e8d4b7a13f3d36beba9c2a6b186ed33a53e6af2e79f98c1fcc7e85e7b53f89",
      urls=[
          "http://bazel-mirror.storage.googleapis.com/github.com/PolymerElements/iron-behaviors/archive/v1.0.17.tar.gz",
          "https://github.com/PolymerElements/iron-behaviors/archive/v1.0.17.tar.gz",
      ],
      strip_prefix="iron-behaviors-1.0.17",
      path="/iron-behaviors",
      srcs=[
          "iron-button-state.html",
          "iron-control-state.html",
      ],
      deps=[
          "@org_polymer",
          "@org_polymer_iron_a11y_keys_behavior",
      ],)

  webfiles_external(
      name="org_polymer_iron_checked_element_behavior",
      licenses=["notice"],  # BSD-3-Clause
      sha256="539a0e1c4df0bc702d3bd342388e4e56c77ec4c2066cce69e41426a69f92e8bd",
      urls=[
          "http://bazel-mirror.storage.googleapis.com/github.com/PolymerElements/iron-checked-element-behavior/archive/v1.0.4.tar.gz",
          "https://github.com/PolymerElements/iron-checked-element-behavior/archive/v1.0.4.tar.gz",
      ],
      strip_prefix="iron-checked-element-behavior-1.0.4",
      path="/iron-checked-element-behavior",
      srcs=["iron-checked-element-behavior.html"],
      deps=[
          "@org_polymer",
          "@org_polymer_iron_form_element_behavior",
          "@org_polymer_iron_validatable_behavior",
      ],)

  webfiles_external(
      name="org_polymer_iron_collapse",
      licenses=["notice"],  # BSD-3-Clause
      sha256="275808994a609a2f9923e2dd2db1957945ab141ba840eadc33f19e1f406d600e",
      urls=[
          "http://bazel-mirror.storage.googleapis.com/github.com/PolymerElements/iron-collapse/archive/v1.0.8.tar.gz",
          "https://github.com/PolymerElements/iron-collapse/archive/v1.0.8.tar.gz",
      ],
      strip_prefix="iron-collapse-1.0.8",
      path="/iron-collapse",
      srcs=["iron-collapse.html"],
      deps=[
          "@org_polymer",
          "@org_polymer_iron_resizable_behavior",
      ],)

  webfiles_external(
      name="org_polymer_iron_demo_helpers",
      licenses=["notice"],  # BSD-3-Clause
      sha256="aa7458492a6ac3d1f6344640a4c2ab07bce64e7ad0422b83b5d665707598cce6",
      urls=[
          "http://bazel-mirror.storage.googleapis.com/github.com/PolymerElements/iron-demo-helpers/archive/v1.1.0.tar.gz",
          "https://github.com/PolymerElements/iron-demo-helpers/archive/v1.1.0.tar.gz",
      ],
      strip_prefix="iron-demo-helpers-1.1.0",
      path="/iron-demo-helpers",
      srcs=[
          "demo-pages-shared-styles.html",
          "demo-snippet.html",
      ],
      deps=[
          "@org_polymer",
          "@org_polymer_iron_flex_layout",
          "@org_polymer_iron_icons",
          "@org_polymer_marked_element",
          "@org_polymer_paper_icon_button",
          "@org_polymer_paper_styles",
          "@org_polymer_prism_element",
      ],)

  webfiles_external(
      name="org_polymer_iron_dropdown",
      licenses=["notice"],  # BSD-3-Clause
      sha256="f7e4a31d096d10d8af1920397695cb17f3eb1cbe5e5ff91a861dabfcc085f376",
      urls=[
          "http://bazel-mirror.storage.googleapis.com/github.com/PolymerElements/iron-dropdown/archive/v1.4.0.tar.gz",
          "https://github.com/PolymerElements/iron-dropdown/archive/v1.4.0.tar.gz",
      ],
      strip_prefix="iron-dropdown-1.4.0",
      path="/iron-dropdown",
      srcs=[
          "iron-dropdown.html",
          "iron-dropdown-scroll-manager.html",
      ],
      deps=[
          "@org_polymer",
          "@org_polymer_iron_a11y_keys_behavior",
          "@org_polymer_iron_behaviors",
          "@org_polymer_iron_overlay_behavior",
          "@org_polymer_iron_resizable_behavior",
          "@org_polymer_neon_animation",
      ],)

  webfiles_external(
      name="org_polymer_iron_fit_behavior",
      licenses=["notice"],  # BSD-3-Clause
      sha256="10132a2ea309a37c4c07b8fead71f64abc588ee6107931e34680f5f36dd8291e",
      urls=[
          "http://bazel-mirror.storage.googleapis.com/github.com/PolymerElements/iron-fit-behavior/archive/v1.2.5.tar.gz",
          "https://github.com/PolymerElements/iron-fit-behavior/archive/v1.2.5.tar.gz",
      ],
      strip_prefix="iron-fit-behavior-1.2.5",
      path="/iron-fit-behavior",
      srcs=["iron-fit-behavior.html"],
      deps=["@org_polymer"],)

  webfiles_external(
      name="org_polymer_iron_flex_layout",
      licenses=["notice"],  # BSD-3-Clause
      sha256="79287f6ca1c2d4e003f68b88fe19d03a1b6a0011e2b4cae579fe4d1474163a2e",
      urls=[
          "http://bazel-mirror.storage.googleapis.com/github.com/PolymerElements/iron-flex-layout/archive/v1.3.0.tar.gz",
          "https://github.com/PolymerElements/iron-flex-layout/archive/v1.3.0.tar.gz",
      ],
      strip_prefix="iron-flex-layout-1.3.0",
      path="/iron-flex-layout",
      srcs=[
          "classes/iron-flex-layout.html",
          "classes/iron-shadow-flex-layout.html",
          "iron-flex-layout.html",
          "iron-flex-layout-classes.html",
      ],
      deps=["@org_polymer"],)

  webfiles_external(
      name="org_polymer_iron_form_element_behavior",
      licenses=["notice"],  # BSD-3-Clause
      sha256="1dd9371c638e5bc2ecba8a64074aa680dfb8712198e9612f9ed24d387efc8f26",
      urls=[
          "http://bazel-mirror.storage.googleapis.com/github.com/PolymerElements/iron-form-element-behavior/archive/v1.0.6.tar.gz",
          "https://github.com/PolymerElements/iron-form-element-behavior/archive/v1.0.6.tar.gz",
      ],
      strip_prefix="iron-form-element-behavior-1.0.6",
      path="/iron-form-element-behavior",
      srcs=["iron-form-element-behavior.html"],
      deps=["@org_polymer"],)

  webfiles_external(
      name="org_polymer_iron_icon",
      licenses=["notice"],  # BSD-3-Clause
      sha256="9ed58a69159a02c07a6050d242e6d4e585a29f3245b8c8c390cfd52ddb786dc4",
      urls=[
          "http://bazel-mirror.storage.googleapis.com/github.com/PolymerElements/iron-icon/archive/v1.0.11.tar.gz",
          "https://github.com/PolymerElements/iron-icon/archive/v1.0.11.tar.gz",
      ],
      strip_prefix="iron-icon-1.0.11",
      path="/iron-icon",
      srcs=["iron-icon.html"],
      deps=[
          "@org_polymer",
          "@org_polymer_iron_flex_layout",
          "@org_polymer_iron_meta",
      ],)

  webfiles_external(
      name="org_polymer_iron_icons",
      licenses=["notice"],  # BSD-3-Clause
      sha256="3b18542c147c7923dc3a36b1a51984a73255d610f297d43c9aaccc52859bd0d0",
      urls=[
          "http://bazel-mirror.storage.googleapis.com/github.com/PolymerElements/iron-icons/archive/v1.1.3.tar.gz",
          "https://github.com/PolymerElements/iron-icons/archive/v1.1.3.tar.gz",
      ],
      strip_prefix="iron-icons-1.1.3",
      path="/iron-icons",
      srcs=[
          "av-icons.html",
          "communication-icons.html",
          "device-icons.html",
          "editor-icons.html",
          "hardware-icons.html",
          "image-icons.html",
          "iron-icons.html",
          "maps-icons.html",
          "notification-icons.html",
          "places-icons.html",
          "social-icons.html",
      ],
      deps=[
          "@org_polymer_iron_icon",
          "@org_polymer_iron_iconset_svg",
      ],)

  webfiles_external(
      name="org_polymer_iron_iconset_svg",
      licenses=["notice"],  # BSD-3-Clause
      sha256="7e3925b7e63a7d22524c4b43ce16ab80d06a576649644783643c11a003284368",
      urls=[
          "http://bazel-mirror.storage.googleapis.com/github.com/PolymerElements/iron-iconset-svg/archive/v1.1.0.tar.gz",
          "https://github.com/PolymerElements/iron-iconset-svg/archive/v1.1.0.tar.gz",
      ],
      strip_prefix="iron-iconset-svg-1.1.0",
      path="/iron-iconset-svg",
      srcs=["iron-iconset-svg.html"],
      deps=[
          "@org_polymer",
          "@org_polymer_iron_meta",
      ],)

  webfiles_external(
      name="org_polymer_iron_input",
      licenses=["notice"],  # BSD-3-Clause
      sha256="c505101ead08ab25526b1f49baecc8c28b4221b92a65e7334c783bdc81553c36",
      urls=[
          "http://bazel-mirror.storage.googleapis.com/github.com/PolymerElements/iron-input/archive/1.0.10.tar.gz",
          "https://github.com/PolymerElements/iron-input/archive/1.0.10.tar.gz",
      ],
      strip_prefix="iron-input-1.0.10",
      path="/iron-input",
      srcs=["iron-input.html"],
      deps=[
          "@org_polymer",
          "@org_polymer_iron_a11y_announcer",
          "@org_polymer_iron_validatable_behavior",
      ],)

  webfiles_external(
      name="org_polymer_iron_list",
      licenses=["notice"],  # BSD-3-Clause
      sha256="72a6530b9f0ad5557f5d287845792a0ada74d8b159198e27f940e226313dc116",
      urls=[
          "http://bazel-mirror.storage.googleapis.com/github.com/PolymerElements/iron-list/archive/v1.3.9.tar.gz",
          "https://github.com/PolymerElements/iron-list/archive/v1.3.9.tar.gz",
      ],
      strip_prefix="iron-list-1.3.9",
      path="/iron-list",
      srcs=["iron-list.html"],
      deps=[
          "@org_polymer",
          "@org_polymer_iron_a11y_keys_behavior",
          "@org_polymer_iron_resizable_behavior",
          "@org_polymer_iron_scroll_target_behavior",
      ],)

  webfiles_external(
      name="org_polymer_iron_menu_behavior",
      licenses=["notice"],  # BSD-3-Clause
      sha256="ad27889343bc9a709258b073f69abc028bb1ffd3fdb975cd2d3939f7f5d7bb6c",
      urls=[
          "http://bazel-mirror.storage.googleapis.com/github.com/PolymerElements/iron-menu-behavior/archive/v1.1.10.tar.gz",
          "https://github.com/PolymerElements/iron-menu-behavior/archive/v1.1.10.tar.gz",
      ],
      strip_prefix="iron-menu-behavior-1.1.10",
      path="/iron-menu-behavior",
      srcs=[
          "iron-menu-behavior.html",
          "iron-menubar-behavior.html",
      ],
      deps=[
          "@org_polymer",
          "@org_polymer_iron_a11y_keys_behavior",
          "@org_polymer_iron_selector",
      ],)

  webfiles_external(
      name="org_polymer_iron_meta",
      licenses=["notice"],  # BSD-3-Clause
      sha256="fb05e6031bae6b4effe5f15d44b3f548d5807f9e3b3aa2442ba17cf4b8b84361",
      urls=[
          "http://bazel-mirror.storage.googleapis.com/github.com/PolymerElements/iron-meta/archive/v1.1.1.tar.gz",
          "https://github.com/PolymerElements/iron-meta/archive/v1.1.1.tar.gz",
      ],
      strip_prefix="iron-meta-1.1.1",
      path="/iron-meta",
      srcs=["iron-meta.html"],
      deps=["@org_polymer"],)

  webfiles_external(
      name="org_polymer_iron_overlay_behavior",
      licenses=["notice"],  # BSD-3-Clause
      sha256="3df5b54ff2e0510c87a2aff8c9d730d3fe83d3d11277cc1a49fa29b549acb46c",
      urls=[
          "http://bazel-mirror.storage.googleapis.com/github.com/PolymerElements/iron-overlay-behavior/archive/v1.10.1.tar.gz",
          "https://github.com/PolymerElements/iron-overlay-behavior/archive/v1.10.1.tar.gz",
      ],
      strip_prefix="iron-overlay-behavior-1.10.1",
      path="/iron-overlay-behavior",
      srcs=[
          "iron-focusables-helper.html",
          "iron-overlay-backdrop.html",
          "iron-overlay-behavior.html",
          "iron-overlay-manager.html",
      ],
      deps=[
          "@org_polymer",
          "@org_polymer_iron_a11y_keys_behavior",
          "@org_polymer_iron_fit_behavior",
          "@org_polymer_iron_resizable_behavior",
      ],)

  webfiles_external(
      name="org_polymer_iron_range_behavior",
      licenses=["notice"],  # BSD-3-Clause
      sha256="b2f2b6d52284542330bd30b586e217926eb0adec5e13934a3cef557717c22dc2",
      urls=[
          "http://bazel-mirror.storage.googleapis.com/github.com/PolymerElements/iron-range-behavior/archive/v1.0.4.tar.gz",
          "https://github.com/PolymerElements/iron-range-behavior/archive/v1.0.4.tar.gz",
      ],
      strip_prefix="iron-range-behavior-1.0.4",
      path="/iron-range-behavior",
      srcs=["iron-range-behavior.html"],
      deps=["@org_polymer"],)

  webfiles_external(
      name="org_polymer_iron_resizable_behavior",
      licenses=["notice"],  # BSD-3-Clause
      sha256="a87a78ee9223c2f6afae7fc94a3ff91cbce6f7e2a7ed3f2979af7945c9281616",
      urls=[
          "http://bazel-mirror.storage.googleapis.com/github.com/PolymerElements/iron-resizable-behavior/archive/v1.0.3.tar.gz",
          "https://github.com/PolymerElements/iron-resizable-behavior/archive/v1.0.3.tar.gz",
      ],
      strip_prefix="iron-resizable-behavior-1.0.3",
      path="/iron-resizable-behavior",
      srcs=["iron-resizable-behavior.html"],
      deps=["@org_polymer"],)

  webfiles_external(
      name="org_polymer_iron_scroll_target_behavior",
      licenses=["notice"],  # BSD-3-Clause
      sha256="d0de0c804b1ec91d814754144afd9da1cdb082690de88bd5e47fd5f41990746f",
      urls=[
          "http://bazel-mirror.storage.googleapis.com/github.com/PolymerElements/iron-scroll-target-behavior/archive/v1.0.3.tar.gz",
          "https://github.com/PolymerElements/iron-scroll-target-behavior/archive/v1.0.3.tar.gz",
      ],
      strip_prefix="iron-scroll-target-behavior-1.0.3",
      path="/iron-scroll-target-behavior",
      srcs=["iron-scroll-target-behavior.html"],
      deps=["@org_polymer"],)

  webfiles_external(
      name="org_polymer_iron_selector",
      licenses=["notice"],  # BSD-3-Clause
      sha256="ba28a47443bad3b744611c9d7a79fb21dbdf2e35edc5ef8f812e2dcd72b16747",
      urls=[
          "http://bazel-mirror.storage.googleapis.com/github.com/PolymerElements/iron-selector/archive/v1.5.2.tar.gz",
          "https://github.com/PolymerElements/iron-selector/archive/v1.5.2.tar.gz",
      ],
      strip_prefix="iron-selector-1.5.2",
      path="/iron-selector",
      srcs=[
          "iron-multi-selectable.html",
          "iron-selectable.html",
          "iron-selection.html",
          "iron-selector.html",
      ],
      deps=["@org_polymer"],)

  webfiles_external(
      name="org_polymer_iron_validatable_behavior",
      licenses=["notice"],  # BSD-3-Clause
      sha256="aef4901e68043824f36104799269573dd345ffaac494186e466fdc79c06fdb63",
      urls=[
          "http://bazel-mirror.storage.googleapis.com/github.com/PolymerElements/iron-validatable-behavior/archive/v1.1.1.tar.gz",
          "https://github.com/PolymerElements/iron-validatable-behavior/archive/v1.1.1.tar.gz",
      ],
      strip_prefix="iron-validatable-behavior-1.1.1",
      path="/iron-validatable-behavior",
      srcs=["iron-validatable-behavior.html"],
      deps=[
          "@org_polymer",
          "@org_polymer_iron_meta",
      ],)

  webfiles_external(
      name="org_polymer_marked",
      licenses=["notice"],  # MIT
      sha256="93d30bd593736ca440938d77808b7ef5972da0f3fcfe4ae63ae7b4ce117da2cb",
      urls=[
          "http://bazel-mirror.storage.googleapis.com/github.com/chjj/marked/archive/v0.3.2.zip",
          "https://github.com/chjj/marked/archive/v0.3.2.zip",
      ],
      strip_prefix="marked-0.3.2",
      path="/marked",
      srcs=["lib/marked.js"],)

  webfiles_external(
      name="org_polymer_marked_element",
      licenses=["notice"],  # BSD-3-Clause
      sha256="7547616df95f8b903757e6afbabfcdba5322c2bcec3f17c726b8bba5adf4bc5f",
      urls=[
          "http://bazel-mirror.storage.googleapis.com/github.com/PolymerElements/marked-element/archive/v1.1.3.tar.gz",
          "https://github.com/PolymerElements/marked-element/archive/v1.1.3.tar.gz",
      ],
      strip_prefix="marked-element-1.1.3",
      path="/marked-element",
      srcs=[
          "marked-element.html",
          "marked-import.html",
      ],
      deps=[
          "@org_polymer",
          "@org_polymer_marked",
      ],)

  webfiles_external(
      name="org_polymer_neon_animation",
      licenses=["notice"],  # BSD-3-Clause
      sha256="8800c314a76b2da190a2b203259c1091f6d38e0057ed37c2a3d0b734980fa9a5",
      urls=[
          "http://bazel-mirror.storage.googleapis.com/github.com/PolymerElements/neon-animation/archive/v1.2.2.tar.gz",
          "https://github.com/PolymerElements/neon-animation/archive/v1.2.2.tar.gz",
      ],
      strip_prefix="neon-animation-1.2.2",
      path="/neon-animation",
      srcs=[
          "animations/cascaded-animation.html",
          "animations/fade-in-animation.html",
          "animations/fade-out-animation.html",
          "animations/hero-animation.html",
          "animations/opaque-animation.html",
          "animations/reverse-ripple-animation.html",
          "animations/ripple-animation.html",
          "animations/scale-down-animation.html",
          "animations/scale-up-animation.html",
          "animations/slide-down-animation.html",
          "animations/slide-from-bottom-animation.html",
          "animations/slide-from-left-animation.html",
          "animations/slide-from-right-animation.html",
          "animations/slide-from-top-animation.html",
          "animations/slide-left-animation.html",
          "animations/slide-right-animation.html",
          "animations/slide-up-animation.html",
          "animations/transform-animation.html",
          "neon-animatable.html",
          "neon-animatable-behavior.html",
          "neon-animated-pages.html",
          "neon-animation.html",
          "neon-animation-behavior.html",
          "neon-animation-runner-behavior.html",
          "neon-animations.html",
          "neon-shared-element-animatable-behavior.html",
          "neon-shared-element-animation-behavior.html",
          "web-animations.html",
      ],
      deps=[
          "@org_polymer",
          "@org_polymer_iron_meta",
          "@org_polymer_iron_resizable_behavior",
          "@org_polymer_iron_selector",
          "@org_polymer_web_animations_js",
      ],)

  webfiles_external(
      name="org_polymer_paper_behaviors",
      licenses=["notice"],  # BSD-3-Clause
      sha256="7cfcb9082ef9909da262df6b5c120bc62dbeaff278cb563e8fc60465ddd387e5",
      urls=[
          "http://bazel-mirror.storage.googleapis.com/github.com/PolymerElements/paper-behaviors/archive/v1.0.12.tar.gz",
          "https://github.com/PolymerElements/paper-behaviors/archive/v1.0.12.tar.gz",
      ],
      strip_prefix="paper-behaviors-1.0.12",
      path="/paper-behaviors",
      srcs=[
          "paper-button-behavior.html",
          "paper-checked-element-behavior.html",
          "paper-inky-focus-behavior.html",
          "paper-ripple-behavior.html",
      ],
      deps=[
          "@org_polymer",
          "@org_polymer_iron_behaviors",
          "@org_polymer_iron_checked_element_behavior",
          "@org_polymer_paper_ripple",
      ],)

  webfiles_external(
      name="org_polymer_paper_button",
      licenses=["notice"],  # BSD-3-Clause
      sha256="896c0a7e34bfcce63fc23c63e105ed9c4d62fa3a6385b7161e1e5cd4058820a6",
      urls=[
          "http://bazel-mirror.storage.googleapis.com/github.com/PolymerElements/paper-button/archive/v1.0.11.tar.gz",
          "https://github.com/PolymerElements/paper-button/archive/v1.0.11.tar.gz",
      ],
      strip_prefix="paper-button-1.0.11",
      path="/paper-button",
      srcs=["paper-button.html"],
      deps=[
          "@org_polymer",
          "@org_polymer_iron_flex_layout",
          "@org_polymer_paper_behaviors",
          "@org_polymer_paper_material",
          "@org_polymer_paper_ripple",
      ],)

  webfiles_external(
      name="org_polymer_paper_checkbox",
      licenses=["notice"],  # BSD-3-Clause
      sha256="6828a6954a048b1230fbd2606faffbae950ba1d042175b96ec50ae355786a166",
      urls=[
          "http://bazel-mirror.storage.googleapis.com/github.com/PolymerElements/paper-checkbox/archive/v1.4.0.tar.gz",
          "https://github.com/PolymerElements/paper-checkbox/archive/v1.4.0.tar.gz",
      ],
      strip_prefix="paper-checkbox-1.4.0",
      path="/paper-checkbox",
      srcs=["paper-checkbox.html"],
      deps=[
          "@org_polymer",
          "@org_polymer_paper_behaviors",
          "@org_polymer_paper_styles",
      ],)

  webfiles_external(
      name="org_polymer_paper_dialog",
      licenses=["notice"],  # BSD-3-Clause
      sha256="c6a9709e7f528d03dcd574503c18b72d4751ca30017346d16e6a791d37ed9259",
      urls=[
          "http://bazel-mirror.storage.googleapis.com/github.com/PolymerElements/paper-dialog/archive/v1.0.4.tar.gz",
          "https://github.com/PolymerElements/paper-dialog/archive/v1.0.4.tar.gz",
      ],
      strip_prefix="paper-dialog-1.0.4",
      path="/paper-dialog",
      srcs=["paper-dialog.html"],
      deps=[
          "@org_polymer",
          "@org_polymer_neon_animation",
          "@org_polymer_paper_dialog_behavior",
      ],)

  webfiles_external(
      name="org_polymer_paper_dialog_behavior",
      licenses=["notice"],  # BSD-3-Clause
      sha256="a7e0e27ce63554bc14f384cf94bcfa24da8dc5f5120dfd565f45e166261aee40",
      urls=[
          "http://bazel-mirror.storage.googleapis.com/github.com/PolymerElements/paper-dialog-behavior/archive/v1.2.5.tar.gz",
          "https://github.com/PolymerElements/paper-dialog-behavior/archive/v1.2.5.tar.gz",
      ],
      strip_prefix="paper-dialog-behavior-1.2.5",
      path="/paper-dialog-behavior",
      srcs=[
          "paper-dialog-behavior.html",
          "paper-dialog-common.css",
          "paper-dialog-shared-styles.html",
      ],
      suppress=["cssSyntax"],
      deps=[
          "@org_polymer",
          "@org_polymer_iron_flex_layout",
          "@org_polymer_iron_overlay_behavior",
          "@org_polymer_paper_styles",
      ],)

  webfiles_external(
      name="org_polymer_paper_dialog_scrollable",
      licenses=["notice"],  # BSD-3-Clause
      sha256="a2e69283e7674f782c44d811387a0f8da2d01fac0172743d1add65e253e6b5ff",
      urls=[
          "http://bazel-mirror.storage.googleapis.com/github.com/PolymerElements/paper-dialog-scrollable/archive/1.1.5.tar.gz",
          "https://github.com/PolymerElements/paper-dialog-scrollable/archive/1.1.5.tar.gz",
      ],
      strip_prefix="paper-dialog-scrollable-1.1.5",
      path="/paper-dialog-scrollable",
      srcs=["paper-dialog-scrollable.html"],
      deps=[
          "@org_polymer",
          "@org_polymer_iron_flex_layout",
          "@org_polymer_paper_dialog_behavior",
          "@org_polymer_paper_styles",
      ],)

  webfiles_external(
      name="org_polymer_paper_dropdown_menu",
      licenses=["notice"],  # BSD-3-Clause
      sha256="9d88f654ec03ee9be211df9e69bede9e8a22b51bf1dbcc63b79762e4256d81ad",
      urls=[
          "http://bazel-mirror.storage.googleapis.com/github.com/PolymerElements/paper-dropdown-menu/archive/v1.4.0.tar.gz",
          "https://github.com/PolymerElements/paper-dropdown-menu/archive/v1.4.0.tar.gz",
      ],
      strip_prefix="paper-dropdown-menu-1.4.0",
      path="/paper-dropdown-menu",
      srcs=[
          "paper-dropdown-menu.html",
          "paper-dropdown-menu-icons.html",
          "paper-dropdown-menu-light.html",
          "paper-dropdown-menu-shared-styles.html",
      ],
      deps=[
          "@org_polymer",
          "@org_polymer_iron_a11y_keys_behavior",
          "@org_polymer_iron_behaviors",
          "@org_polymer_iron_form_element_behavior",
          "@org_polymer_iron_icon",
          "@org_polymer_iron_iconset_svg",
          "@org_polymer_iron_validatable_behavior",
          "@org_polymer_paper_behaviors",
          "@org_polymer_paper_input",
          "@org_polymer_paper_menu_button",
          "@org_polymer_paper_ripple",
          "@org_polymer_paper_styles",
      ],)

  webfiles_external(
      name="org_polymer_paper_header_panel",
      licenses=["notice"],  # BSD-3-Clause
      sha256="0db4bd8a4bf6f20dcd0dffb4f907b31c93a8647c9c021344239cf30b40b87075",
      urls=[
          "http://bazel-mirror.storage.googleapis.com/github.com/PolymerElements/paper-header-panel/archive/v1.1.4.tar.gz",
          "https://github.com/PolymerElements/paper-header-panel/archive/v1.1.4.tar.gz",
      ],
      strip_prefix="paper-header-panel-1.1.4",
      path="/paper-header-panel",
      srcs=["paper-header-panel.html"],
      deps=[
          "@org_polymer",
          "@org_polymer_iron_flex_layout",
      ],)

  webfiles_external(
      name="org_polymer_paper_icon_button",
      licenses=["notice"],  # BSD-3-Clause
      sha256="9cba5bcfd6aeb4c41581c1392c678cf2278d360e9d122f4d9db54a9ebb404496",
      urls=[
          "http://bazel-mirror.storage.googleapis.com/github.com/PolymerElements/paper-icon-button/archive/v1.1.3.tar.gz",
          "https://github.com/PolymerElements/paper-icon-button/archive/v1.1.3.tar.gz",
      ],
      strip_prefix="paper-icon-button-1.1.3",
      path="/paper-icon-button",
      srcs=[
          "paper-icon-button.html",
          "paper-icon-button-light.html",
      ],
      deps=[
          "@org_polymer",
          "@org_polymer_iron_icon",
          "@org_polymer_paper_behaviors",
          "@org_polymer_paper_styles",
      ],)

  webfiles_external(
      name="org_polymer_paper_input",
      licenses=["notice"],  # BSD-3-Clause
      sha256="17c3dea9bb1c2026cc61324696c6c774214a0dc37686b91ca214a6af550994db",
      urls=[
          "http://bazel-mirror.storage.googleapis.com/github.com/PolymerElements/paper-input/archive/v1.1.18.tar.gz",
          "https://github.com/PolymerElements/paper-input/archive/v1.1.18.tar.gz",
      ],
      strip_prefix="paper-input-1.1.18",
      path="/paper-input",
      srcs=[
          "paper-input.html",
          "paper-input-addon-behavior.html",
          "paper-input-behavior.html",
          "paper-input-char-counter.html",
          "paper-input-container.html",
          "paper-input-error.html",
          "paper-textarea.html",
      ],
      deps=[
          "@org_polymer",
          "@org_polymer_iron_a11y_keys_behavior",
          "@org_polymer_iron_autogrow_textarea",
          "@org_polymer_iron_behaviors",
          "@org_polymer_iron_flex_layout",
          "@org_polymer_iron_form_element_behavior",
          "@org_polymer_iron_input",
          "@org_polymer_paper_styles",
      ],)

  webfiles_external(
      name="org_polymer_paper_item",
      licenses=["notice"],  # BSD-3-Clause
      sha256="12ee0dcb61b0d5721c5988571f6974d7b2211e97724f4195893fbcc9058cdac8",
      urls=[
          "http://bazel-mirror.storage.googleapis.com/github.com/PolymerElements/paper-item/archive/v1.1.4.tar.gz",
          "https://github.com/PolymerElements/paper-item/archive/v1.1.4.tar.gz",
      ],
      strip_prefix="paper-item-1.1.4",
      path="/paper-item",
      srcs=[
          "paper-icon-item.html",
          "paper-item.html",
          "paper-item-behavior.html",
          "paper-item-body.html",
          "paper-item-shared-styles.html",
      ],
      deps=[
          "@org_polymer",
          "@org_polymer_iron_behaviors",
          "@org_polymer_iron_flex_layout",
          "@org_polymer_paper_styles",
      ],)

  webfiles_external(
      name="org_polymer_paper_listbox",
      licenses=["notice"],  # BSD-3-Clause
      sha256="3cb35f4fe9a3f15185a9e91711dba8f27e9291c8cd371ebf1be21b8f1d5f65fb",
      urls=[
          "http://bazel-mirror.storage.googleapis.com/github.com/PolymerElements/paper-listbox/archive/v1.1.2.tar.gz",
          "https://github.com/PolymerElements/paper-listbox/archive/v1.1.2.tar.gz",
      ],
      strip_prefix="paper-listbox-1.1.2",
      path="/paper-listbox",
      srcs=["paper-listbox.html"],
      deps=[
          "@org_polymer",
          "@org_polymer_iron_menu_behavior",
          "@org_polymer_paper_styles",
      ],)

  webfiles_external(
      name="org_polymer_paper_material",
      licenses=["notice"],  # BSD-3-Clause
      sha256="09f6c8bd6ddbea2be541dc86306efe41cdfb31bec0b69d35a5dc29772bbc8506",
      urls=[
          "http://bazel-mirror.storage.googleapis.com/github.com/PolymerElements/paper-material/archive/v1.0.6.tar.gz",
          "https://github.com/PolymerElements/paper-material/archive/v1.0.6.tar.gz",
      ],
      strip_prefix="paper-material-1.0.6",
      path="/paper-material",
      srcs=[
          "paper-material.html",
          "paper-material-shared-styles.html",
      ],
      deps=[
          "@org_polymer",
          "@org_polymer_paper_styles",
      ],)

  webfiles_external(
      name="org_polymer_paper_menu",
      licenses=["notice"],  # BSD-3-Clause
      sha256="a3cee220926e315f7412236b3628288774694447c0da4428345f36d0f127ba3b",
      urls=[
          "http://bazel-mirror.storage.googleapis.com/github.com/PolymerElements/paper-menu/archive/v1.2.2.tar.gz",
          "https://github.com/PolymerElements/paper-menu/archive/v1.2.2.tar.gz",
      ],
      strip_prefix="paper-menu-1.2.2",
      path="/paper-menu",
      srcs=[
          "paper-menu.html",
          "paper-menu-shared-styles.html",
          "paper-submenu.html",
      ],
      deps=[
          "@org_polymer",
          "@org_polymer_iron_behaviors",
          "@org_polymer_iron_collapse",
          "@org_polymer_iron_flex_layout",
          "@org_polymer_iron_menu_behavior",
          "@org_polymer_paper_styles",
      ],)

  webfiles_external(
      name="org_polymer_paper_menu_button",
      licenses=["notice"],  # BSD-3-Clause
      sha256="be3290c288a2bd4f9887213db22c75add99cc29ff4d088100c0bc4eb0e57997b",
      urls=[
          "http://bazel-mirror.storage.googleapis.com/github.com/PolymerElements/paper-menu-button/archive/v1.5.1.tar.gz",
          "https://github.com/PolymerElements/paper-menu-button/archive/v1.5.1.tar.gz",
      ],
      strip_prefix="paper-menu-button-1.5.1",
      path="/paper-menu-button",
      srcs=[
          "paper-menu-button.html",
          "paper-menu-button-animations.html",
      ],
      deps=[
          "@org_polymer",
          "@org_polymer_iron_a11y_keys_behavior",
          "@org_polymer_iron_behaviors",
          "@org_polymer_iron_dropdown",
          "@org_polymer_neon_animation",
          "@org_polymer_paper_styles",
      ],)

  webfiles_external(
      name="org_polymer_paper_progress",
      licenses=["notice"],  # BSD-3-Clause
      sha256="2b6776b2f023c1f344feea17ba29b58d879e46f8ed43b7256495054b5183fff6",
      urls=[
          "http://bazel-mirror.storage.googleapis.com/github.com/PolymerElements/paper-progress/archive/v1.0.9.tar.gz",
          "https://github.com/PolymerElements/paper-progress/archive/v1.0.9.tar.gz",
      ],
      strip_prefix="paper-progress-1.0.9",
      path="/paper-progress",
      srcs=["paper-progress.html"],
      deps=[
          "@org_polymer",
          "@org_polymer_iron_flex_layout",
          "@org_polymer_iron_range_behavior",
          "@org_polymer_paper_styles",
      ],)

  webfiles_external(
      name="org_polymer_paper_radio_button",
      licenses=["notice"],  # BSD-3-Clause
      sha256="6e911d0c308aa388136b3af79d1bdcbe5a1f4159cbc79d71efb4ff3b6c0b4e91",
      urls=[
          "http://bazel-mirror.storage.googleapis.com/github.com/PolymerElements/paper-radio-button/archive/v1.1.2.tar.gz",
          "https://github.com/PolymerElements/paper-radio-button/archive/v1.1.2.tar.gz",
      ],
      strip_prefix="paper-radio-button-1.1.2",
      path="/paper-radio-button",
      srcs=["paper-radio-button.html"],
      deps=[
          "@org_polymer",
          "@org_polymer_paper_behaviors",
          "@org_polymer_paper_styles",
      ],)

  webfiles_external(
      name="org_polymer_paper_radio_group",
      licenses=["notice"],  # BSD-3-Clause
      sha256="7885ad1f81e9dcc03dcea4139b54a201ff55c18543770cd44f94530046c9e163",
      urls=[
          "http://bazel-mirror.storage.googleapis.com/github.com/PolymerElements/paper-radio-group/archive/v1.0.9.tar.gz",
          "https://github.com/PolymerElements/paper-radio-group/archive/v1.0.9.tar.gz",
      ],
      strip_prefix="paper-radio-group-1.0.9",
      path="/paper-radio-group",
      srcs=["paper-radio-group.html"],
      deps=[
          "@org_polymer",
          "@org_polymer_iron_a11y_keys_behavior",
          "@org_polymer_iron_selector",
          "@org_polymer_paper_radio_button",
      ],)

  webfiles_external(
      name="org_polymer_paper_ripple",
      licenses=["notice"],  # BSD-3-Clause
      sha256="ba76bfb1c737260a8a103d3ca97faa1f7c3288c7db9b2519f401b7a782147c09",
      urls=[
          "http://bazel-mirror.storage.googleapis.com/github.com/PolymerElements/paper-ripple/archive/v1.0.5.tar.gz",
          "https://github.com/PolymerElements/paper-ripple/archive/v1.0.5.tar.gz",
      ],
      strip_prefix="paper-ripple-1.0.5",
      path="/paper-ripple",
      srcs=["paper-ripple.html"],
      deps=[
          "@org_polymer",
          "@org_polymer_iron_a11y_keys_behavior",
      ],)

  webfiles_external(
      name="org_polymer_paper_slider",
      licenses=["notice"],  # BSD-3-Clause
      sha256="08e7c541dbf5d2e959208810bfc03188e82ced87e4d30d325172967f67962c3c",
      urls=[
          "http://bazel-mirror.storage.googleapis.com/github.com/PolymerElements/paper-slider/archive/v1.0.10.tar.gz",
          "https://github.com/PolymerElements/paper-slider/archive/v1.0.10.tar.gz",
      ],
      strip_prefix="paper-slider-1.0.10",
      path="/paper-slider",
      srcs=["paper-slider.html"],
      deps=[
          "@org_polymer",
          "@org_polymer_iron_a11y_keys_behavior",
          "@org_polymer_iron_flex_layout",
          "@org_polymer_iron_form_element_behavior",
          "@org_polymer_iron_range_behavior",
          "@org_polymer_paper_behaviors",
          "@org_polymer_paper_input",
          "@org_polymer_paper_progress",
          "@org_polymer_paper_styles",
      ],)

  webfiles_external(
      name="org_polymer_paper_spinner",
      licenses=["notice"],  # BSD-3-Clause
      sha256="6a752907fab7899cbeed15b478e7b9299047c15fbf9d1561d6eb4d204bdbd178",
      urls=[
          "http://bazel-mirror.storage.googleapis.com/github.com/PolymerElements/paper-spinner/archive/v1.1.1.tar.gz",
          "https://github.com/PolymerElements/paper-spinner/archive/v1.1.1.tar.gz",
      ],
      strip_prefix="paper-spinner-1.1.1",
      path="/paper-spinner",
      srcs=[
          "paper-spinner.html", "paper-spinner-behavior.html",
          "paper-spinner-lite.html", "paper-spinner-styles.html"
      ],
      deps=[
          "@org_polymer",
          "@org_polymer_iron_flex_layout",
          "@org_polymer_paper_styles",
      ],)

  webfiles_external(
      name="org_polymer_paper_styles",
      licenses=["notice"],  # BSD-3-Clause
      sha256="6d26b0a4c286402098853dc7388f6b22f30dfb7a74e47b34992ac03380144bb2",
      urls=[
          "http://bazel-mirror.storage.googleapis.com/github.com/PolymerElements/paper-styles/archive/v1.1.4.tar.gz",
          "https://github.com/PolymerElements/paper-styles/archive/v1.1.4.tar.gz",
      ],
      strip_prefix="paper-styles-1.1.4",
      path="/paper-styles",
      srcs=[
          "classes/global.html",
          "classes/shadow.html",
          "classes/shadow-layout.html",
          "classes/typography.html",
          "color.html",
          "default-theme.html",
          "demo.css",
          "demo-pages.html",
          "paper-styles.html",
          "paper-styles-classes.html",
          "shadow.html",
          "typography.html",
      ],
      deps=[
          "@org_polymer",
          "@org_polymer_font_roboto",
          "@org_polymer_iron_flex_layout",
      ],)

  webfiles_external(
      name="org_polymer_paper_tabs",
      licenses=["notice"],  # BSD-3-Clause
      sha256="c23b6a5221db35e5b1ed3eb8e8696b952572563e285adaec96aba1e3134db825",
      urls=[
          "http://bazel-mirror.storage.googleapis.com/github.com/PolymerElements/paper-tabs/archive/v1.7.0.tar.gz",
          "https://github.com/PolymerElements/paper-tabs/archive/v1.7.0.tar.gz",
      ],
      strip_prefix="paper-tabs-1.7.0",
      path="/paper-tabs",
      srcs=[
          "paper-tab.html",
          "paper-tabs.html",
          "paper-tabs-icons.html",
      ],
      deps=[
          "@org_polymer",
          "@org_polymer_iron_behaviors",
          "@org_polymer_iron_flex_layout",
          "@org_polymer_iron_icon",
          "@org_polymer_iron_iconset_svg",
          "@org_polymer_iron_menu_behavior",
          "@org_polymer_iron_resizable_behavior",
          "@org_polymer_paper_behaviors",
          "@org_polymer_paper_icon_button",
          "@org_polymer_paper_styles",
      ],)

  webfiles_external(
      name="org_polymer_paper_toast",
      licenses=["notice"],  # BSD-3-Clause
      sha256="55f623712ed1f2bae6d6fadc522a2458e083ccd44cc0a907672547e7b10758a9",
      urls=[
          "http://bazel-mirror.storage.googleapis.com/github.com/PolymerElements/paper-toast/archive/v1.3.0.tar.gz",
          "https://github.com/PolymerElements/paper-toast/archive/v1.3.0.tar.gz",
      ],
      strip_prefix="paper-toast-1.3.0",
      path="/paper-toast",
      srcs=["paper-toast.html"],
      deps=[
          "@org_polymer",
          "@org_polymer_iron_a11y_announcer",
          "@org_polymer_iron_overlay_behavior",
      ],)

  webfiles_external(
      name="org_polymer_paper_toggle_button",
      licenses=["notice"],  # BSD-3-Clause
      sha256="4aa7cf0396fa2994a8bc2ac6e8428f48b07b945bb7c41bd52041ef5827b45de3",
      urls=[
          "http://bazel-mirror.storage.googleapis.com/github.com/PolymerElements/paper-toggle-button/archive/v1.2.0.tar.gz",
          "https://github.com/PolymerElements/paper-toggle-button/archive/v1.2.0.tar.gz",
      ],
      strip_prefix="paper-toggle-button-1.2.0",
      path="/paper-toggle-button",
      srcs=["paper-toggle-button.html"],
      deps=[
          "@org_polymer",
          "@org_polymer_iron_flex_layout",
          "@org_polymer_paper_behaviors",
          "@org_polymer_paper_styles",
      ],)

  webfiles_external(
      name="org_polymer_paper_toolbar",
      licenses=["notice"],  # BSD-3-Clause
      sha256="dbddffc0654d9fb5fb48843087eebe16bf7a134902495a664c96c11bf8a2c63d",
      urls=[
          "http://bazel-mirror.storage.googleapis.com/github.com/PolymerElements/paper-toolbar/archive/v1.1.4.tar.gz",
          "https://github.com/PolymerElements/paper-toolbar/archive/v1.1.4.tar.gz",
      ],
      strip_prefix="paper-toolbar-1.1.4",
      path="/paper-toolbar",
      srcs=["paper-toolbar.html"],
      deps=[
          "@org_polymer",
          "@org_polymer_iron_flex_layout",
          "@org_polymer_paper_styles",
      ],)

  webfiles_external(
      name="org_polymer_paper_tooltip",
      licenses=["notice"],  # BSD-3-Clause
      sha256="4c6667acf01f73da14c3cbc0aa574bf14280304567987ee0314534328377d2ad",
      urls=[
          "http://bazel-mirror.storage.googleapis.com/github.com/PolymerElements/paper-tooltip/archive/v1.1.2.tar.gz",
          "https://github.com/PolymerElements/paper-tooltip/archive/v1.1.2.tar.gz",
      ],
      strip_prefix="paper-tooltip-1.1.2",
      path="/paper-tooltip",
      srcs=["paper-tooltip.html"],
      deps=[
          "@org_polymer",
          "@org_polymer_neon_animation",
      ],)

  webfiles_external(
      name="org_polymer",
      licenses=["notice"],  # BSD-3-Clause
      sha256="07a9e62ffb52193da3af09adda2fbac5cc690439978520e2d03e783863f65f91",
      strip_prefix="polymer-1.7.0",
      urls=[
          "http://bazel-mirror.storage.googleapis.com/github.com/polymer/polymer/archive/v1.7.0.tar.gz",
          "https://github.com/polymer/polymer/archive/v1.7.0.tar.gz",
      ],
      path="/polymer",
      srcs=[
          "polymer.html",
          "polymer-micro.html",
          "polymer-mini.html",
      ],)

  webfiles_external(
      name="org_polymer_prism",
      licenses=["notice"],  # MIT
      sha256="e06eb54f2a80e6b3cd0bd4d59f900423bcaee53fc03998a056df63740c684683",
      urls=[
          "http://bazel-mirror.storage.googleapis.com/github.com/PrismJS/prism/archive/abee2b7587f1925e57777044270e2a1860810994.tar.gz",
          "https://github.com/PrismJS/prism/archive/abee2b7587f1925e57777044270e2a1860810994.tar.gz",
      ],
      strip_prefix="prism-abee2b7587f1925e57777044270e2a1860810994",
      path="/prism",
      srcs=[
          "prism.js",
          "themes/prism.css",
      ],)

  webfiles_external(
      name="org_polymer_prism_element",
      licenses=["notice"],  # BSD-3-Clause
      sha256="ad70bf9cd5bbdf525d465e1b0658867ab4022193eb9c74087a839044b46312b4",
      urls=[
          "http://bazel-mirror.storage.googleapis.com/github.com/PolymerElements/prism-element/archive/1.0.4.tar.gz",
          "https://github.com/PolymerElements/prism-element/archive/1.0.4.tar.gz",
      ],
      strip_prefix="prism-element-1.0.4",
      path="/prism-element",
      srcs=[
          "prism-highlighter.html",
          "prism-import.html",
      ],
      deps=[
          "@org_polymer",
          "@org_polymer_prism",
      ],)

  webfiles_external(
      name="org_polymer_promise_polyfill",
      licenses=["notice"],  # BSD-3-Clause
      sha256="4495450e5d884c3e16b537b43afead7f84d17c7dc061bcfcbf440eac083e4ef5",
      strip_prefix="promise-polyfill-1.0.0",
      urls=[
          "http://bazel-mirror.storage.googleapis.com/github.com/PolymerLabs/promise-polyfill/archive/v1.0.0.tar.gz",
          "https://github.com/PolymerLabs/promise-polyfill/archive/v1.0.0.tar.gz",
      ],
      path="/promise-polyfill",
      srcs=[
          "Promise.js", "Promise-Statics.js", "promise-polyfill.html",
          "promise-polyfill-lite.html"
      ],
      deps=["@org_polymer"],)

  webfiles_external(
      name="org_polymer_web_animations_js",
      licenses=["notice"],  # BSD-3-Clause
      sha256="f8bd760cbdeba131f6790bd5abe170bcbf7b1755ff58ed16d0b82fa8a7f34a7f",
      urls=[
          "http://bazel-mirror.storage.googleapis.com/github.com/web-animations/web-animations-js/archive/2.2.1.tar.gz",
          "https://github.com/web-animations/web-animations-js/archive/2.2.1.tar.gz",
      ],
      strip_prefix="web-animations-js-2.2.1",
      path="/web-animations-js",
      srcs=["web-animations-next-lite.min.js"],)

  webfiles_external(
      name="org_polymer_webcomponentsjs",
      licenses=["notice"],  # BSD-3-Clause
      sha256="138c43306ee0a6d699ddca9b3c6b0f4982974ea8b7bdad291ea7276c72301df9",
      urls=[
          "http://bazel-mirror.storage.googleapis.com/github.com/webcomponents/webcomponentsjs/archive/v0.7.22.tar.gz",
          "https://github.com/webcomponents/webcomponentsjs/archive/v0.7.22.tar.gz",
      ],
      strip_prefix="webcomponentsjs-0.7.22",
      path="/webcomponentsjs",
      srcs=[
          "CustomElements.js",
          "CustomElements.min.js",
          "HTMLImports.js",
          "HTMLImports.min.js",
          "MutationObserver.js",
          "MutationObserver.min.js",
          "ShadowDOM.js",
          "ShadowDOM.min.js",
          "webcomponents.js",
          "webcomponents.min.js",
          "webcomponents-lite.js",
          "webcomponents-lite.min.js",
      ],)<|MERGE_RESOLUTION|>--- conflicted
+++ resolved
@@ -320,45 +320,23 @@
   # and com_google_protobuf_cc to enable proto_library support in bazel.
   # Unfortunately there is no way to alias http_archives at the moment.
   native.http_archive(
-<<<<<<< HEAD
-      name = "com_google_protobuf",
-      urls = [
+      name="com_google_protobuf",
+      urls=[
           "http://bazel-mirror.storage.googleapis.com/github.com/google/protobuf/archive/2b7430d96aeff2bb624c8d52182ff5e4b9f7f18a.tar.gz",
           "https://github.com/google/protobuf/archive/2b7430d96aeff2bb624c8d52182ff5e4b9f7f18a.tar.gz",
       ],
-      sha256 = "e5d3d4e227a0f7afb8745df049bbd4d55474b158ca5aaa2a0e31099af24be1d0",
-      strip_prefix = "protobuf-2b7430d96aeff2bb624c8d52182ff5e4b9f7f18a",
-  )
+      sha256="e5d3d4e227a0f7afb8745df049bbd4d55474b158ca5aaa2a0e31099af24be1d0",
+      strip_prefix="protobuf-2b7430d96aeff2bb624c8d52182ff5e4b9f7f18a",)
 
   native.http_archive(
-      name = "com_google_protobuf_cc",
-      urls = [
+      name="com_google_protobuf_cc",
+      urls=[
           "http://bazel-mirror.storage.googleapis.com/github.com/google/protobuf/archive/2b7430d96aeff2bb624c8d52182ff5e4b9f7f18a.tar.gz",
           "https://github.com/google/protobuf/archive/2b7430d96aeff2bb624c8d52182ff5e4b9f7f18a.tar.gz",
       ],
-      sha256 = "e5d3d4e227a0f7afb8745df049bbd4d55474b158ca5aaa2a0e31099af24be1d0",
-      strip_prefix = "protobuf-2b7430d96aeff2bb624c8d52182ff5e4b9f7f18a",
-  )
-
-=======
-      name="com_google_protobuf",
-      urls=[
-          "http://bazel-mirror.storage.googleapis.com/github.com/google/protobuf/archive/2b7430d96aeff2bb624c8d52182ff5e4b9f7f18a.tar.gz",
-          "https://github.com/google/protobuf/archive/2b7430d96aeff2bb624c8d52182ff5e4b9f7f18a.tar.gz",
-      ],
       sha256="e5d3d4e227a0f7afb8745df049bbd4d55474b158ca5aaa2a0e31099af24be1d0",
       strip_prefix="protobuf-2b7430d96aeff2bb624c8d52182ff5e4b9f7f18a",)
 
-  native.http_archive(
-      name="com_google_protobuf_cc",
-      urls=[
-          "http://bazel-mirror.storage.googleapis.com/github.com/google/protobuf/archive/2b7430d96aeff2bb624c8d52182ff5e4b9f7f18a.tar.gz",
-          "https://github.com/google/protobuf/archive/2b7430d96aeff2bb624c8d52182ff5e4b9f7f18a.tar.gz",
-      ],
-      sha256="e5d3d4e227a0f7afb8745df049bbd4d55474b158ca5aaa2a0e31099af24be1d0",
-      strip_prefix="protobuf-2b7430d96aeff2bb624c8d52182ff5e4b9f7f18a",)
-
->>>>>>> ef2f8891
   native.new_http_archive(
       name="gmock_archive",
       urls=[
@@ -378,16 +356,9 @@
       actual="@gmock_archive//:gtest_main",)
 
   native.git_repository(
-<<<<<<< HEAD
-    name   = "com_github_gflags_gflags",
-    commit = "f8a0efe03aa69b3336d8e228b37d4ccb17324b88",
-    remote = "https://github.com/gflags/gflags.git",
-  )
-=======
       name="com_github_gflags_gflags",
       commit="f8a0efe03aa69b3336d8e228b37d4ccb17324b88",
       remote="https://github.com/gflags/gflags.git",)
->>>>>>> ef2f8891
 
   native.bind(
       name="python_headers",
@@ -639,15 +610,9 @@
       name="com_microsoft_typescript",
       licenses=["notice"],  # Apache 2.0
       sha256_urls={
-<<<<<<< HEAD
-          "e3d9e320a2cae99be4aaa37953961a48323cdf16ba9aa2557a44d69571cd9b8d": [
-              "http://bazel-mirror.storage.googleapis.com/raw.githubusercontent.com/Microsoft/TypeScript/v2.1.6/lib/tsc.js",
-              "https://raw.githubusercontent.com/Microsoft/TypeScript/v2.1.6/lib/tsc.js",
-=======
           "43a7c763fe024d5add8d5365e5a7981f4a359ba5bf86481f545a0db8f60d48cc": [
               "http://bazel-mirror.storage.googleapis.com/raw.githubusercontent.com/Microsoft/TypeScript/v2.2.2/lib/tsc.js",
               "https://raw.githubusercontent.com/Microsoft/TypeScript/v2.2.2/lib/tsc.js",
->>>>>>> ef2f8891
           ],
           "aecec1e47a3b3d872e214cb9adb82b30d6bd0471ea0aad7311ad81428566627c": [
               "http://bazel-mirror.storage.googleapis.com/raw.githubusercontent.com/Microsoft/TypeScript/v2.2.2/lib/lib.es6.d.ts",
