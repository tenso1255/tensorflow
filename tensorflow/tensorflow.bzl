--- conflicted
+++ resolved
@@ -40,13 +40,6 @@
       for p in core_proto_sources_relative
   ])
 
-<<<<<<< HEAD
-
-def if_android_x86(a):
-  return select({
-      str(Label("//tensorflow:android_x86")): a,
-      str(Label("//tensorflow:android_x86_64")): a,
-=======
 
 # Sanitize a dependency so that it works correctly from code that includes
 # TensorFlow as a submodule.
@@ -58,112 +51,72 @@
   return select({
       clean_dep("//tensorflow:android_x86"): a,
       clean_dep("//tensorflow:android_x86_64"): a,
->>>>>>> ef2f8891
       "//conditions:default": [],
   })
 
 
 def if_android_arm(a):
   return select({
-<<<<<<< HEAD
-      str(Label("//tensorflow:android_arm")): a,
-=======
       clean_dep("//tensorflow:android_arm"): a,
->>>>>>> ef2f8891
       "//conditions:default": [],
   })
 
 
 def if_android_arm64(a):
   return select({
-<<<<<<< HEAD
-      str(Label("//tensorflow:android_arm64")): a,
-=======
       clean_dep("//tensorflow:android_arm64"): a,
->>>>>>> ef2f8891
       "//conditions:default": [],
   })
 
 
 def if_not_android(a):
   return select({
-<<<<<<< HEAD
-      str(Label("//tensorflow:android")): [],
-=======
       clean_dep("//tensorflow:android"): [],
->>>>>>> ef2f8891
       "//conditions:default": a,
   })
 
 
 def if_android(a):
   return select({
-<<<<<<< HEAD
-      str(Label("//tensorflow:android")): a,
-=======
       clean_dep("//tensorflow:android"): a,
->>>>>>> ef2f8891
       "//conditions:default": [],
   })
 
 
 def if_ios(a):
   return select({
-<<<<<<< HEAD
-      str(Label("//tensorflow:ios")): a,
-=======
       clean_dep("//tensorflow:ios"): a,
->>>>>>> ef2f8891
       "//conditions:default": [],
   })
 
 
 def if_mobile(a):
   return select({
-<<<<<<< HEAD
-      str(Label("//tensorflow:android")): a,
-      str(Label("//tensorflow:ios")): a,
-=======
       clean_dep("//tensorflow:android"): a,
       clean_dep("//tensorflow:ios"): a,
->>>>>>> ef2f8891
       "//conditions:default": [],
   })
 
 
 def if_not_mobile(a):
   return select({
-<<<<<<< HEAD
-      str(Label("//tensorflow:android")): [],
-      str(Label("//tensorflow:ios")): [],
-=======
       clean_dep("//tensorflow:android"): [],
       clean_dep("//tensorflow:ios"): [],
->>>>>>> ef2f8891
       "//conditions:default": a,
   })
 
 
 def if_not_windows(a):
   return select({
-<<<<<<< HEAD
-      str(Label("//tensorflow:windows")): [],
-=======
       clean_dep("//tensorflow:windows"): [],
->>>>>>> ef2f8891
       "//conditions:default": a,
   })
 
 
 def if_x86(a):
   return select({
-<<<<<<< HEAD
-      str(Label("//tensorflow:linux_x86_64")): a,
-      str(Label("//tensorflow:windows")): a,
-=======
       clean_dep("//tensorflow:linux_x86_64"): a,
       clean_dep("//tensorflow:windows"): a,
->>>>>>> ef2f8891
       "//conditions:default": [],
   })
 
@@ -177,22 +130,13 @@
       "-fno-exceptions",
   ] + if_cuda(["-DGOOGLE_CUDA=1"]) + if_mkl(["-DINTEL_MKL=1"]) + if_android_arm(
       ["-mfpu=neon"]) + if_x86(["-msse3"]) + select({
-<<<<<<< HEAD
-          "//tensorflow:android": [
-=======
           clean_dep("//tensorflow:android"): [
->>>>>>> ef2f8891
               "-std=c++11",
               "-DTF_LEAN_BINARY",
               "-O2",
           ],
-<<<<<<< HEAD
-          "//tensorflow:darwin": [],
-          "//tensorflow:windows": [
-=======
           clean_dep("//tensorflow:darwin"): [],
           clean_dep("//tensorflow:windows"): [
->>>>>>> ef2f8891
               "/DLANG_CXX11",
               "/D__VERSION__=\\\"MSVC\\\"",
               "/DPLATFORM_WINDOWS",
@@ -200,11 +144,7 @@
               "/DEIGEN_HAS_C99_MATH",
               "/DTENSORFLOW_USE_EIGEN_THREADPOOL",
           ],
-<<<<<<< HEAD
-          "//tensorflow:ios": ["-std=c++11"],
-=======
           clean_dep("//tensorflow:ios"): ["-std=c++11"],
->>>>>>> ef2f8891
           "//conditions:default": ["-pthread"]
       }))
 
@@ -232,11 +172,7 @@
         name=n + "_op_lib",
         copts=tf_copts(),
         srcs=["ops/" + n + ".cc"],
-<<<<<<< HEAD
-        deps=deps + ["//tensorflow/core:framework"],
-=======
         deps=deps + [clean_dep("//tensorflow/core:framework")],
->>>>>>> ef2f8891
         visibility=["//visibility:public"],
         alwayslink=1,
         linkstatic=1,)
@@ -245,11 +181,7 @@
 def tf_gen_op_wrapper_cc(name,
                          out_ops_file,
                          pkg="",
-<<<<<<< HEAD
-                         op_gen="//tensorflow/cc:cc_op_gen_main",
-=======
                          op_gen=clean_dep("//tensorflow/cc:cc_op_gen_main"),
->>>>>>> ef2f8891
                          deps=None,
                          override_file=None,
                          include_internal_ops=0):
@@ -316,19 +248,11 @@
                           other_hdrs=[],
                           pkg="",
                           deps=[
-<<<<<<< HEAD
-                              str(Label("//tensorflow/cc:ops")),
-                              str(Label("//tensorflow/cc:scope")),
-                              str(Label("//tensorflow/cc:const_op")),
-                          ],
-                          op_gen=str(Label("//tensorflow/cc:cc_op_gen_main")),
-=======
                               clean_dep("//tensorflow/cc:ops"),
                               clean_dep("//tensorflow/cc:scope"),
                               clean_dep("//tensorflow/cc:const_op"),
                           ],
                           op_gen=clean_dep("//tensorflow/cc:cc_op_gen_main"),
->>>>>>> ef2f8891
                           override_file=None,
                           include_internal_ops=0,
                           visibility=None):
@@ -354,21 +278,12 @@
       srcs=subsrcs,
       hdrs=subhdrs,
       deps=deps + if_not_android([
-<<<<<<< HEAD
-          "//tensorflow/core:core_cpu",
-          "//tensorflow/core:framework",
-          "//tensorflow/core:lib",
-          "//tensorflow/core:protos_all_cc",
-      ]) + if_android([
-          "//tensorflow/core:android_tensorflow_lib",
-=======
           clean_dep("//tensorflow/core:core_cpu"),
           clean_dep("//tensorflow/core:framework"),
           clean_dep("//tensorflow/core:lib"),
           clean_dep("//tensorflow/core:protos_all_cc"),
       ]) + if_android([
           clean_dep("//tensorflow/core:android_tensorflow_lib"),
->>>>>>> ef2f8891
       ]),
       copts=tf_copts(),
       alwayslink=1,
@@ -378,18 +293,6 @@
       srcs=internalsrcs,
       hdrs=internalhdrs,
       deps=deps + if_not_android([
-<<<<<<< HEAD
-          "//tensorflow/core:core_cpu",
-          "//tensorflow/core:framework",
-          "//tensorflow/core:lib",
-          "//tensorflow/core:protos_all_cc",
-      ]) + if_android([
-          "//tensorflow/core:android_tensorflow_lib",
-      ]),
-      copts=tf_copts(),
-      alwayslink=1,
-      visibility=["//tensorflow:internal"])
-=======
           clean_dep("//tensorflow/core:core_cpu"),
           clean_dep("//tensorflow/core:framework"),
           clean_dep("//tensorflow/core:lib"),
@@ -400,7 +303,6 @@
       copts=tf_copts(),
       alwayslink=1,
       visibility=[clean_dep("//tensorflow:internal")])
->>>>>>> ef2f8891
 
 
 # Invoke this rule in .../tensorflow/python to build the wrapper library.
@@ -422,17 +324,10 @@
       copts=tf_copts(),
       linkstatic=1,  # Faster to link this one-time-use binary dynamically
       deps=([
-<<<<<<< HEAD
-          "//tensorflow/core:framework",
-          "//tensorflow/python:python_op_gen_main"
-      ] + deps),
-      visibility=["//tensorflow:internal"],)
-=======
           clean_dep("//tensorflow/core:framework"),
           clean_dep("//tensorflow/python:python_op_gen_main")
       ] + deps),
       visibility=[clean_dep("//tensorflow:internal")],)
->>>>>>> ef2f8891
 
   # Invoke the previous cc_binary to generate a python file.
   if not out:
@@ -474,11 +369,7 @@
       srcs_version="PY2AND3",
       visibility=visibility,
       deps=[
-<<<<<<< HEAD
-          "//tensorflow/python:framework_for_generated_wrappers_v2",
-=======
           clean_dep("//tensorflow/python:framework_for_generated_wrappers_v2"),
->>>>>>> ef2f8891
       ],)
 
 
@@ -554,11 +445,7 @@
       name=name,
       srcs=srcs,
       suffix="_gpu",
-<<<<<<< HEAD
-      deps=deps + if_cuda(["//tensorflow/core:gpu_runtime"]),
-=======
       deps=deps + if_cuda([clean_dep("//tensorflow/core:gpu_runtime")]),
->>>>>>> ef2f8891
       linkstatic=if_cuda(1, 0),
       tags=tags + tf_cuda_tests_tags(),
       data=data,
@@ -666,13 +553,8 @@
       hdrs=hdrs,
       copts=copts,
       deps=deps + if_cuda([
-<<<<<<< HEAD
-          "//tensorflow/core:cuda",
-          "//tensorflow/core:gpu_lib",
-=======
           clean_dep("//tensorflow/core:cuda"),
           clean_dep("//tensorflow/core:gpu_lib"),
->>>>>>> ef2f8891
       ]),
       alwayslink=1,
       **kwargs)
@@ -703,11 +585,7 @@
 
   native.cc_library(
       deps=deps + if_cuda(cuda_deps + [
-<<<<<<< HEAD
-          "//tensorflow/core:cuda",
-=======
           clean_dep("//tensorflow/core:cuda"),
->>>>>>> ef2f8891
           "@local_config_cuda//cuda:cuda_headers"
       ]),
       copts=copts + if_cuda(["-DGOOGLE_CUDA=1"]) + if_mkl(["-DINTEL_MKL=1"]),
@@ -762,11 +640,7 @@
     hdrs = hdrs + native.glob(
         [prefix + "*.h"], exclude=[prefix + "*test*", prefix + "*.cu.h"])
 
-<<<<<<< HEAD
-  cuda_deps = [str(Label("//tensorflow/core:gpu_lib"))]
-=======
   cuda_deps = [clean_dep("//tensorflow/core:gpu_lib")]
->>>>>>> ef2f8891
   if gpu_srcs:
     for gpu_src in gpu_srcs:
       if gpu_src.endswith(".cc") and not gpu_src.endswith(".cu.cc"):
@@ -942,13 +816,8 @@
 def tf_custom_op_library_additional_deps():
   return [
       "@protobuf//:protobuf_headers",
-<<<<<<< HEAD
-      str(Label("//third_party/eigen3")),
-      str(Label("//tensorflow/core:framework_headers_lib")),
-=======
       clean_dep("//third_party/eigen3"),
       clean_dep("//tensorflow/core:framework_headers_lib"),
->>>>>>> ef2f8891
   ]
 
 
@@ -1008,11 +877,7 @@
 # implementations of custom ops and kernels.
 def tf_custom_op_library(name, srcs=[], gpu_srcs=[], deps=[]):
   cuda_deps = [
-<<<<<<< HEAD
-      str(Label("//tensorflow/core:stream_executor_headers_lib")),
-=======
       clean_dep("//tensorflow/core:stream_executor_headers_lib"),
->>>>>>> ef2f8891
       "@local_config_cuda//cuda:cudart_static",
   ]
   deps = deps + tf_custom_op_library_additional_deps()
@@ -1029,13 +894,8 @@
       name=name + "_check_deps",
       deps=deps + if_cuda(cuda_deps),
       disallowed_deps=[
-<<<<<<< HEAD
-          "//tensorflow/core:framework",
-          "//tensorflow/core:lib"
-=======
           clean_dep("//tensorflow/core:framework"),
           clean_dep("//tensorflow/core:lib")
->>>>>>> ef2f8891
       ])
 
   native.cc_binary(
@@ -1049,11 +909,7 @@
           "//conditions:default": [
               "-lm",
           ],
-<<<<<<< HEAD
-          "//tensorflow:darwin": [],
-=======
           clean_dep("//tensorflow:darwin"): [],
->>>>>>> ef2f8891
       }),)
 
 
@@ -1106,38 +962,21 @@
   extra_linkopts = select({
       "@local_config_cuda//cuda:darwin": [
           "-Wl,-exported_symbols_list",
-<<<<<<< HEAD
-          str(Label("//tensorflow:tf_exported_symbols.lds"))
-      ],
-      str(Label("//tensorflow:windows")): [],
-      "//conditions:default": [
-          "-Wl,--version-script",
-          "//tensorflow:tf_version_script.lds"
-=======
           clean_dep("//tensorflow:tf_exported_symbols.lds")
       ],
       clean_dep("//tensorflow:windows"): [],
       "//conditions:default": [
           "-Wl,--version-script",
           clean_dep("//tensorflow:tf_version_script.lds")
->>>>>>> ef2f8891
       ]
   })
   extra_deps += select({
       "@local_config_cuda//cuda:darwin": [
-<<<<<<< HEAD
-          "//tensorflow:tf_exported_symbols.lds"
-      ],
-      "//tensorflow:windows": [],
-      "//conditions:default": [
-          "//tensorflow:tf_version_script.lds"
-=======
           clean_dep("//tensorflow:tf_exported_symbols.lds")
       ],
       clean_dep("//tensorflow:windows"): [],
       "//conditions:default": [
           clean_dep("//tensorflow:tf_version_script.lds")
->>>>>>> ef2f8891
       ]
   })
 
@@ -1161,11 +1000,7 @@
       srcs=[":" + name + ".py"],
       srcs_version="PY2AND3",
       data=select({
-<<<<<<< HEAD
-          "//tensorflow:windows": [":" + cc_library_pyd_name],
-=======
           clean_dep("//tensorflow:windows"): [":" + cc_library_pyd_name],
->>>>>>> ef2f8891
           "//conditions:default": [":" + cc_library_name],
       }))
 
@@ -1174,11 +1009,7 @@
   native.py_test(
       deps=select({
           "//conditions:default": deps,
-<<<<<<< HEAD
-          "//tensorflow:no_tensorflow_py_deps": []
-=======
           clean_dep("//tensorflow:no_tensorflow_py_deps"): []
->>>>>>> ef2f8891
       }),
       **kwargs)
 
@@ -1203,26 +1034,15 @@
       main=main,
       args=args,
       tags=tags,
-<<<<<<< HEAD
-      visibility=[str(Label("//tensorflow:internal"))],
-=======
       visibility=[clean_dep("//tensorflow:internal")],
->>>>>>> ef2f8891
       shard_count=shard_count,
       data=data,
       deps=select({
           "//conditions:default": [
-<<<<<<< HEAD
-              "//tensorflow/python:extra_py_tests_deps",
-              "//tensorflow/python:gradient_checker",
-          ] + additional_deps,
-          "//tensorflow:no_tensorflow_py_deps": []
-=======
               clean_dep("//tensorflow/python:extra_py_tests_deps"),
               clean_dep("//tensorflow/python:gradient_checker"),
           ] + additional_deps,
           clean_dep("//tensorflow:no_tensorflow_py_deps"): []
->>>>>>> ef2f8891
       }),
       flaky=flaky,
       srcs_version="PY2AND3")
@@ -1339,21 +1159,13 @@
   out_srcs = [p.replace(".proto", ".pb_text.cc") for p in srcs]
   native.genrule(
       name=name,
-<<<<<<< HEAD
-      srcs=srcs + ["//tensorflow/tools/proto_text:placeholder.txt"],
-=======
       srcs=srcs + [clean_dep("//tensorflow/tools/proto_text:placeholder.txt")],
->>>>>>> ef2f8891
       outs=out_hdrs + out_srcs,
       cmd=
       "$(location //tensorflow/tools/proto_text:gen_proto_text_functions) "
       + "$(@D) " + srcs_relative_dir + " $(SRCS)",
       tools=[
-<<<<<<< HEAD
-          "//tensorflow/tools/proto_text:gen_proto_text_functions"
-=======
           clean_dep("//tensorflow/tools/proto_text:gen_proto_text_functions")
->>>>>>> ef2f8891
       ],)
   return struct(hdrs=out_hdrs, srcs=out_srcs)
 
@@ -1367,25 +1179,15 @@
   native.genrule(
       name="version_info_gen",
       srcs=[
-<<<<<<< HEAD
-          "//tensorflow/tools/git:gen/spec.json",
-          "//tensorflow/tools/git:gen/head",
-          "//tensorflow/tools/git:gen/branch_ref",
-=======
           clean_dep("//tensorflow/tools/git:gen/spec.json"),
           clean_dep("//tensorflow/tools/git:gen/head"),
           clean_dep("//tensorflow/tools/git:gen/branch_ref"),
->>>>>>> ef2f8891
       ],
       outs=["util/version_info.cc"],
       cmd=
       "$(location //tensorflow/tools/git:gen_git_source.py) --generate $(SRCS) \"$@\"",
       local=1,
-<<<<<<< HEAD
-      tools=["//tensorflow/tools/git:gen_git_source.py"],)
-=======
       tools=[clean_dep("//tensorflow/tools/git:gen_git_source.py")],)
->>>>>>> ef2f8891
 
 
 def cc_library_with_android_deps(deps,
