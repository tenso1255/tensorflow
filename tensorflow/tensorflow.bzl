--- conflicted
+++ resolved
@@ -126,10 +126,6 @@
                 "/DPLATFORM_WINDOWS",
                 "/DEIGEN_HAS_C99_MATH",
                 "/DTENSORFLOW_USE_EIGEN_THREADPOOL",
-<<<<<<< HEAD
-                "/DEIGEN_VECTORIZE_SSE3",  # To flush denormals without __SSE3__ set.
-=======
->>>>>>> 3a87b7c7
               ],
               "//tensorflow:ios": ["-std=c++11"],
               "//conditions:default": ["-pthread"]}))
