--- conflicted
+++ resolved
@@ -73,8 +73,6 @@
     for f in flat_feeds:
       if not isinstance(f, ops.Tensor):
         raise ValueError("Feeds must be tensors.")
-<<<<<<< HEAD
-=======
 
     # Ignoring all feeds that are captures allows prune to be called
     # using wrapped_func.inputs even when it uses variables
@@ -82,7 +80,6 @@
     flat_feeds = [f for f in flat_feeds
                   if f not in internal_captures]
 
->>>>>>> f91aeed3
     tensor_fetches = []
     operation_fetches = []
     for f in flat_fetches:
@@ -109,11 +106,7 @@
           sink_tensor = control_flow_ops.no_op()
     lift_map = lift_to_graph.lift_to_graph(
         sink_tensor, pruned_graph,
-<<<<<<< HEAD
-        sources=flat_feeds + self.graph.internal_captures)
-=======
         sources=flat_feeds + internal_captures)
->>>>>>> f91aeed3
     for original_fetch, identity_fetch in zip(
         tensor_fetches, identity_fetches):
       lift_map[original_fetch] = lift_map[identity_fetch]
@@ -124,11 +117,8 @@
     pruned_graph.inputs.extend(lift_map[x] for x in flat_feeds)
     pruned_graph.inputs.extend(pruned_graph.captures.values())
 
-<<<<<<< HEAD
-=======
     pruned_graph.variables = self.graph.variables
 
->>>>>>> f91aeed3
     def _structured_output_mapping(fetched):
       lifted = lift_map[fetched]
       if isinstance(lifted, ops.Operation):
