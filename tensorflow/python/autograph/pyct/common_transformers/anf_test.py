--- conflicted
+++ resolved
@@ -81,11 +81,7 @@
     def test_function():
       a = 0
       return a
-<<<<<<< HEAD
-    node, _, _ = parser.parse_entity(test_function)
-=======
     node, _, _ = parser.parse_entity(test_function, future_imports=())
->>>>>>> 51acb2b2
     node = anf.transform(node, self._simple_context())
     result, _ = compiler.ast_to_object(node)
     self.assertEqual(test_function(), result.test_function())
@@ -101,13 +97,8 @@
     # Testing the code bodies only.  Wrapping them in functions so the
     # syntax highlights nicely, but Python doesn't try to execute the
     # statements.
-<<<<<<< HEAD
-    exp_node, _, _ = parser.parse_entity(expected_fn)
-    node, _, _ = parser.parse_entity(test_fn)
-=======
     exp_node, _, _ = parser.parse_entity(expected_fn, future_imports=())
     node, _, _ = parser.parse_entity(test_fn, future_imports=())
->>>>>>> 51acb2b2
     node = anf.transform(
         node, self._simple_context(), gensym_source=DummyGensym)
     exp_name = exp_node.name
