--- conflicted
+++ resolved
@@ -40,11 +40,7 @@
 class GraphVisitorTest(test.TestCase):
 
   def _build_cfg(self, fn):
-<<<<<<< HEAD
-    node, _, _ = parser.parse_entity(fn)
-=======
     node, _, _ = parser.parse_entity(fn, future_imports=())
->>>>>>> 51acb2b2
     cfgs = cfg.build(node)
     return cfgs, node
 
@@ -95,11 +91,7 @@
 class AstToCfgTest(test.TestCase):
 
   def _build_cfg(self, fn):
-<<<<<<< HEAD
-    node, _, _ = parser.parse_entity(fn)
-=======
     node, _, _ = parser.parse_entity(fn, future_imports=())
->>>>>>> 51acb2b2
     cfgs = cfg.build(node)
     return cfgs
 
