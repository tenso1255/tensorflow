# Copyright 2015 The TensorFlow Authors. All Rights Reserved.
#
# Licensed under the Apache License, Version 2.0 (the "License");
# you may not use this file except in compliance with the License.
# You may obtain a copy of the License at
#
#     http://www.apache.org/licenses/LICENSE-2.0
#
# Unless required by applicable law or agreed to in writing, software
# distributed under the License is distributed on an "AS IS" BASIS,
# WITHOUT WARRANTIES OR CONDITIONS OF ANY KIND, either express or implied.
# See the License for the specific language governing permissions and
# limitations under the License.
# ==============================================================================
"""Contains Gradient functions for image ops."""

from __future__ import absolute_import
from __future__ import division
from __future__ import print_function

from tensorflow.python.framework import dtypes
from tensorflow.python.framework import ops
from tensorflow.python.ops import array_ops
from tensorflow.python.ops import gen_image_ops
from tensorflow.python.ops import math_ops


@ops.RegisterGradient("ResizeNearestNeighbor")
def _ResizeNearestNeighborGrad(op, grad):
  """The derivatives for nearest neighbor resizing.

  Args:
    op: The ResizeNearestNeighbor op.
    grad: The tensor representing the gradient w.r.t. the output.

  Returns:
    The gradients w.r.t. the input and the output.
  """
  image = op.inputs[0]
  if image.get_shape()[1:3].is_fully_defined():
    image_shape = image.get_shape()[1:3]
  else:
    image_shape = array_ops.shape(image)[1:3]

  grads = gen_image_ops.resize_nearest_neighbor_grad(
      grad,
      image_shape,
      align_corners=op.get_attr("align_corners"),
      half_pixel_centers=op.get_attr("half_pixel_centers"))
  return [grads, None]


@ops.RegisterGradient("ResizeBilinear")
def _ResizeBilinearGrad(op, grad):
  """The derivatives for bilinear resizing.

  Args:
    op: The ResizeBilinear op.
    grad: The tensor representing the gradient w.r.t. the output.

  Returns:
    The gradients w.r.t. the input.
  """
  grad0 = gen_image_ops.resize_bilinear_grad(
      grad,
      op.inputs[0],
      align_corners=op.get_attr("align_corners"),
      half_pixel_centers=op.get_attr("half_pixel_centers"))
  return [grad0, None]


@ops.RegisterGradient("ScaleAndTranslate")
def _ScaleAndTranslateGrad(op, grad):
  """The derivatives for ScaleAndTranslate transformation op.

  Args:
    op: The ScaleAndTranslate op.
    grad: The tensor representing the gradient w.r.t. the output.

  Returns:
    The gradients w.r.t. the input.
  """

  grad0 = gen_image_ops.scale_and_translate_grad(
      grad,
      op.inputs[0],
      op.inputs[2],
      op.inputs[3],
      kernel_type=op.get_attr("kernel_type"),
      antialias=op.get_attr("antialias"))
  return [grad0, None, None, None]


@ops.RegisterGradient("ResizeBicubic")
def _ResizeBicubicGrad(op, grad):
  """The derivatives for bicubic resizing.

  Args:
    op: The ResizeBicubic op.
    grad: The tensor representing the gradient w.r.t. the output.

  Returns:
    The gradients w.r.t. the input.
  """
  allowed_types = [dtypes.float32, dtypes.float64]
  grad0 = None
  if op.inputs[0].dtype in allowed_types:
    grad0 = gen_image_ops.resize_bicubic_grad(
        grad,
        op.inputs[0],
        align_corners=op.get_attr("align_corners"),
        half_pixel_centers=op.get_attr("half_pixel_centers"))
  return [grad0, None]


@ops.RegisterGradient("CropAndResize")
def _CropAndResizeGrad(op, grad):
  """The derivatives for crop_and_resize.

  We back-propagate to the image only when the input image tensor has floating
  point dtype but we always back-propagate to the input boxes tensor.

  Args:
    op: The CropAndResize op.
    grad: The tensor representing the gradient w.r.t. the output.

  Returns:
    The gradients w.r.t. the input image, boxes, as well as the always-None
    gradients w.r.t. box_ind and crop_size.
  """
  image = op.inputs[0]
  if image.get_shape().is_fully_defined():
    image_shape = image.get_shape().as_list()
  else:
    image_shape = array_ops.shape(image)

  allowed_types = [dtypes.float16, dtypes.float32, dtypes.float64]
  if op.inputs[0].dtype in allowed_types:
    # pylint: disable=protected-access
    grad0 = gen_image_ops.crop_and_resize_grad_image(
        grad, op.inputs[1], op.inputs[2], image_shape, T=op.get_attr("T"),
        method=op.get_attr("method"))
    # pylint: enable=protected-access
  else:
    grad0 = None

  # `grad0` is the gradient to the input image pixels and it
  # has been implemented for nearest neighbor and bilinear sampling
  # respectively. `grad1` is the gradient to the input crop boxes' coordinates.
  # When using nearest neighbor sampling, the gradient to crop boxes'
  # coordinates are not well defined. In practice, we still approximate
  # grad1 using the gradient derived from bilinear sampling.
  grad1 = gen_image_ops.crop_and_resize_grad_boxes(
      grad, op.inputs[0], op.inputs[1], op.inputs[2])

  return [grad0, grad1, None, None]

<<<<<<< HEAD
@ops.RegisterGradient("ROIAlign")
def _ROIAlignGrad(op, grad):
  """The derivatives for ROIAlign.

  Args:
    op: The ROIAlign op.
    grad: The tensor representing the gradient w.r.t. the output.

  Returns:
    The gradients w.r.t. the input features and always-None
    gradients w.r.t. rois.
  """
  original_input = op.inputs[0]
  rois = op.inputs[1]
  sampling_ratio = op.inputs[2]
  spatial_scale = op.inputs[3]
  min_level = op.inputs[4]
  max_level = op.inputs[5]
  canonical_scale = op.inputs[6]
  canonical_level = op.inputs[7]
  #allowed_types = [dtypes.float16, dtypes.float32, dtypes.float64]
  allowed_types = [dtypes.float32]
  if op.inputs[0].dtype in allowed_types:
    # pylint: disable=protected-access
    grad0 = gen_roi_align_op.roi_align_grad(
        grad,
        original_input,
        rois,
        sampling_ratio,
        spatial_scale,
        min_level,
        max_level,
        canonical_scale,
        canonical_level,
        pooled_height=op.get_attr("pooled_height"),
        pooled_width=op.get_attr("pooled_width"),
    )
    # pylint: enable=protected-access
  else:
    grad0 = None
  # gradient wrt rois is 0
  return [grad0, None, None, None, None, None, None]
=======

def _CustomReciprocal(x):
  """Wrapper function around `math_ops.div_no_nan()` to perform a "safe" reciprocal incase the input is zero. Avoids divide by zero and NaNs.

  Input:
    x -> input tensor to be reciprocat-ed.
  Returns:
    x_reciprocal -> reciprocal of x without NaNs.
  """
  return math_ops.div_no_nan(1.0, x)


@ops.RegisterGradient("RGBToHSV")
def _RGBToHSVGrad(op, grad):
  """The gradients for `rgb_to_hsv` operation.

  This function is a piecewise continuous function as defined here:
  https://en.wikipedia.org/wiki/HSL_and_HSV#From_RGB
  We perform the multi variate derivative and compute all partial derivates
  seperately before adding them in the end. Formulas are given before each
  partial derivative calculation.

  Args:
    op: The `rgb_to_hsv` `Operation` that we are differentiating.
    grad: Gradient with respect to the output of the `rgb_to_hsv` op.

  Returns:
    Gradients with respect to the input of `rgb_to_hsv`.
  """
  # Input Channels
  reds = op.inputs[0][..., 0]
  greens = op.inputs[0][..., 1]
  blues = op.inputs[0][..., 2]
  # Output Channels
  saturation = op.outputs[0][..., 1]
  value = op.outputs[0][..., 2]

  # Mask/Indicator for max and min values of each pixel.
  # Arbitrary assignment in case of tie breakers with R>G>B.
  # Max values
  red_biggest = math_ops.cast((reds >= blues) & \
                 (reds >= greens), dtypes.float32)
  green_biggest = math_ops.cast((greens > reds) & \
                   (greens >= blues), dtypes.float32)
  blue_biggest = math_ops.cast((blues > reds) & \
                  (blues > greens), dtypes.float32)
  # Min values
  red_smallest = math_ops.cast((reds < blues) & \
                  (reds < greens), dtypes.float32)
  green_smallest = math_ops.cast((greens <= reds) & \
                    (greens < blues), dtypes.float32)
  blue_smallest = math_ops.cast((blues <= reds) & \
                   (blues <= greens), dtypes.float32)

  # Derivatives of R, G, B wrt Value slice
  dv_dr = red_biggest
  dv_dg = green_biggest
  dv_db = blue_biggest

  # Derivatives of R, G, B wrt Saturation slice

  # The first term in the addition is the case when the corresponding color
  # from (r,g,b) was "MAX"
  # -> derivative = MIN/square(MAX), MIN could be one of the other two colors
  # The second term is the case when the corresponding color from
  # (r,g,b) was "MIN"
  # -> derivative = -1/MAX, MAX could be one of the other two colours.
  ds_dr = math_ops.cast(reds > 0, dtypes.float32) * \
               math_ops.add(red_biggest * \
               math_ops.add(green_smallest * greens, blue_smallest * blues) * \
               _CustomReciprocal(math_ops.square(reds)),\
               red_smallest * -1 * _CustomReciprocal((green_biggest * \
               greens) + (blue_biggest * blues)))
  ds_dg = math_ops.cast(greens > 0, dtypes.float32) * \
               math_ops.add(green_biggest * \
               math_ops.add(red_smallest * reds, blue_smallest * blues) * \
               _CustomReciprocal(math_ops.square(greens)),\
               green_smallest * -1 * _CustomReciprocal((red_biggest * \
               reds) + (blue_biggest * blues)))
  ds_db = math_ops.cast(blues > 0, dtypes.float32) * \
               math_ops.add(blue_biggest * \
               math_ops.add(green_smallest * greens, red_smallest * reds) * \
               _CustomReciprocal(math_ops.square(blues)),\
               blue_smallest * -1 * _CustomReciprocal((green_biggest * \
               greens) + (red_biggest * reds)))

  # Derivatives of R, G, B wrt Hue slice

  # Need to go case by case for each color.
  # for red, dh_dr -> dh_dr_1 + dh_dr_2 + dh_dr_3 + dh_dr_4 + dh_dr_5
  # dh_dr_1 ->
  # if red was MAX, then derivative = 60 * -1 * (G-B)/square(MAX-MIN) == 60 *\
  #  -1 * (greens-blues) * reciprocal(square(saturation)) * \
  #  reciprical(square(value))
  # elif green was MAX, there are two subcases
  # ie when red was MIN and when red was NOT MIN
  #   dh_dr_2 ->
  #   if red was MIN (use UV rule) ->  60 * ((1 * -1/(MAX-MIN)) +\
  #     (B-R)*(-1/square(MAX-MIN) * -1)) == 60 * (blues - greens) *\
  #     reciprocal(square(reds - greens))
  #   dh_dr_3 ->
  #   if red was NOT MIN -> 60 * -1/MAX-MIN == -60 * reciprocal(greens-blues)
  # elif blue was MAX, there are two subcases
  #   dh_dr_4 ->
  #   if red was MIN (similarly use the UV rule) -> 60 * (blues - greens) *\
  #     reciprocal(square(blues - reds))
  #   dh_dr_5 ->
  #   if red was NOT MIN -> 60 * 1/MAX-MIN == 60 * reciprocal(blues-greens)
  dh_dr_1 = 60 * (math_ops.cast(reds > 0, dtypes.float32) * red_biggest * \
                  -1  * \
                  (greens - blues) * \
                  _CustomReciprocal(math_ops.square(saturation)) *\
                  _CustomReciprocal(math_ops.square(value)))
  dh_dr_2 = 60 * (math_ops.cast(greens > 0, dtypes.float32) * green_biggest * \
                  red_smallest  * (blues - greens) * \
                  _CustomReciprocal(math_ops.square(reds - greens)))
  dh_dr_3 = 60 * (math_ops.cast(greens > 0, dtypes.float32) * green_biggest * \
                  blue_smallest * -1 * _CustomReciprocal(greens - blues))
  dh_dr_4 = 60 * (math_ops.cast(blues > 0, dtypes.float32) * blue_biggest * \
                  red_smallest * (blues - greens) * \
                  _CustomReciprocal(math_ops.square(blues - reds)))
  dh_dr_5 = 60 * (math_ops.cast(blues > 0, dtypes.float32) * blue_biggest * \
                  green_smallest * _CustomReciprocal(blues - greens))

  dh_dr = dh_dr_1 + dh_dr_2 + dh_dr_3 + dh_dr_4 + dh_dr_5
  # Converting from degrees to [0,1] scale as specified in
  # https://www.tensorflow.org/api_docs/python/tf/image/rgb_to_hsv
  dh_dr = dh_dr / 360

  # for green, dh_dg -> dh_dg_1 + dh_dg_2 + dh_dg_3 + dh_dg_4 + dh_dg_5
  # dh_dg_1 ->
  # if green was MAX, then derivative = 60 * -1 * (B-R)/square(MAX-MIN) == 60 *\
  #   -1 * (blues - reds) * reciprocal(square(saturation)) * \
  #   reciprocal(square(value))
  # elif red was MAX, there are two subcases ie
  # when green was MIN and when green was NOT MIN
  #   dh_dg_2 ->
  #   if green was MIN (use UV rule) ->  60 * ((1 * 1/(MAX-MIN)) + \
  #     (greens-blues) * (-1/square(MAX-MIN) * -1)) == 60 * \
  #     ((reciprocal(reds-greens) + (greens-blues) * \
  #     reciprocal(square(reds-greens))))
  #   dh_dg_3 ->
  #   if green was NOT MIN -> 60 * 1/MAX-MIN == 60 * reciprocal(reds - blues)
  # elif blue was MAX, there are two subcases
  #   dh_dg_4 ->
  #   if green was MIN (similarly use the UV rule) -> 60 * -1 * \
  #     (reciprocal(blues - greens) + (reds-greens)* -1 * \
  #     reciprocal(square(blues-greens)))
  #   dh_dr_5 ->
  #   if green was NOT MIN -> 60 * -1/MAX-MIN == -60 * reciprocal(blues - reds)
  dh_dg_1 = 60 * (math_ops.cast(greens > 0, dtypes.float32) * green_biggest * \
                  -1 * (blues - reds) * \
                  _CustomReciprocal(math_ops.square(saturation))\
                  * _CustomReciprocal(math_ops.square(value)))
  dh_dg_2 = 60 * (math_ops.cast(reds > 0, dtypes.float32) * red_biggest * \
                  green_smallest * (reds - blues) * \
                  _CustomReciprocal(math_ops.square(reds - greens)))
  dh_dg_3 = 60 * (math_ops.cast(reds > 0, dtypes.float32) * red_biggest * \
                  blue_smallest * _CustomReciprocal(reds - blues))
  dh_dg_4 = 60 * (math_ops.cast(blues > 0, dtypes.float32) * blue_biggest * \
                  green_smallest * (reds - blues) * \
                  _CustomReciprocal(math_ops.square(blues - greens)))
  dh_dg_5 = 60 * (math_ops.cast(blues > 0, dtypes.float32) * blue_biggest * \
                  red_smallest * -1 * _CustomReciprocal(blues - reds))

  dh_dg = dh_dg_1 + dh_dg_2 + dh_dg_3 + dh_dg_4 + dh_dg_5
  # Converting from degrees to [0,1] scale as specified in
  # https://www.tensorflow.org/api_docs/python/tf/image/rgb_to_hsv
  dh_dg = dh_dg / 360

  # for blue, dh_db -> dh_db_1 + dh_db_2 + dh_db_3 + dh_db_4 + dh_db_5
  # dh_db_1 ->
  # if blue was MAX, then derivative = 60 * -1 * (R-G)/square(MAX-MIN) == 60 *\
  #   -1 * reciprocal(square(saturation)) * reciprocal(square(value))
  # elif red was MAX, there are two subcases
  # ie when blue was MIN and when blue was NOT MIN
  #   dh_dg_2 ->
  #   if blue was MIN (use UV rule) ->  60 * ((1 * -1/(MAX-MIN)) + \
  #     (greens-blues) * (-1/square(MAX-MIN) * -1)) == 60 * (greens - reds) *\
  #     reciprocal(square(reds - blues))
  #   dh_dg_3 ->
  #   if blue was NOT MIN -> 60 * -1/MAX-MIN == 60 * -1 * \
  #     reciprocal(reds - greens)
  # elif green was MAX, there are two subcases
  #   dh_dg_4 ->
  #   if blue was MIN (similarly use the UV rule) -> 60 * -1 * \
  #     (reciprocal(greens - blues) + (blues - reds) * -1 * \
  #     reciprocal(square(greens - blues)))
  #   dh_dr_5 ->
  #   if blue was NOT MIN -> 60 * 1/MAX-MIN == 60 * reciprocal(greens - reds)
  dh_db_1 = 60 * (math_ops.cast(blues > 0, dtypes.float32) * blue_biggest * \
                   -1 * \
                  (reds - greens) * \
                  _CustomReciprocal(math_ops.square(saturation)) * \
                  _CustomReciprocal(math_ops.square(value)))
  dh_db_2 = 60 * (math_ops.cast(reds > 0, dtypes.float32) * red_biggest *\
                  blue_smallest * (greens - reds) * \
                  _CustomReciprocal(math_ops.square(reds - blues)))
  dh_db_3 = 60 * (math_ops.cast(reds > 0, dtypes.float32) * red_biggest * \
                  green_smallest * -1 * _CustomReciprocal(reds - greens))
  dh_db_4 = 60 * (math_ops.cast(greens > 0, dtypes.float32) * green_biggest * \
                  blue_smallest * (greens - reds) * \
                  _CustomReciprocal(math_ops.square(greens - blues)))
  dh_db_5 = 60 * (math_ops.cast(greens > 0, dtypes.float32) * green_biggest * \
                  red_smallest * _CustomReciprocal(greens - reds))

  dh_db = dh_db_1 + dh_db_2 + dh_db_3 + dh_db_4 + dh_db_5
  # Converting from degrees to [0,1] scale as specified in
  # https://www.tensorflow.org/api_docs/python/tf/image/rgb_to_hsv
  dh_db = dh_db / 360

  # Gradients wrt to inputs
  dv_drgb = array_ops.stack(
      [grad[..., 2] * dv_dr, grad[..., 2] * dv_dg, grad[..., 2] * dv_db],
      axis=-1)
  ds_drgb = array_ops.stack(
      [grad[..., 1] * ds_dr, grad[..., 1] * ds_dg, grad[..., 1] * ds_db],
      axis=-1)
  dh_drgb = array_ops.stack(
      [grad[..., 0] * dh_dr, grad[..., 0] * dh_dg, grad[..., 0] * dh_db],
      axis=-1)

  gradient_input = math_ops.add(math_ops.add(dv_drgb, ds_drgb), dh_drgb)
  return gradient_input
>>>>>>> 4131367a
<|MERGE_RESOLUTION|>--- conflicted
+++ resolved
@@ -155,7 +155,6 @@
 
   return [grad0, grad1, None, None]
 
-<<<<<<< HEAD
 @ops.RegisterGradient("ROIAlign")
 def _ROIAlignGrad(op, grad):
   """The derivatives for ROIAlign.
@@ -198,7 +197,6 @@
     grad0 = None
   # gradient wrt rois is 0
   return [grad0, None, None, None, None, None, None]
-=======
 
 def _CustomReciprocal(x):
   """Wrapper function around `math_ops.div_no_nan()` to perform a "safe" reciprocal incase the input is zero. Avoids divide by zero and NaNs.
@@ -422,5 +420,4 @@
       axis=-1)
 
   gradient_input = math_ops.add(math_ops.add(dv_drgb, ds_drgb), dh_drgb)
-  return gradient_input
->>>>>>> 4131367a
+  return gradient_input