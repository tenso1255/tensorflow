# Copyright 2018 The TensorFlow Authors. All Rights Reserved.
#
# Licensed under the Apache License, Version 2.0 (the "License");
# you may not use this file except in compliance with the License.
# You may obtain a copy of the License at
#
#     http://www.apache.org/licenses/LICENSE-2.0
#
# Unless required by applicable law or agreed to in writing, software
# distributed under the License is distributed on an "AS IS" BASIS,
# WITHOUT WARRANTIES OR CONDITIONS OF ANY KIND, either express or implied.
# See the License for the specific language governing permissions and
# limitations under the License.
# ==============================================================================
"""Ops to manipulate lists of tensors."""

# pylint: disable=g-bad-name
from __future__ import absolute_import
from __future__ import division
from __future__ import print_function

from tensorflow.python.framework import dtypes
from tensorflow.python.framework import ops
from tensorflow.python.framework import tensor_shape
from tensorflow.python.ops import array_ops
from tensorflow.python.ops import gen_list_ops
# go/tf-wildcard-import
# pylint: disable=wildcard-import
from tensorflow.python.ops.gen_list_ops import *
# pylint: enable=wildcard-import
from tensorflow.python.util.lazy_loader import LazyLoader

# list_ops -> control_flow_ops -> tensor_array_ops -> list_ops
control_flow_ops = LazyLoader(
    "control_flow_ops", globals(),
    "tensorflow.python.ops.control_flow_ops")

<<<<<<< HEAD
=======

>>>>>>> f91aeed3
ops.NotDifferentiable("TensorListConcatLists")
ops.NotDifferentiable("TensorListElementShape")
ops.NotDifferentiable("TensorListLength")
ops.NotDifferentiable("TensorListPushBackBatch")


def empty_tensor_list(element_shape,
                      element_dtype,
                      max_num_elements=None,
                      name=None):
  if max_num_elements is None:
    max_num_elements = -1

  return gen_list_ops.empty_tensor_list(
      element_shape=_build_element_shape(element_shape),
      element_dtype=element_dtype,
      max_num_elements=max_num_elements,
      name=name)


def tensor_list_reserve(element_shape, num_elements, element_dtype, name=None):
  return gen_list_ops.tensor_list_reserve(
      element_shape=_build_element_shape(element_shape),
      num_elements=num_elements,
      element_dtype=element_dtype,
      name=name)


def tensor_list_from_tensor(tensor, element_shape, name=None):
  return gen_list_ops.tensor_list_from_tensor(
      tensor=tensor,
      element_shape=_build_element_shape(element_shape),
      name=name)


<<<<<<< HEAD
def tensor_list_concat(input_handle, element_dtype, name=None):
  # Ignore the lengths output of TensorListConcat. It is only used during
  # gradient computation.
  return gen_list_ops.tensor_list_concat(
      input_handle=input_handle, element_dtype=element_dtype, name=name)[0]
=======
def tensor_list_concat(input_handle, element_dtype, element_shape=None,
                       name=None):
  # Ignore the lengths output of TensorListConcat. It is only used during
  # gradient computation.
  return gen_list_ops.tensor_list_concat(
      input_handle=input_handle, element_dtype=element_dtype,
      element_shape=element_shape, name=name)[0]
>>>>>>> f91aeed3


def tensor_list_split(tensor, element_shape, lengths, name=None):
  return gen_list_ops.tensor_list_split(
      tensor=tensor,
      element_shape=_build_element_shape(element_shape),
      lengths=lengths,
      name=name)


<<<<<<< HEAD
=======
def tensor_list_set_item(input_handle,
                         index,
                         item,
                         resize_if_index_out_of_bounds=False,
                         name=None):
  """Sets `item` at `index` in input list."""
  if resize_if_index_out_of_bounds:
    input_list_size = gen_list_ops.tensor_list_length(input_handle)
    # TODO(srbs): This could cause some slowdown. Consider fusing resize
    # functionality in the SetItem op.
    input_handle = control_flow_ops.cond(
        index >= input_list_size,
        lambda: gen_list_ops.tensor_list_resize(  # pylint: disable=g-long-lambda
            input_handle, index + 1),
        lambda: input_handle)
  return gen_list_ops.tensor_list_set_item(
      input_handle=input_handle, index=index, item=item, name=name)


>>>>>>> f91aeed3
@ops.RegisterGradient("TensorListPushBack")
def _PushBackGrad(op, dresult):
  return gen_list_ops.tensor_list_pop_back(
      dresult, element_dtype=op.get_attr("element_dtype"))


@ops.RegisterGradient("TensorListPopBack")
def _PopBackGrad(op, dlist, delement):
  if dlist is None:
    dlist = empty_tensor_list(
        element_dtype=delement.dtype,
        element_shape=gen_list_ops.tensor_list_element_shape(
            op.outputs[0], shape_type=dtypes.int32))
  return gen_list_ops.tensor_list_push_back(dlist, delement)


@ops.RegisterGradient("TensorListStack")
def _TensorListStackGrad(unused_op, dtensor):
  return tensor_list_from_tensor(dtensor, element_shape=dtensor.shape[1:])


@ops.RegisterGradient("TensorListConcat")
def _TensorListConcatGrad(op, dtensor, unused_dlengths):
  # TODO(srbs): We lose the element_shape information in tensor_list_concat.
  # Consider providing that as an output of TensorListConcat?
  if dtensor.shape.rank is None:
    element_shape = None
  else:
    element_shape = [None] + dtensor.shape.as_list()[1:]
  return tensor_list_split(
      dtensor,
      element_shape=_build_element_shape(element_shape),
      lengths=op.outputs[1])


@ops.RegisterGradient("TensorListSplit")
def _TensorListSplitGrad(op, dlist):
  return tensor_list_concat(dlist, element_dtype=op.inputs[0].dtype), None, None


@ops.RegisterGradient("TensorListFromTensor")
def _TensorListFromTensorGrad(op, dlist):
  """Gradient for TensorListFromTensor."""
  if op.inputs[0].shape.dims and op.inputs[0].shape.dims[0].value is not None:
    num_elements = op.inputs[0].shape.dims[0].value
  else:
    num_elements = None
  if dlist is None:
    dlist = empty_tensor_list(
        element_dtype=op.inputs[0].dtype,
        element_shape=gen_list_ops.tensor_list_element_shape(
            op.outputs[0], shape_type=dtypes.int32))
  tensor_grad = gen_list_ops.tensor_list_stack(
      dlist, element_dtype=op.inputs[0].dtype, num_elements=num_elements)
  shape_grad = None
  return tensor_grad, shape_grad


@ops.RegisterGradient("TensorListGetItem")
def _TensorListGetItemGrad(op, ditem):
  """Gradient for TensorListGetItem."""
  list_size = gen_list_ops.tensor_list_length(op.inputs[0])
  list_grad = gen_list_ops.tensor_list_set_item(
      gen_list_ops.tensor_list_reserve(
          gen_list_ops.tensor_list_element_shape(op.inputs[0],
                                                 shape_type=dtypes.int32),
          list_size, element_dtype=ditem.dtype),
      index=op.inputs[1],
      item=ditem)
  index_grad = None
  return list_grad, index_grad


@ops.RegisterGradient("TensorListSetItem")
def _TensorListSetItemGrad(op, dlist):
  _, index, item = op.inputs
  list_grad = gen_list_ops.tensor_list_set_item(
      dlist, index=index, item=array_ops.zeros_like(item))
  index_grad = None
  element_grad = gen_list_ops.tensor_list_get_item(
      dlist, index, element_dtype=item.dtype)
  return list_grad, index_grad, element_grad


@ops.RegisterGradient("TensorListResize")
def _TensorListResizeGrad(op, dlist):
  input_list, _ = op.inputs
  input_list_size = gen_list_ops.tensor_list_length(input_list)
  return gen_list_ops.tensor_list_resize(dlist, input_list_size), None


@ops.RegisterGradient("TensorListGather")
def _TensorListGatherGrad(op, dtensor):
  input_list, indices = op.inputs
  dlist = gen_list_ops.tensor_list_scatter(
      tensor=dtensor,
      indices=indices,
      element_shape=ops.convert_to_tensor(-1, dtype=dtypes.int32))
  # TensorListScatter returns a list with size `max(indices) + 1`
  # so we manually resize it to match the size of the input list.
  input_list_size = gen_list_ops.tensor_list_length(input_list)
  dlist = gen_list_ops.tensor_list_resize(dlist, input_list_size)
  return dlist, None


@ops.RegisterGradient("TensorListScatter")
def _TensorListScatterGrad(op, dlist):
  t, indices, _ = op.inputs
  return gen_list_ops.tensor_list_gather(
<<<<<<< HEAD
      dlist, indices, element_dtype=t.dtype), None
=======
      dlist, indices, element_dtype=t.dtype), None, None
>>>>>>> f91aeed3


def _build_element_shape(shape):
  """Converts shape to a format understood by list_ops for element_shape.

  If `shape` is already a `Tensor` it is returned as-is. We do not perform a
  type check here.

  If shape is None or a TensorShape with unknown rank, -1 is returned.

  If shape is a scalar, an int32 tensor with empty list is returned. Note we
  do directly return an empty list since ops.convert_to_tensor would conver it
  to a float32 which is not a valid type for element_shape.

  If shape is a sequence of dims, None's in the list are replaced with -1. We
  do not check the dtype of the other dims.

  Args:
    shape: Could be None, Tensor, TensorShape or a list of dims (each dim could
      be a None, scalar or Tensor).

  Returns:
    A None-free shape that can be converted to a tensor.
  """
  if isinstance(shape, ops.Tensor):
    return shape
  if isinstance(shape, tensor_shape.TensorShape):
    # `TensorShape.as_list` requires rank to be known.
    shape = shape.as_list() if shape else None
  # Shape is unknown.
  if shape is None:
    return -1
  # Shape is a scalar.
  if not shape:
    return ops.convert_to_tensor(shape, dtype=dtypes.int32)
  # Shape is a sequence of dimensions. Convert None dims to -1.
  return [d if d is not None else -1 for d in shape]<|MERGE_RESOLUTION|>--- conflicted
+++ resolved
@@ -35,10 +35,7 @@
     "control_flow_ops", globals(),
     "tensorflow.python.ops.control_flow_ops")
 
-<<<<<<< HEAD
-=======
-
->>>>>>> f91aeed3
+
 ops.NotDifferentiable("TensorListConcatLists")
 ops.NotDifferentiable("TensorListElementShape")
 ops.NotDifferentiable("TensorListLength")
@@ -74,13 +71,6 @@
       name=name)
 
 
-<<<<<<< HEAD
-def tensor_list_concat(input_handle, element_dtype, name=None):
-  # Ignore the lengths output of TensorListConcat. It is only used during
-  # gradient computation.
-  return gen_list_ops.tensor_list_concat(
-      input_handle=input_handle, element_dtype=element_dtype, name=name)[0]
-=======
 def tensor_list_concat(input_handle, element_dtype, element_shape=None,
                        name=None):
   # Ignore the lengths output of TensorListConcat. It is only used during
@@ -88,7 +78,6 @@
   return gen_list_ops.tensor_list_concat(
       input_handle=input_handle, element_dtype=element_dtype,
       element_shape=element_shape, name=name)[0]
->>>>>>> f91aeed3
 
 
 def tensor_list_split(tensor, element_shape, lengths, name=None):
@@ -99,8 +88,6 @@
       name=name)
 
 
-<<<<<<< HEAD
-=======
 def tensor_list_set_item(input_handle,
                          index,
                          item,
@@ -120,7 +107,6 @@
       input_handle=input_handle, index=index, item=item, name=name)
 
 
->>>>>>> f91aeed3
 @ops.RegisterGradient("TensorListPushBack")
 def _PushBackGrad(op, dresult):
   return gen_list_ops.tensor_list_pop_back(
@@ -230,11 +216,7 @@
 def _TensorListScatterGrad(op, dlist):
   t, indices, _ = op.inputs
   return gen_list_ops.tensor_list_gather(
-<<<<<<< HEAD
-      dlist, indices, element_dtype=t.dtype), None
-=======
       dlist, indices, element_dtype=t.dtype), None, None
->>>>>>> f91aeed3
 
 
 def _build_element_shape(shape):
