# Copyright 2015 The TensorFlow Authors. All Rights Reserved.
#
# Licensed under the Apache License, Version 2.0 (the "License");
# you may not use this file except in compliance with the License.
# You may obtain a copy of the License at
#
#     http://www.apache.org/licenses/LICENSE-2.0
#
# Unless required by applicable law or agreed to in writing, software
# distributed under the License is distributed on an "AS IS" BASIS,
# WITHOUT WARRANTIES OR CONDITIONS OF ANY KIND, either express or implied.
# See the License for the specific language governing permissions and
# limitations under the License.
# ==============================================================================
"""Operations for linear algebra."""

from __future__ import absolute_import
from __future__ import division
from __future__ import print_function

import numpy as np

from tensorflow.python.framework import dtypes
from tensorflow.python.framework import ops
from tensorflow.python.ops import array_ops
from tensorflow.python.ops import control_flow_ops
from tensorflow.python.ops import gen_linalg_ops
from tensorflow.python.ops import math_ops
# pylint: disable=wildcard-import
from tensorflow.python.ops.gen_linalg_ops import *
# pylint: enable=wildcard-import
from tensorflow.python.util import compat
<<<<<<< HEAD
from tensorflow.python.util.deprecation import deprecated_args
=======
from tensorflow.python.util import deprecation
>>>>>>> c0b8a077

# Names below are lower_case.
# pylint: disable=invalid-name


def _RegularizedGramianCholesky(matrix, l2_regularizer, first_kind):
  r"""Computes Cholesky factorization of regularized gramian matrix.

  Below we will use the following notation for each pair of matrix and
  right-hand sides in the batch:

  `matrix`=\\(A \in \Re^{m \times n}\\),
  `output`=\\(C  \in \Re^{\min(m, n) \times \min(m,n)}\\),
  `l2_regularizer`=\\(\lambda\\).

  If `first_kind` is True, returns the Cholesky factorization \\(L\\) such that
  \\(L L^H =  A^H A + \lambda I\\).
  If `first_kind` is False, returns the Cholesky factorization \\(L\\) such that
  \\(L L^H =  A A^H + \lambda I\\).

  Args:
    matrix: `Tensor` of shape `[..., M, N]`.
    l2_regularizer: 0-D `double` `Tensor`. Ignored if `fast=False`.
    first_kind: bool. Controls what gramian matrix to factor.
  Returns:
    output: `Tensor` of shape `[..., min(M,N), min(M,N)]` whose inner-most 2
      dimensions contain the Cholesky factors \\(L\\) described above.
  """

  gramian = math_ops.matmul(
      matrix, matrix, adjoint_a=first_kind, adjoint_b=not first_kind)
  if isinstance(l2_regularizer, ops.Tensor) or l2_regularizer != 0:
    matrix_shape = array_ops.shape(matrix)
    batch_shape = matrix_shape[:-2]
    if first_kind:
      small_dim = matrix_shape[-1]
    else:
      small_dim = matrix_shape[-2]
    identity = eye(small_dim, batch_shape=batch_shape, dtype=matrix.dtype)
    small_dim_static = matrix.shape[-1 if first_kind else -2]
    identity.set_shape(
        matrix.shape[:-2].concatenate([small_dim_static, small_dim_static]))
    gramian += l2_regularizer * identity
  return gen_linalg_ops.cholesky(gramian)


def cholesky_solve(chol, rhs, name=None):
  """Solves systems of linear eqns `A X = RHS`, given Cholesky factorizations.

  ```python
  # Solve 10 separate 2x2 linear systems:
  A = ... # shape 10 x 2 x 2
  RHS = ... # shape 10 x 2 x 1
  chol = tf.cholesky(A)  # shape 10 x 2 x 2
  X = tf.cholesky_solve(chol, RHS)  # shape 10 x 2 x 1
  # tf.matmul(A, X) ~ RHS
  X[3, :, 0]  # Solution to the linear system A[3, :, :] x = RHS[3, :, 0]

  # Solve five linear systems (K = 5) for every member of the length 10 batch.
  A = ... # shape 10 x 2 x 2
  RHS = ... # shape 10 x 2 x 5
  ...
  X[3, :, 2]  # Solution to the linear system A[3, :, :] x = RHS[3, :, 2]
  ```

  Args:
    chol:  A `Tensor`.  Must be `float32` or `float64`, shape is `[..., M, M]`.
      Cholesky factorization of `A`, e.g. `chol = tf.cholesky(A)`.
      For that reason, only the lower triangular parts (including the diagonal)
      of the last two dimensions of `chol` are used.  The strictly upper part is
      assumed to be zero and not accessed.
    rhs:  A `Tensor`, same type as `chol`, shape is `[..., M, K]`.
    name:  A name to give this `Op`.  Defaults to `cholesky_solve`.

  Returns:
    Solution to `A x = rhs`, shape `[..., M, K]`.
  """
  # To solve C C^* x = rhs, we
  # 1. Solve C y = rhs for y, thus y = C^* x
  # 2. Solve C^* x = y for x
  with ops.name_scope(name, 'cholesky_solve', [chol, rhs]):
    y = gen_linalg_ops.matrix_triangular_solve(
        chol, rhs, adjoint=False, lower=True)
    x = gen_linalg_ops.matrix_triangular_solve(
        chol, y, adjoint=True, lower=True)
    return x


def eye(num_rows,
        num_columns=None,
        batch_shape=None,
        dtype=dtypes.float32,
        name=None):
  """Construct an identity matrix, or a batch of matrices.

  ```python
  # Construct one identity matrix.
  tf.eye(2)
  ==> [[1., 0.],
       [0., 1.]]

  # Construct a batch of 3 identity matricies, each 2 x 2.
  # batch_identity[i, :, :] is a 2 x 2 identity matrix, i = 0, 1, 2.
  batch_identity = tf.eye(2, batch_shape=[3])

  # Construct one 2 x 3 "identity" matrix
  tf.eye(2, num_columns=3)
  ==> [[ 1.,  0.,  0.],
       [ 0.,  1.,  0.]]
  ```

  Args:
    num_rows: Non-negative `int32` scalar `Tensor` giving the number of rows
      in each batch matrix.
    num_columns: Optional non-negative `int32` scalar `Tensor` giving the number
      of columns in each batch matrix.  Defaults to `num_rows`.
    batch_shape:  A list or tuple of Python integers or a 1-D `int32` `Tensor`.
      If provided, the returned `Tensor` will have leading batch dimensions of
      this shape.
    dtype:  The type of an element in the resulting `Tensor`
    name:  A name for this `Op`.  Defaults to "eye".

  Returns:
    A `Tensor` of shape `batch_shape + [num_rows, num_columns]`
  """
  with ops.name_scope(
      name, default_name='eye', values=[num_rows, num_columns, batch_shape]):
    is_square = num_columns is None
    batch_shape = [] if batch_shape is None else batch_shape
    num_columns = num_rows if num_columns is None else num_columns
    if isinstance(num_rows, ops.Tensor) or isinstance(
        num_columns, ops.Tensor) or isinstance(batch_shape, ops.Tensor):
      batch_shape = ops.convert_to_tensor(
          batch_shape, name='shape', dtype=dtypes.int32)
      diag_size = math_ops.minimum(num_rows, num_columns)
      diag_shape = array_ops.concat((batch_shape, [diag_size]), 0)
      if not is_square:
        shape = array_ops.concat((batch_shape, [num_rows, num_columns]), 0)
    else:
      if not isinstance(num_rows, compat.integral_types) or not isinstance(
          num_columns, compat.integral_types):
        raise TypeError(
            'num_rows and num_columns must be positive integer values.')
      batch_shape = [dim for dim in batch_shape]
      is_square = num_rows == num_columns
      diag_shape = batch_shape + [np.minimum(num_rows, num_columns)]
      if not is_square:
        shape = batch_shape + [num_rows, num_columns]

    diag_ones = array_ops.ones(diag_shape, dtype=dtype)
    if is_square:
      return array_ops.matrix_diag(diag_ones)
    else:
      zero_matrix = array_ops.zeros(shape, dtype=dtype)
      return array_ops.matrix_set_diag(zero_matrix, diag_ones)


def matrix_solve_ls(matrix, rhs, l2_regularizer=0.0, fast=True, name=None):
  r"""Solves one or more linear least-squares problems.

  `matrix` is a tensor of shape `[..., M, N]` whose inner-most 2 dimensions
  form `M`-by-`N` matrices. Rhs is a tensor of shape `[..., M, K]` whose
  inner-most 2 dimensions form `M`-by-`K` matrices.  The computed output is a
  `Tensor` of shape `[..., N, K]` whose inner-most 2 dimensions form `M`-by-`K`
  matrices that solve the equations
  `matrix[..., :, :] * output[..., :, :] = rhs[..., :, :]` in the least squares
  sense.

  Below we will use the following notation for each pair of matrix and
  right-hand sides in the batch:

  `matrix`=\\(A \in \Re^{m \times n}\\),
  `rhs`=\\(B  \in \Re^{m \times k}\\),
  `output`=\\(X  \in \Re^{n \times k}\\),
  `l2_regularizer`=\\(\lambda\\).

  If `fast` is `True`, then the solution is computed by solving the normal
  equations using Cholesky decomposition. Specifically, if \\(m \ge n\\) then
  \\(X = (A^T A + \lambda I)^{-1} A^T B\\), which solves the least-squares
  problem \\(X = \mathrm{argmin}_{Z \in \Re^{n \times k}} ||A Z - B||_F^2 +
  \lambda ||Z||_F^2\\). If \\(m \lt n\\) then `output` is computed as
  \\(X = A^T (A A^T + \lambda I)^{-1} B\\), which (for \\(\lambda = 0\\)) is
  the minimum-norm solution to the under-determined linear system, i.e.
  \\(X = \mathrm{argmin}_{Z \in \Re^{n \times k}} ||Z||_F^2 \\), subject to
  \\(A Z = B\\). Notice that the fast path is only numerically stable when
  \\(A\\) is numerically full rank and has a condition number
  \\(\mathrm{cond}(A) \lt \frac{1}{\sqrt{\epsilon_{mach}}}\\) or\\(\lambda\\)
  is sufficiently large.

  If `fast` is `False` an algorithm based on the numerically robust complete
  orthogonal decomposition is used. This computes the minimum-norm
  least-squares solution, even when \\(A\\) is rank deficient. This path is
  typically 6-7 times slower than the fast path. If `fast` is `False` then
  `l2_regularizer` is ignored.

  Args:
    matrix: `Tensor` of shape `[..., M, N]`.
    rhs: `Tensor` of shape `[..., M, K]`.
    l2_regularizer: 0-D `double` `Tensor`. Ignored if `fast=False`.
    fast: bool. Defaults to `True`.
    name: string, optional name of the operation.

  Returns:
    output: `Tensor` of shape `[..., N, K]` whose inner-most 2 dimensions form
      `M`-by-`K` matrices that solve the equations
      `matrix[..., :, :] * output[..., :, :] = rhs[..., :, :]` in the least
      squares sense.

  Raises:
    NotImplementedError: matrix_solve_ls is currently disabled for complex128
    and l2_regularizer != 0 due to poor accuracy.
  """

  # pylint: disable=protected-access,long-lambda
  def _use_composite_impl(fast, tensor_shape):
    """Determines whether to use the composite or specialized CPU kernel.

    When the total size of the tensor is larger than the cache size and the
    batch size is large compared to the smallest matrix dimension, then the
    composite implementation is inefficient since it has to read the entire
    tensor from memory multiple times. In this case we fall back to the
    original CPU kernel, which does all the computational steps on each
    matrix separately.

    Only fast mode is supported by the composite impl, so `False` is returned
    if `fast` is `False`.

    Args:
      fast: bool indicating if fast mode in the solver was requested.
      tensor_shape: The shape of the tensor.

    Returns:
      True if the composite impl should be used. False otherwise.
    """
    if fast is False:
      return False
    batch_shape = tensor_shape[:-2]
    matrix_shape = tensor_shape[-2:]
    if not tensor_shape.is_fully_defined():
      return True
    tensor_size = tensor_shape.num_elements() * matrix.dtype.size
    is_io_bound = batch_shape.num_elements() > np.min(matrix_shape)
    L2_CACHE_SIZE_GUESSTIMATE = 256000
    if tensor_size > L2_CACHE_SIZE_GUESSTIMATE and is_io_bound:
      return False
    else:
      return True

  def _overdetermined(matrix, rhs, l2_regularizer):
    """Computes (A^H*A + l2_regularizer)^{-1} * A^H * rhs."""
    chol = _RegularizedGramianCholesky(
        matrix, l2_regularizer=l2_regularizer, first_kind=True)
    return cholesky_solve(chol, math_ops.matmul(matrix, rhs, adjoint_a=True))

  def _underdetermined(matrix, rhs, l2_regularizer):
    """Computes A^H * (A*A^H + l2_regularizer)^{-1} * rhs."""
    chol = _RegularizedGramianCholesky(
        matrix, l2_regularizer=l2_regularizer, first_kind=False)
    return math_ops.matmul(matrix, cholesky_solve(chol, rhs), adjoint_a=True)

  def _composite_impl(matrix, rhs, l2_regularizer):
    """Composite implementation of matrix_solve_ls that supports GPU."""
    with ops.name_scope(name, 'matrix_solve_ls', [matrix, rhs, l2_regularizer]):
      matrix_shape = matrix.get_shape()[-2:]
      if matrix_shape.is_fully_defined():
        if matrix_shape[-2] >= matrix_shape[-1]:
          return _overdetermined(matrix, rhs, l2_regularizer)
        else:
          return _underdetermined(matrix, rhs, l2_regularizer)
      else:
        # We have to defer determining the shape to runtime and use
        # conditional execution of the appropriate graph.
        matrix_shape = array_ops.shape(matrix)[-2:]
        return control_flow_ops.cond(
            matrix_shape[-2] >= matrix_shape[-1],
            lambda: _overdetermined(matrix, rhs, l2_regularizer),
            lambda: _underdetermined(matrix, rhs, l2_regularizer))

  matrix = ops.convert_to_tensor(matrix, name='matrix')
  if matrix.dtype == dtypes.complex128 and l2_regularizer != 0:
    # TODO(rmlarsen): Investigate and fix accuracy bug.
    raise NotImplementedError('matrix_solve_ls is currently disabled for '
                              'complex128 and l2_regularizer != 0 due to '
                              'poor accuracy.')
  tensor_shape = matrix.get_shape()
  if _use_composite_impl(fast, tensor_shape):
    return _composite_impl(matrix, rhs, l2_regularizer)
  else:
    return gen_linalg_ops._matrix_solve_ls(
        matrix, rhs, l2_regularizer, fast=fast, name=name)
  # pylint: enable=protected-access


def self_adjoint_eig(tensor, name=None):
  """Computes the eigen decomposition of a batch of self-adjoint matrices.

  Computes the eigenvalues and eigenvectors of the innermost N-by-N matrices
  in `tensor` such that
  `tensor[...,:,:] * v[..., :,i] = e[..., i] * v[...,:,i]`, for i=0...N-1.

  Args:
    tensor: `Tensor` of shape `[..., N, N]`. Only the lower triangular part of
      each inner inner matrix is referenced.
    name: string, optional name of the operation.

  Returns:
    e: Eigenvalues. Shape is `[..., N]`.
    v: Eigenvectors. Shape is `[..., N, N]`. The columns of the inner most
      matrices contain eigenvectors of the corresponding matrices in `tensor`
  """
  # pylint: disable=protected-access
  e, v = gen_linalg_ops._self_adjoint_eig_v2(tensor, compute_v=True, name=name)
  return e, v


def self_adjoint_eigvals(tensor, name=None):
  """Computes the eigenvalues of one or more self-adjoint matrices.

  Note: If your program backpropagates through this function, you should replace
  it with a call to tf.self_adjoint_eig (possibly ignoring the second output) to
  avoid computing the eigen decomposition twice. This is because the
  eigenvectors are used to compute the gradient w.r.t. the eigenvalues. See
  _SelfAdjointEigV2Grad in linalg_grad.py.

  Args:
    tensor: `Tensor` of shape `[..., N, N]`.
    name: string, optional name of the operation.

  Returns:
    e: Eigenvalues. Shape is `[..., N]`. The vector `e[..., :]` contains the `N`
      eigenvalues of `tensor[..., :, :]`.
  """
  # pylint: disable=protected-access
  e, _ = gen_linalg_ops._self_adjoint_eig_v2(tensor, compute_v=False, name=name)
  return e


def svd(tensor, full_matrices=False, compute_uv=True, name=None):
  r"""Computes the singular value decompositions of one or more matrices.

  Computes the SVD of each inner matrix in `tensor` such that
  `tensor[..., :, :] = u[..., :, :] * diag(s[..., :, :]) *
   transpose(conj(v[..., :, :]))`

  ```python
  # a is a tensor.
  # s is a tensor of singular values.
  # u is a tensor of left singular vectors.
  # v is a tensor of right singular vectors.
  s, u, v = svd(a)
  s = svd(a, compute_uv=False)
  ```

  Args:
    tensor: `Tensor` of shape `[..., M, N]`. Let `P` be the minimum of `M` and
      `N`.
    full_matrices: If true, compute full-sized `u` and `v`. If false
      (the default), compute only the leading `P` singular vectors.
      Ignored if `compute_uv` is `False`.
    compute_uv: If `True` then left and right singular vectors will be
      computed and returned in `u` and `v`, respectively. Otherwise, only the
      singular values will be computed, which can be significantly faster.
    name: string, optional name of the operation.

  Returns:
    s: Singular values. Shape is `[..., P]`. The values are sorted in reverse
      order of magnitude, so s[..., 0] is the largest value, s[..., 1] is the
      second largest, etc.
    u: Left singular vectors. If `full_matrices` is `False` (default) then
      shape is `[..., M, P]`; if `full_matrices` is `True` then shape is
      `[..., M, M]`. Not returned if `compute_uv` is `False`.
    v: Right singular vectors. If `full_matrices` is `False` (default) then
      shape is `[..., N, P]`. If `full_matrices` is `True` then shape is
      `[..., N, N]`. Not returned if `compute_uv` is `False`.

  @compatibility(numpy)
  Mostly equivalent to numpy.linalg.svd, except that
    * The order of output  arguments here is `s`, `u`, `v` when `compute_uv` is
      `True`, as opposed to `u`, `s`, `v` for numpy.linalg.svd.
    * full_matrices is `False` by default as opposed to `True` for
       numpy.linalg.svd.
    * tf.linalg.svd uses the standard definition of the SVD
      \\(A = U \Sigma V^H\\), such that the left singular vectors of `a` are
      the columns of `u`, while the right singular vectors of `a` are the
      columns of `v`. On the other hand, numpy.linalg.svd returns the adjoint
      \\(V^H\\) as the third output argument.
  ```python
  import tensorflow as tf
  import numpy as np
  s, u, v = tf.linalg.svd(a)
  tf_a_approx = tf.matmul(u, tf.matmul(tf.linalg.diag(s), v, adjoint_v=True))
  u, s, v_adj = np.linalg.svd(a, full_matrices=False)
  np_a_approx = np.dot(u, np.dot(np.diag(s), v_adj))
  # tf_a_approx and np_a_approx should be numerically close.
  ````
  @end_compatibility
  """
  # pylint: disable=protected-access
  s, u, v = gen_linalg_ops._svd(
      tensor, compute_uv=compute_uv, full_matrices=full_matrices, name=name)
  # pylint: enable=protected-access
  if compute_uv:
    return math_ops.real(s), u, v
  else:
    return math_ops.real(s)


# pylint: disable=redefined-builtin
<<<<<<< HEAD
@deprecated_args(None, "keep_dims is deprecated, use keepdims instead",
                 "keep_dims")
def norm(tensor, ord='euclidean', axis=None, keepdims=None, name=None,
=======
@deprecation.deprecated_args(
    None, 'keep_dims is deprecated, use keepdims instead', 'keep_dims')
def norm(tensor,
         ord='euclidean',
         axis=None,
         keepdims=None,
         name=None,
>>>>>>> c0b8a077
         keep_dims=None):
  r"""Computes the norm of vectors, matrices, and tensors.

  This function can compute several different vector norms (the 1-norm, the
  Euclidean or 2-norm, the inf-norm, and in general the p-norm for p > 0) and
  matrix norms (Frobenius, 1-norm, and inf-norm).

  Args:
    tensor: `Tensor` of types `float32`, `float64`, `complex64`, `complex128`
    ord: Order of the norm. Supported values are 'fro', 'euclidean',
      `1`, `2`, `np.inf` and any positive real number yielding the corresponding
      p-norm. Default is 'euclidean' which is equivalent to Frobenius norm if
      `tensor` is a matrix and equivalent to 2-norm for vectors.
      Some restrictions apply:
        a) The Frobenius norm `fro` is not defined for vectors,
        b) If axis is a 2-tuple (matrix norm), only 'euclidean', 'fro', `1`,
           `np.inf` are supported.
      See the description of `axis` on how to compute norms for a batch of
      vectors or matrices stored in a tensor.
    axis: If `axis` is `None` (the default), the input is considered a vector
      and a single vector norm is computed over the entire set of values in the
      tensor, i.e. `norm(tensor, ord=ord)` is equivalent to
      `norm(reshape(tensor, [-1]), ord=ord)`.
      If `axis` is a Python integer, the input is considered a batch of vectors,
      and `axis` determines the axis in `tensor` over which to compute vector
      norms.
      If `axis` is a 2-tuple of Python integers it is considered a batch of
      matrices and `axis` determines the axes in `tensor` over which to compute
      a matrix norm.
      Negative indices are supported. Example: If you are passing a tensor that
      can be either a matrix or a batch of matrices at runtime, pass
      `axis=[-2,-1]` instead of `axis=None` to make sure that matrix norms are
      computed.
    keepdims: If True, the axis indicated in `axis` are kept with size 1.
      Otherwise, the dimensions in `axis` are removed from the output shape.
    name: The name of the op.
    keep_dims: Deprecated alias for `keepdims`.

  Returns:
    output: A `Tensor` of the same type as tensor, containing the vector or
      matrix norms. If `keepdims` is True then the rank of output is equal to
      the rank of `tensor`. Otherwise, if `axis` is none the output is a scalar,
      if `axis` is an integer, the rank of `output` is one less than the rank
      of `tensor`, if `axis` is a 2-tuple the rank of `output` is two less
      than the rank of `tensor`.

  Raises:
    ValueError: If `ord` or `axis` is invalid.

  @compatibility(numpy)
  Mostly equivalent to numpy.linalg.norm.
  Not supported: ord <= 0, 2-norm for matrices, nuclear norm.
  Other differences:
    a) If axis is `None`, treats the flattened `tensor` as a vector
     regardless of rank.
    b) Explicitly supports 'euclidean' norm as the default, including for
     higher order tensors.
  @end_compatibility
  """
  keepdims = deprecation.deprecated_argument_lookup('keepdims', keepdims,
                                                    'keep_dims', keep_dims)
  if keepdims is None:
    keepdims = False

  if keep_dims is not None:
    if keepdims is not None:
      raise ValueError("Cannot specify both 'keep_dims' and 'keepdims'")
    keepdims = keep_dims
  if keepdims is None:
    keepdims = False

  is_matrix_norm = ((isinstance(axis, tuple) or isinstance(axis, list)) and
                    len(axis) == 2)
  if is_matrix_norm:
    axis = tuple(axis)
    if (not isinstance(axis[0], int) or not isinstance(axis[1], int) or
        axis[0] == axis[1]):
      raise ValueError(
          "'axis' must be None, an integer, or a tuple of 2 unique integers")
    # TODO(rmlarsen): Implement matrix 2-norm using tf.svd().
    supported_matrix_norms = ['euclidean', 'fro', 1, np.inf]
    if ord not in supported_matrix_norms:
      raise ValueError("'ord' must be a supported matrix norm in %s, got %s" %
                       (supported_matrix_norms, ord))
  else:
    if not (isinstance(axis, int) or axis is None):
      raise ValueError(
          "'axis' must be None, an integer, or a tuple of 2 unique integers")

    supported_vector_norms = ['euclidean', 1, 2, np.inf]
    if (not np.isreal(ord) or ord <= 0) and ord not in supported_vector_norms:
      raise ValueError("'ord' must be a supported vector norm, got %s" % ord)
    if axis is not None:
      axis = (axis,)

  with ops.name_scope(name, 'norm', [tensor]):
    tensor = ops.convert_to_tensor(tensor)
    if ord in ['fro', 'euclidean', 2, 2.0]:
      # TODO(rmlarsen): Move 2-norm to a separate clause once we support it for
      # matrices.
      result = math_ops.sqrt(
          math_ops.reduce_sum(
              tensor * math_ops.conj(tensor), axis, keepdims=True))
    else:
      result = math_ops.abs(tensor)
      if ord == 1:
        sum_axis = None if axis is None else axis[0]
        result = math_ops.reduce_sum(result, sum_axis, keepdims=True)
        if is_matrix_norm:
          result = math_ops.reduce_max(result, axis[-1], keepdims=True)
      elif ord == np.inf:
        if is_matrix_norm:
          result = math_ops.reduce_sum(result, axis[1], keepdims=True)
        max_axis = None if axis is None else axis[0]
        result = math_ops.reduce_max(result, max_axis, keepdims=True)
      else:
        # General p-norms (positive p only)
        result = math_ops.pow(
<<<<<<< HEAD
            math_ops.reduce_sum(
                math_ops.pow(result, ord), axis, keepdims=True), 1.0 / ord)
=======
            math_ops.reduce_sum(math_ops.pow(result, ord), axis, keepdims=True),
            1.0 / ord)
>>>>>>> c0b8a077
    if not keepdims:
      result = array_ops.squeeze(result, axis)
    return result


# pylint: enable=invalid-name,redefined-builtin<|MERGE_RESOLUTION|>--- conflicted
+++ resolved
@@ -30,11 +30,7 @@
 from tensorflow.python.ops.gen_linalg_ops import *
 # pylint: enable=wildcard-import
 from tensorflow.python.util import compat
-<<<<<<< HEAD
-from tensorflow.python.util.deprecation import deprecated_args
-=======
 from tensorflow.python.util import deprecation
->>>>>>> c0b8a077
 
 # Names below are lower_case.
 # pylint: disable=invalid-name
@@ -443,11 +439,6 @@
 
 
 # pylint: disable=redefined-builtin
-<<<<<<< HEAD
-@deprecated_args(None, "keep_dims is deprecated, use keepdims instead",
-                 "keep_dims")
-def norm(tensor, ord='euclidean', axis=None, keepdims=None, name=None,
-=======
 @deprecation.deprecated_args(
     None, 'keep_dims is deprecated, use keepdims instead', 'keep_dims')
 def norm(tensor,
@@ -455,7 +446,6 @@
          axis=None,
          keepdims=None,
          name=None,
->>>>>>> c0b8a077
          keep_dims=None):
   r"""Computes the norm of vectors, matrices, and tensors.
 
@@ -520,13 +510,6 @@
   if keepdims is None:
     keepdims = False
 
-  if keep_dims is not None:
-    if keepdims is not None:
-      raise ValueError("Cannot specify both 'keep_dims' and 'keepdims'")
-    keepdims = keep_dims
-  if keepdims is None:
-    keepdims = False
-
   is_matrix_norm = ((isinstance(axis, tuple) or isinstance(axis, list)) and
                     len(axis) == 2)
   if is_matrix_norm:
@@ -574,13 +557,8 @@
       else:
         # General p-norms (positive p only)
         result = math_ops.pow(
-<<<<<<< HEAD
-            math_ops.reduce_sum(
-                math_ops.pow(result, ord), axis, keepdims=True), 1.0 / ord)
-=======
             math_ops.reduce_sum(math_ops.pow(result, ord), axis, keepdims=True),
             1.0 / ord)
->>>>>>> c0b8a077
     if not keepdims:
       result = array_ops.squeeze(result, axis)
     return result
