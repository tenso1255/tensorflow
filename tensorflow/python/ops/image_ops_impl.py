# Copyright 2015 The TensorFlow Authors. All Rights Reserved.
#
# Licensed under the Apache License, Version 2.0 (the "License");
# you may not use this file except in compliance with the License.
# You may obtain a copy of the License at
#
#     http://www.apache.org/licenses/LICENSE-2.0
#
# Unless required by applicable law or agreed to in writing, software
# distributed under the License is distributed on an "AS IS" BASIS,
# WITHOUT WARRANTIES OR CONDITIONS OF ANY KIND, either express or implied.
# See the License for the specific language governing permissions and
# limitations under the License.
# ==============================================================================
"""Implementation of image ops."""

from __future__ import absolute_import
from __future__ import division
from __future__ import print_function

import numpy as np

from tensorflow.python.compat import compat
from tensorflow.python.framework import constant_op
from tensorflow.python.framework import dtypes
from tensorflow.python.framework import ops
from tensorflow.python.framework import random_seed
from tensorflow.python.framework import tensor_shape
from tensorflow.python.framework import tensor_util
from tensorflow.python.ops import array_ops
from tensorflow.python.ops import check_ops
from tensorflow.python.ops import control_flow_ops
from tensorflow.python.ops import gen_image_ops
from tensorflow.python.ops import math_ops
from tensorflow.python.ops import nn
from tensorflow.python.ops import nn_ops
from tensorflow.python.ops import random_ops
from tensorflow.python.ops import string_ops
from tensorflow.python.ops import variables
from tensorflow.python.util import deprecation
from tensorflow.python.util.tf_export import tf_export

ops.NotDifferentiable('RandomCrop')
# TODO(b/31222613): This op may be differentiable, and there may be
# latent bugs here.
ops.NotDifferentiable('RGBToHSV')
# TODO(b/31222613): This op may be differentiable, and there may be
# latent bugs here.
ops.NotDifferentiable('HSVToRGB')
ops.NotDifferentiable('DrawBoundingBoxes')
ops.NotDifferentiable('SampleDistortedBoundingBox')
ops.NotDifferentiable('SampleDistortedBoundingBoxV2')
# TODO(bsteiner): Implement the gradient function for extract_glimpse
# TODO(b/31222613): This op may be differentiable, and there may be
# latent bugs here.
ops.NotDifferentiable('ExtractGlimpse')
ops.NotDifferentiable('NonMaxSuppression')
ops.NotDifferentiable('NonMaxSuppressionV2')
ops.NotDifferentiable('NonMaxSuppressionWithOverlaps')


# pylint: disable=invalid-name
def _assert(cond, ex_type, msg):
  """A polymorphic assert, works with tensors and boolean expressions.

  If `cond` is not a tensor, behave like an ordinary assert statement, except
  that a empty list is returned. If `cond` is a tensor, return a list
  containing a single TensorFlow assert op.

  Args:
    cond: Something evaluates to a boolean value. May be a tensor.
    ex_type: The exception class to use.
    msg: The error message.

  Returns:
    A list, containing at most one assert op.
  """
  if _is_tensor(cond):
    return [control_flow_ops.Assert(cond, [msg])]
  else:
    if not cond:
      raise ex_type(msg)
    else:
      return []


def _is_tensor(x):
  """Returns `True` if `x` is a symbolic tensor-like object.

  Args:
    x: A python object to check.

  Returns:
    `True` if `x` is a `tf.Tensor` or `tf.Variable`, otherwise `False`.
  """
  return isinstance(x, (ops.Tensor, variables.Variable))


def _ImageDimensions(image, rank):
  """Returns the dimensions of an image tensor.

  Args:
    image: A rank-D Tensor. For 3-D  of shape: `[height, width, channels]`.
    rank: The expected rank of the image

  Returns:
    A list of corresponding to the dimensions of the
    input image.  Dimensions that are statically known are python integers,
    otherwise they are integer scalar tensors.
  """
  if image.get_shape().is_fully_defined():
    return image.get_shape().as_list()
  else:
    static_shape = image.get_shape().with_rank(rank).as_list()
    dynamic_shape = array_ops.unstack(array_ops.shape(image), rank)
    return [
        s if s is not None else d for s, d in zip(static_shape, dynamic_shape)
    ]


def _Check3DImage(image, require_static=True):
  """Assert that we are working with properly shaped image.

  Args:
    image: 3-D Tensor of shape [height, width, channels]
    require_static: If `True`, requires that all dimensions of `image` are known
      and non-zero.

  Raises:
    ValueError: if `image.shape` is not a 3-vector.

  Returns:
    An empty list, if `image` has fully defined dimensions. Otherwise, a list
    containing an assert op is returned.
  """
  try:
    image_shape = image.get_shape().with_rank(3)
  except ValueError:
    raise ValueError("'image' (shape %s) must be three-dimensional." %
                     image.shape)
  if require_static and not image_shape.is_fully_defined():
    raise ValueError("'image' (shape %s) must be fully defined." % image_shape)
  if any(x == 0 for x in image_shape):
    raise ValueError("all dims of 'image.shape' must be > 0: %s" % image_shape)
  if not image_shape.is_fully_defined():
    return [
        check_ops.assert_positive(
            array_ops.shape(image),
            ["all dims of 'image.shape' "
             'must be > 0.'])
    ]
  else:
    return []


def _Assert3DImage(image):
  """Assert that we are working with a properly shaped image.

  Performs the check statically if possible (i.e. if the shape
  is statically known). Otherwise adds a control dependency
  to an assert op that checks the dynamic shape.

  Args:
    image: 3-D Tensor of shape [height, width, channels]

  Raises:
    ValueError: if `image.shape` is not a 3-vector.

  Returns:
    If the shape of `image` could be verified statically, `image` is
    returned unchanged, otherwise there will be a control dependency
    added that asserts the correct dynamic shape.
  """
  return control_flow_ops.with_dependencies(
      _Check3DImage(image, require_static=False), image)


def _AssertAtLeast3DImage(image):
  """Assert that we are working with a properly shaped image.

  Performs the check statically if possible (i.e. if the shape
  is statically known). Otherwise adds a control dependency
  to an assert op that checks the dynamic shape.

  Args:
    image: >= 3-D Tensor of size [*, height, width, depth]

  Raises:
    ValueError: if image.shape is not a [>= 3] vector.

  Returns:
    If the shape of `image` could be verified statically, `image` is
    returned unchanged, otherwise there will be a control dependency
    added that asserts the correct dynamic shape.
  """
  return control_flow_ops.with_dependencies(
      _CheckAtLeast3DImage(image, require_static=False), image)


def _CheckAtLeast3DImage(image, require_static=True):
  """Assert that we are working with properly shaped image.

  Args:
    image: >= 3-D Tensor of size [*, height, width, depth]
    require_static: If `True`, requires that all dimensions of `image` are known
      and non-zero.

  Raises:
    ValueError: if image.shape is not a [>= 3] vector.

  Returns:
    An empty list, if `image` has fully defined dimensions. Otherwise, a list
    containing an assert op is returned.
  """
  try:
    if image.get_shape().ndims is None:
      image_shape = image.get_shape().with_rank(3)
    else:
      image_shape = image.get_shape().with_rank_at_least(3)
  except ValueError:
    raise ValueError("'image' must be at least three-dimensional.")
  if require_static and not image_shape.is_fully_defined():
    raise ValueError('\'image\' must be fully defined.')
  if any(x == 0 for x in image_shape):
    raise ValueError('all dims of \'image.shape\' must be > 0: %s' %
                     image_shape)
  if not image_shape.is_fully_defined():
    return [
        check_ops.assert_positive(
            array_ops.shape(image),
            ["all dims of 'image.shape' "
             'must be > 0.']),
        check_ops.assert_greater_equal(
            array_ops.rank(image),
            3,
            message="'image' must be at least three-dimensional.")
    ]
  else:
    return []


def _AssertGrayscaleImage(image):
  """Assert that we are working with a properly shaped grayscale image.

  Performs the check statically if possible (i.e. if the shape
  is statically known). Otherwise adds a control dependency
  to an assert op that checks the dynamic shape.

  Args:
    image: >= 2-D Tensor of size [*, 1]

  Raises:
    ValueError: if image.shape is not a [>= 2] vector or if
              last dimension is not size 1.

  Returns:
    If the shape of `image` could be verified statically, `image` is
    returned unchanged, otherwise there will be a control dependency
    added that asserts the correct dynamic shape.
  """
  return control_flow_ops.with_dependencies(
      _CheckGrayscaleImage(image, require_static=False), image)


def _CheckGrayscaleImage(image, require_static=True):
  """Assert that we are working with properly shaped grayscale image.

  Args:
    image: >= 2-D Tensor of size [*, 1]
    require_static: Boolean, whether static shape is required.

  Raises:
    ValueError: if image.shape is not a [>= 2] vector or if
              last dimension is not size 1.

  Returns:
    An empty list, if `image` has fully defined dimensions. Otherwise, a list
    containing an assert op is returned.
  """
  try:
    if image.get_shape().ndims is None:
      image_shape = image.get_shape().with_rank(2)
    else:
      image_shape = image.get_shape().with_rank_at_least(2)
  except ValueError:
    raise ValueError('A grayscale image must be at least two-dimensional.')
  if require_static and not image_shape.is_fully_defined():
    raise ValueError('\'image\' must be fully defined.')
  if image_shape.is_fully_defined():
    if image_shape[-1] != 1:
      raise ValueError('Last dimension of a grayscale image should be size 1.')
  if not image_shape.is_fully_defined():
    return [
        check_ops.assert_equal(
            array_ops.shape(image)[-1],
            1,
            message='Last dimension of a grayscale image should be size 1.'),
        check_ops.assert_greater_equal(
            array_ops.rank(image),
            3,
            message='A grayscale image must be at least two-dimensional.')
    ]
  else:
    return []


def fix_image_flip_shape(image, result):
  """Set the shape to 3 dimensional if we don't know anything else.

  Args:
    image: original image size
    result: flipped or transformed image

  Returns:
    An image whose shape is at least None,None,None.
  """

  image_shape = image.get_shape()
  if image_shape == tensor_shape.unknown_shape():
    result.set_shape([None, None, None])
  else:
    result.set_shape(image_shape)
  return result


@tf_export('image.random_flip')
def random_flip(image, flip_index, seed=None):
  """Randomly flips an image along a given flip_index.
  Args:
    image: N-D Tensor of shape [D0, D1, ... Dn-1], where N >= 3.
    flip_index: Dimension along which to flip image.
    seed: A Python integer. Used to create a random seed. See
      `tf.set_random_seed`
      for behavior.

  Returns:
    A tensor of the same type and shape as `image`.
  Raises:
    ValueError: if the shape of `image` not supported.
  """
  return _random_flip(image, flip_index, seed, 'random_flip')


@tf_export('image.random_flip_up_down')
def random_flip_up_down(image, seed=None):
  """Randomly flips an image vertically (upside down).

  With a 1 in 2 chance, outputs the contents of `image` flipped along the first
  dimension, which is `height`.  Otherwise output the image as-is.

  Args:
<<<<<<< HEAD
    image: N-D Tensor of shape [D0, D1, ... Dn-1], where N >= 3.
=======
    image: 4-D Tensor of shape `[batch, height, width, channels]` or 3-D Tensor
      of shape `[height, width, channels]`.
>>>>>>> 6b0b593e
    seed: A Python integer. Used to create a random seed. See
      `tf.compat.v1.set_random_seed` for behavior.

  Returns:
    A tensor of the same type and shape as `image`.
  Raises:
    ValueError: if the shape of `image` not supported.
  """
  ndims = image.get_shape().ndims
  flip_index = 0 if ndims == 3 or ndims is None else 1
  return _random_flip(image, flip_index, seed, 'random_flip_up_down')


@tf_export('image.random_flip_left_right')
def random_flip_left_right(image, seed=None):
  """Randomly flip an image horizontally (left to right).

  With a 1 in 2 chance, outputs the contents of `image` flipped along the
  second dimension, which is `width`.  Otherwise output the image as-is.

  Args:
<<<<<<< HEAD
    image: N-D Tensor of shape [D0, D1, ... Dn-1], where N >= 3.
=======
    image: 4-D Tensor of shape `[batch, height, width, channels]` or 3-D Tensor
      of shape `[height, width, channels]`.
>>>>>>> 6b0b593e
    seed: A Python integer. Used to create a random seed. See
      `tf.compat.v1.set_random_seed` for behavior.

  Returns:
    A tensor of the same type and shape as `image`.

  Raises:
    ValueError: if the shape of `image` not supported.
  """
  ndims = image.get_shape().ndims
  flip_index = 1 if ndims == 3 or ndims is None else 2
  return _random_flip(image, flip_index, seed, 'random_flip_left_right')


def _random_flip(image, flip_index, seed, scope_name):
  """Randomly (50% chance) flip an image along axis `flip_index`.

  Args:
<<<<<<< HEAD
    image:  N-D Tensor of shape [D0, D1, ... Dn-1], where N >= 3.
=======
    image: 4-D Tensor of shape `[batch, height, width, channels]` or 3-D Tensor
      of shape `[height, width, channels]`.
>>>>>>> 6b0b593e
    flip_index: Dimension along which to flip image. Vertical: 0, Horizontal: 1
    seed: A Python integer. Used to create a random seed. See
      `tf.compat.v1.set_random_seed` for behavior.
    scope_name: Name of the scope in which the ops are added.

  Returns:
    A tensor of the same type and shape as `image`.

  Raises:
    ValueError: if the shape of `image` not supported.
  """
  with ops.name_scope(None, scope_name, [image]) as scope:
    image = ops.convert_to_tensor(image, name='image')
    image = _AssertAtLeast3DImage(image)
    shape = image.get_shape()
    if shape.ndims == 3 or shape.ndims is None:
      uniform_random = random_ops.random_uniform([], 0, 1.0, seed=seed)
      mirror_cond = math_ops.less(uniform_random, .5)
      result = control_flow_ops.cond(
          mirror_cond,
          lambda: array_ops.reverse(image, [flip_index]),
          lambda: image,
          name=scope)
      return fix_image_flip_shape(image, result)
    else:
      batch_size = array_ops.shape(image)[0]
<<<<<<< HEAD
      uniform_random = random_ops.random_uniform(
          [batch_size], 0, 1.0, seed=seed
      )

      shape_list = [1] * shape.ndims
      shape_list[0] = batch_size
      flips = math_ops.round(
          array_ops.reshape(uniform_random, shape_list)
      )
=======
      uniform_random = random_ops.random_uniform([batch_size],
                                                 0,
                                                 1.0,
                                                 seed=seed)
      flips = math_ops.round(
          array_ops.reshape(uniform_random, [batch_size, 1, 1, 1]))
>>>>>>> 6b0b593e
      flips = math_ops.cast(flips, image.dtype)
      flipped_input = array_ops.reverse(image, [flip_index])
      return flips * flipped_input + (1 - flips) * image


@tf_export('image.flip_left_right')
def flip_left_right(image):
  """Flip an image horizontally (left to right).

  Outputs the contents of `image` flipped along the width dimension.

  See also `reverse()`.

  Args:
<<<<<<< HEAD
    image: N-D Tensor of shape [D0, D1, ... Dn-1], where N >= 3.
=======
    image: 4-D Tensor of shape `[batch, height, width, channels]` or 3-D Tensor
      of shape `[height, width, channels]`.
>>>>>>> 6b0b593e

  Returns:
    A tensor of the same type and shape as `image`.

  Raises:
    ValueError: if the shape of `image` not supported.
  """
  ndims = image.get_shape().ndims
  flip_index = 1 if ndims == 3 or ndims is None else 2
  return _flip(image, flip_index, 'flip_left_right')


@tf_export('image.flip_up_down')
def flip_up_down(image):
  """Flip an image vertically (upside down).

  Outputs the contents of `image` flipped along the height dimension.

  See also `reverse()`.

  Args:
<<<<<<< HEAD
    image: N-D Tensor of shape [D0, D1, ... Dn-1], where N >= 3.
=======
    image: 4-D Tensor of shape `[batch, height, width, channels]` or 3-D Tensor
      of shape `[height, width, channels]`.
>>>>>>> 6b0b593e

  Returns:
    A `Tensor` of the same type and shape as `image`.

  Raises:
    ValueError: if the shape of `image` not supported.
  """
  ndims = image.get_shape().ndims
  flip_index = 0 if ndims == 3 or ndims is None else 1
  return _flip(image, flip_index, 'flip_up_down')


def _flip(image, flip_index, scope_name):
  """Flip an image either horizontally or vertically.

  Outputs the contents of `image` flipped along the dimension `flip_index`.

  See also `reverse()`.

  Args:
<<<<<<< HEAD
    image: N-D Tensor of shape [D0, D1, ... Dn-1], where N >= 3.
=======
    image: 4-D Tensor of shape `[batch, height, width, channels]` or 3-D Tensor
      of shape `[height, width, channels]`.
>>>>>>> 6b0b593e
    flip_index: 0 For vertical, 1 for horizontal.
    scope_name: string, scope name.

  Returns:
    A `Tensor` of the same type and shape as `image`.

  Raises:
    ValueError: if the shape of `image` not supported.
  """
  with ops.name_scope(None, scope_name, [image]):
    image = ops.convert_to_tensor(image, name='image')
    image = _AssertAtLeast3DImage(image)
    shape = image.get_shape()
    if shape.ndims == 3 or shape.ndims is None:
      return fix_image_flip_shape(image, array_ops.reverse(image, [flip_index]))
<<<<<<< HEAD
=======
    elif shape.ndims == 4:
      return array_ops.reverse(image, [flip_index + 1])
>>>>>>> 6b0b593e
    else:
      return array_ops.reverse(image, [flip_index])


@tf_export('image.rot90')
def rot90(image, k=1, name=None, axes=None):
  """Rotate image(s) counter-clockwise by 90 degrees.


  For example:
  ```python
  a=tf.constant([[[1],[2]],[[3],[4]]])
  # rotating `a` counter clockwise by 90 degrees
  a_rot=tf.image.rot90(a,k=1) #rotated `a`
  print(a_rot) # [[[2],[4]],[[1],[3]]]
  ```
  Args:
<<<<<<< HEAD
    image: N-D Tensor of shape [D0, D1, ... Dn-1], where N >= 3.
=======
    image: 4-D Tensor of shape `[batch, height, width, channels]` or 3-D Tensor
      of shape `[height, width, channels]`.
>>>>>>> 6b0b593e
    k: A scalar integer. The number of times the image is rotated by 90 degrees.
    axes: A pair of axis defining the plane that the N-D tensor rotates in.
    name: A name for this operation (optional).

  Returns:
    A rotated tensor of the same type and shape as `image`.

  Raises:
    ValueError: if the shape of `image` not supported.
  """
  with ops.name_scope(name, 'rot90', [image, k]) as scope:
    image = ops.convert_to_tensor(image, name='image')
    image = _AssertAtLeast3DImage(image)
    k = ops.convert_to_tensor(k, dtype=dtypes.int32, name='k')
    k.get_shape().assert_has_rank(0)
    k = math_ops.mod(k, 4)

    return _rot90_ND(image, k, scope, axes)

def _rot90_ND(image, k, name_scope, axes):
  shape = image.get_shape()
  axes_list = np.arange(0, 3) if shape.ndims is None \
    else np.arange(0, shape.ndims)
  ndims = len(axes_list)

  if axes is None:
    if shape.ndims == 3 or shape.ndims is None:
      axes = (0, 1)
    else:
      axes = (1, 2)

  if not isinstance(axes, (list, tuple)):
    raise TypeError("Axes must be either list or tuple.")

  if len(axes) != 2:
    raise ValueError("len(axes) must be 2.")

  if axes[0] == axes[1]:
    raise ValueError("Axes must be different.")

  if (axes[0] >= ndims or axes[0] < 0
      or axes[1] >= ndims or axes[1] < 0):
    raise ValueError("Axes={} out of range for array of ndim={}."
                     .format(axes, ndims))

  (axes_list[axes[0]], axes_list[axes[1]]) = (axes_list[axes[1]],
                                              axes_list[axes[0]])

  def _rot90():
    return array_ops.transpose(
        array_ops.reverse_v2(image, [axes[1]]), axes_list)

  def _rot180():
    return array_ops.reverse_v2(image, axes)

  def _rot270():
    return array_ops.reverse_v2(
        array_ops.transpose(image, axes_list), [axes[1]])

  cases = [(math_ops.equal(k, 1), _rot90), (math_ops.equal(k, 2), _rot180),
           (math_ops.equal(k, 3), _rot270)]

  result = control_flow_ops.case(
      cases, default=lambda: image, exclusive=True, name=name_scope)

<<<<<<< HEAD
  shape_list = (None, None, None)
  if shape.ndims is not None:
    shape_list = shape.as_list()
    (shape_list[axes[0]], shape_list[axes[1]]) = (None, None)
  result.set_shape(shape_list)
=======
  Args:
    images: 4-D Tensor of shape `[height, width, channels]`.
    k: A scalar integer. The number of times the images are rotated by 90
      degrees.
    name_scope: A valid TensorFlow name scope.

  Returns:
    A 4-D `Tensor` of the same type and shape as `images`.
  """

  def _rot90():
    return array_ops.transpose(array_ops.reverse_v2(images, [2]), [0, 2, 1, 3])

  def _rot180():
    return array_ops.reverse_v2(images, [1, 2])

  def _rot270():
    return array_ops.reverse_v2(array_ops.transpose(images, [0, 2, 1, 3]), [2])

  cases = [(math_ops.equal(k, 1), _rot90), (math_ops.equal(k, 2), _rot180),
           (math_ops.equal(k, 3), _rot270)]

  result = control_flow_ops.case(
      cases, default=lambda: images, exclusive=True, name=name_scope)
  shape = result.get_shape()
  result.set_shape([shape[0], None, None, shape[3]])
>>>>>>> 6b0b593e
  return result


@tf_export('image.transpose', v1=['image.transpose', 'image.transpose_image'])
def transpose(image, name=None):
  """Transpose image(s) by swapping the height and width dimension.

  Args:
    image: 4-D Tensor of shape `[batch, height, width, channels]` or 3-D Tensor
      of shape `[height, width, channels]`.
    name: A name for this operation (optional).

  Returns:
    If `image` was 4-D, a 4-D float Tensor of shape
   `[batch, width, height, channels]`
    If `image` was 3-D, a 3-D float Tensor of shape
   `[width, height, channels]`

  Raises:
    ValueError: if the shape of `image` not supported.
  """
  with ops.name_scope(name, 'transpose', [image]):
    image = ops.convert_to_tensor(image, name='image')
    image = _AssertAtLeast3DImage(image)
    shape = image.get_shape()
    if shape.ndims == 3 or shape.ndims is None:
      return array_ops.transpose(image, [1, 0, 2], name=name)
    elif shape.ndims == 4:
      return array_ops.transpose(image, [0, 2, 1, 3], name=name)
    else:
      raise ValueError('\'image\' must have either 3 or 4 dimensions.')


@tf_export('image.central_crop')
def central_crop(image, central_fraction):
  """Crop the central region of the image(s).

  Remove the outer parts of an image but retain the central region of the image
  along each dimension. If we specify central_fraction = 0.5, this function
  returns the region marked with "X" in the below diagram.

       --------
      |        |
      |  XXXX  |
      |  XXXX  |
      |        |   where "X" is the central 50% of the image.
       --------

  This function works on either a single image (`image` is a 3-D Tensor), or a
  batch of images (`image` is a 4-D Tensor).

  Args:
    image: Either a 3-D float Tensor of shape [height, width, depth], or a 4-D
      Tensor of shape [batch_size, height, width, depth].
    central_fraction: float (0, 1], fraction of size to crop
  
  Usage Example:
    ```python
    >> import tensorflow as tf
    >> x = tf.random.normal(shape=(256, 256, 3))
    >> tf.image.central_crop(x, 0.5)
    ```

  Raises:
    ValueError: if central_crop_fraction is not within (0, 1].

  Returns:
    3-D / 4-D float Tensor, as per the input.
  """
  with ops.name_scope(None, 'central_crop', [image]):
    image = ops.convert_to_tensor(image, name='image')
    if central_fraction <= 0.0 or central_fraction > 1.0:
      raise ValueError('central_fraction must be within (0, 1]')
    if central_fraction == 1.0:
      return image

    _AssertAtLeast3DImage(image)
    rank = image.get_shape().ndims
    if rank != 3 and rank != 4:
      raise ValueError('`image` should either be a Tensor with rank = 3 or '
                       'rank = 4. Had rank = {}.'.format(rank))

    # Helper method to return the `idx`-th dimension of `tensor`, along with
    # a boolean signifying if the dimension is dynamic.
    def _get_dim(tensor, idx):
      static_shape = tensor.get_shape().dims[idx].value
      if static_shape is not None:
        return static_shape, False
      return array_ops.shape(tensor)[idx], True

    # Get the height, width, depth (and batch size, if the image is a 4-D
    # tensor).
    if rank == 3:
      img_h, dynamic_h = _get_dim(image, 0)
      img_w, dynamic_w = _get_dim(image, 1)
      img_d = image.get_shape()[2]
    else:
      img_bs = image.get_shape()[0]
      img_h, dynamic_h = _get_dim(image, 1)
      img_w, dynamic_w = _get_dim(image, 2)
      img_d = image.get_shape()[3]

    # Compute the bounding boxes for the crop. The type and value of the
    # bounding boxes depend on the `image` tensor's rank and whether / not the
    # dimensions are statically defined.
    if dynamic_h:
      img_hd = math_ops.cast(img_h, dtypes.float64)
      bbox_h_start = math_ops.cast((img_hd - img_hd * central_fraction) / 2,
                                   dtypes.int32)
    else:
      img_hd = float(img_h)
      bbox_h_start = int((img_hd - img_hd * central_fraction) / 2)

    if dynamic_w:
      img_wd = math_ops.cast(img_w, dtypes.float64)
      bbox_w_start = math_ops.cast((img_wd - img_wd * central_fraction) / 2,
                                   dtypes.int32)
    else:
      img_wd = float(img_w)
      bbox_w_start = int((img_wd - img_wd * central_fraction) / 2)

    bbox_h_size = img_h - bbox_h_start * 2
    bbox_w_size = img_w - bbox_w_start * 2

    if rank == 3:
      bbox_begin = array_ops.stack([bbox_h_start, bbox_w_start, 0])
      bbox_size = array_ops.stack([bbox_h_size, bbox_w_size, -1])
    else:
      bbox_begin = array_ops.stack([0, bbox_h_start, bbox_w_start, 0])
      bbox_size = array_ops.stack([-1, bbox_h_size, bbox_w_size, -1])

    image = array_ops.slice(image, bbox_begin, bbox_size)

    # Reshape the `image` tensor to the desired size.
    if rank == 3:
      image.set_shape([
          None if dynamic_h else bbox_h_size,
          None if dynamic_w else bbox_w_size, img_d
      ])
    else:
      image.set_shape([
          img_bs, None if dynamic_h else bbox_h_size,
          None if dynamic_w else bbox_w_size, img_d
      ])
    return image


@tf_export('image.pad_to_bounding_box')
def pad_to_bounding_box(image, offset_height, offset_width, target_height,
                        target_width):
  """Pad `image` with zeros to the specified `height` and `width`.

  Adds `offset_height` rows of zeros on top, `offset_width` columns of
  zeros on the left, and then pads the image on the bottom and right
  with zeros until it has dimensions `target_height`, `target_width`.

  This op does nothing if `offset_*` is zero and the image already has size
  `target_height` by `target_width`.

  Args:
    image: 4-D Tensor of shape `[batch, height, width, channels]` or 3-D Tensor
      of shape `[height, width, channels]`.
    offset_height: Number of rows of zeros to add on top.
    offset_width: Number of columns of zeros to add on the left.
    target_height: Height of output image.
    target_width: Width of output image.

  Returns:
    If `image` was 4-D, a 4-D float Tensor of shape
    `[batch, target_height, target_width, channels]`
    If `image` was 3-D, a 3-D float Tensor of shape
    `[target_height, target_width, channels]`

  Raises:
    ValueError: If the shape of `image` is incompatible with the `offset_*` or
      `target_*` arguments, or either `offset_height` or `offset_width` is
      negative.
  """
  with ops.name_scope(None, 'pad_to_bounding_box', [image]):
    image = ops.convert_to_tensor(image, name='image')

    is_batch = True
    image_shape = image.get_shape()
    if image_shape.ndims == 3:
      is_batch = False
      image = array_ops.expand_dims(image, 0)
    elif image_shape.ndims is None:
      is_batch = False
      image = array_ops.expand_dims(image, 0)
      image.set_shape([None] * 4)
    elif image_shape.ndims != 4:
      raise ValueError('\'image\' must have either 3 or 4 dimensions.')

    assert_ops = _CheckAtLeast3DImage(image, require_static=False)
    batch, height, width, depth = _ImageDimensions(image, rank=4)

    after_padding_width = target_width - offset_width - width

    after_padding_height = target_height - offset_height - height

    assert_ops += _assert(offset_height >= 0, ValueError,
                          'offset_height must be >= 0')
    assert_ops += _assert(offset_width >= 0, ValueError,
                          'offset_width must be >= 0')
    assert_ops += _assert(after_padding_width >= 0, ValueError,
                          'width must be <= target - offset')
    assert_ops += _assert(after_padding_height >= 0, ValueError,
                          'height must be <= target - offset')
    image = control_flow_ops.with_dependencies(assert_ops, image)

    # Do not pad on the depth dimensions.
    paddings = array_ops.reshape(
        array_ops.stack([
            0, 0, offset_height, after_padding_height, offset_width,
            after_padding_width, 0, 0
        ]), [4, 2])
    padded = array_ops.pad(image, paddings)

    padded_shape = [
        None if _is_tensor(i) else i
        for i in [batch, target_height, target_width, depth]
    ]
    padded.set_shape(padded_shape)

    if not is_batch:
      padded = array_ops.squeeze(padded, axis=[0])

    return padded


@tf_export('image.crop_to_bounding_box')
def crop_to_bounding_box(image, offset_height, offset_width, target_height,
                         target_width):
  """Crops an image to a specified bounding box.

  This op cuts a rectangular part out of `image`. The top-left corner of the
  returned image is at `offset_height, offset_width` in `image`, and its
  lower-right corner is at
  `offset_height + target_height, offset_width + target_width`.

  Args:
    image: 4-D Tensor of shape `[batch, height, width, channels]` or 3-D Tensor
      of shape `[height, width, channels]`.
    offset_height: Vertical coordinate of the top-left corner of the result in
      the input.
    offset_width: Horizontal coordinate of the top-left corner of the result in
      the input.
    target_height: Height of the result.
    target_width: Width of the result.

  Returns:
    If `image` was 4-D, a 4-D float Tensor of shape
    `[batch, target_height, target_width, channels]`
    If `image` was 3-D, a 3-D float Tensor of shape
    `[target_height, target_width, channels]`

  Raises:
    ValueError: If the shape of `image` is incompatible with the `offset_*` or
      `target_*` arguments, or either `offset_height` or `offset_width` is
      negative, or either `target_height` or `target_width` is not positive.
  """
  with ops.name_scope(None, 'crop_to_bounding_box', [image]):
    image = ops.convert_to_tensor(image, name='image')

    is_batch = True
    image_shape = image.get_shape()
    if image_shape.ndims == 3:
      is_batch = False
      image = array_ops.expand_dims(image, 0)
    elif image_shape.ndims is None:
      is_batch = False
      image = array_ops.expand_dims(image, 0)
      image.set_shape([None] * 4)
    elif image_shape.ndims != 4:
      raise ValueError('\'image\' must have either 3 or 4 dimensions.')

    assert_ops = _CheckAtLeast3DImage(image, require_static=False)

    batch, height, width, depth = _ImageDimensions(image, rank=4)

    assert_ops += _assert(offset_width >= 0, ValueError,
                          'offset_width must be >= 0.')
    assert_ops += _assert(offset_height >= 0, ValueError,
                          'offset_height must be >= 0.')
    assert_ops += _assert(target_width > 0, ValueError,
                          'target_width must be > 0.')
    assert_ops += _assert(target_height > 0, ValueError,
                          'target_height must be > 0.')
    assert_ops += _assert(width >= (target_width + offset_width), ValueError,
                          'width must be >= target + offset.')
    assert_ops += _assert(height >= (target_height + offset_height), ValueError,
                          'height must be >= target + offset.')
    image = control_flow_ops.with_dependencies(assert_ops, image)

    cropped = array_ops.slice(
        image, array_ops.stack([0, offset_height, offset_width, 0]),
        array_ops.stack([-1, target_height, target_width, -1]))

    cropped_shape = [
        None if _is_tensor(i) else i
        for i in [batch, target_height, target_width, depth]
    ]
    cropped.set_shape(cropped_shape)

    if not is_batch:
      cropped = array_ops.squeeze(cropped, axis=[0])

    return cropped


@tf_export('image.resize_with_crop_or_pad',
           v1=['image.resize_with_crop_or_pad',
               'image.resize_image_with_crop_or_pad'])
def resize_image_with_crop_or_pad(image, target_height, target_width):
  """Crops and/or pads an image to a target width and height.

  Resizes an image to a target width and height by either centrally
  cropping the image or padding it evenly with zeros.

  If `width` or `height` is greater than the specified `target_width` or
  `target_height` respectively, this op centrally crops along that dimension.
  If `width` or `height` is smaller than the specified `target_width` or
  `target_height` respectively, this op centrally pads with 0 along that
  dimension.

  Args:
    image: 4-D Tensor of shape `[batch, height, width, channels]` or 3-D Tensor
      of shape `[height, width, channels]`.
    target_height: Target height.
    target_width: Target width.

  Raises:
    ValueError: if `target_height` or `target_width` are zero or negative.

  Returns:
    Cropped and/or padded image.
    If `images` was 4-D, a 4-D float Tensor of shape
    `[batch, new_height, new_width, channels]`.
    If `images` was 3-D, a 3-D float Tensor of shape
    `[new_height, new_width, channels]`.
  """
  with ops.name_scope(None, 'resize_image_with_crop_or_pad', [image]):
    image = ops.convert_to_tensor(image, name='image')
    image_shape = image.get_shape()
    is_batch = True
    if image_shape.ndims == 3:
      is_batch = False
      image = array_ops.expand_dims(image, 0)
    elif image_shape.ndims is None:
      is_batch = False
      image = array_ops.expand_dims(image, 0)
      image.set_shape([None] * 4)
    elif image_shape.ndims != 4:
      raise ValueError('\'image\' must have either 3 or 4 dimensions.')

    assert_ops = _CheckAtLeast3DImage(image, require_static=False)
    assert_ops += _assert(target_width > 0, ValueError,
                          'target_width must be > 0.')
    assert_ops += _assert(target_height > 0, ValueError,
                          'target_height must be > 0.')

    image = control_flow_ops.with_dependencies(assert_ops, image)
    # `crop_to_bounding_box` and `pad_to_bounding_box` have their own checks.
    # Make sure our checks come first, so that error messages are clearer.
    if _is_tensor(target_height):
      target_height = control_flow_ops.with_dependencies(
          assert_ops, target_height)
    if _is_tensor(target_width):
      target_width = control_flow_ops.with_dependencies(assert_ops,
                                                        target_width)

    def max_(x, y):
      if _is_tensor(x) or _is_tensor(y):
        return math_ops.maximum(x, y)
      else:
        return max(x, y)

    def min_(x, y):
      if _is_tensor(x) or _is_tensor(y):
        return math_ops.minimum(x, y)
      else:
        return min(x, y)

    def equal_(x, y):
      if _is_tensor(x) or _is_tensor(y):
        return math_ops.equal(x, y)
      else:
        return x == y

    _, height, width, _ = _ImageDimensions(image, rank=4)
    width_diff = target_width - width
    offset_crop_width = max_(-width_diff // 2, 0)
    offset_pad_width = max_(width_diff // 2, 0)

    height_diff = target_height - height
    offset_crop_height = max_(-height_diff // 2, 0)
    offset_pad_height = max_(height_diff // 2, 0)

    # Maybe crop if needed.
    cropped = crop_to_bounding_box(image, offset_crop_height, offset_crop_width,
                                   min_(target_height, height),
                                   min_(target_width, width))

    # Maybe pad if needed.
    resized = pad_to_bounding_box(cropped, offset_pad_height, offset_pad_width,
                                  target_height, target_width)

    # In theory all the checks below are redundant.
    if resized.get_shape().ndims is None:
      raise ValueError('resized contains no shape.')

    _, resized_height, resized_width, _ = _ImageDimensions(resized, rank=4)

    assert_ops = []
    assert_ops += _assert(
        equal_(resized_height, target_height), ValueError,
        'resized height is not correct.')
    assert_ops += _assert(
        equal_(resized_width, target_width), ValueError,
        'resized width is not correct.')

    resized = control_flow_ops.with_dependencies(assert_ops, resized)

    if not is_batch:
      resized = array_ops.squeeze(resized, axis=[0])

    return resized


@tf_export(v1=['image.ResizeMethod'])
class ResizeMethodV1(object):
  BILINEAR = 0
  NEAREST_NEIGHBOR = 1
  BICUBIC = 2
  AREA = 3


@tf_export('image.ResizeMethod', v1=[])
class ResizeMethod(object):
  BILINEAR = 'bilinear'
  NEAREST_NEIGHBOR = 'nearest'
  BICUBIC = 'bicubic'
  AREA = 'area'
  LANCZOS3 = 'lanczos3'
  LANCZOS5 = 'lanczos5'
  GAUSSIAN = 'gaussian'
  MITCHELLCUBIC = 'mitchellcubic'


def _resize_images_common(images, resizer_fn, size, preserve_aspect_ratio, name,
                          skip_resize_if_same):
  """Core functionality for v1 and v2 resize functions."""
  with ops.name_scope(name, 'resize', [images, size]):
    images = ops.convert_to_tensor(images, name='images')
    if images.get_shape().ndims is None:
      raise ValueError('\'images\' contains no shape.')
    # TODO(shlens): Migrate this functionality to the underlying Op's.
    is_batch = True
    if images.get_shape().ndims == 3:
      is_batch = False
      images = array_ops.expand_dims(images, 0)
    elif images.get_shape().ndims != 4:
      raise ValueError('\'images\' must have either 3 or 4 dimensions.')

    _, height, width, _ = images.get_shape().as_list()

    try:
      size = ops.convert_to_tensor(size, dtypes.int32, name='size')
    except (TypeError, ValueError):
      raise ValueError('\'size\' must be a 1-D int32 Tensor')
    if not size.get_shape().is_compatible_with([2]):
      raise ValueError('\'size\' must be a 1-D Tensor of 2 elements: '
                       'new_height, new_width')
    size_const_as_shape = tensor_util.constant_value_as_shape(size)
    new_height_const = size_const_as_shape.dims[0].value
    new_width_const = size_const_as_shape.dims[1].value

    if preserve_aspect_ratio:
      # Get the current shapes of the image, even if dynamic.
      _, current_height, current_width, _ = _ImageDimensions(images, rank=4)

      # do the computation to find the right scale and height/width.
      scale_factor_height = (
          math_ops.cast(new_height_const, dtypes.float32) /
          math_ops.cast(current_height, dtypes.float32))
      scale_factor_width = (
          math_ops.cast(new_width_const, dtypes.float32) /
          math_ops.cast(current_width, dtypes.float32))
      scale_factor = math_ops.minimum(scale_factor_height, scale_factor_width)
      scaled_height_const = math_ops.cast(
          math_ops.round(scale_factor *
                         math_ops.cast(current_height, dtypes.float32)),
          dtypes.int32)
      scaled_width_const = math_ops.cast(
          math_ops.round(scale_factor *
                         math_ops.cast(current_width, dtypes.float32)),
          dtypes.int32)

      # NOTE: Reset the size and other constants used later.
      size = ops.convert_to_tensor([scaled_height_const, scaled_width_const],
                                   dtypes.int32,
                                   name='size')
      size_const_as_shape = tensor_util.constant_value_as_shape(size)
      new_height_const = size_const_as_shape.dims[0].value
      new_width_const = size_const_as_shape.dims[1].value

    # If we can determine that the height and width will be unmodified by this
    # transformation, we avoid performing the resize.
    if skip_resize_if_same and all(
        x is not None
        for x in [new_width_const, width, new_height_const, height]) and (
            width == new_width_const and height == new_height_const):
      if not is_batch:
        images = array_ops.squeeze(images, axis=[0])
      return images

    images = resizer_fn(images, size)

    # NOTE(mrry): The shape functions for the resize ops cannot unpack
    # the packed values in `new_size`, so set the shape here.
    images.set_shape([None, new_height_const, new_width_const, None])

    if not is_batch:
      images = array_ops.squeeze(images, axis=[0])
    return images


@tf_export(v1=['image.resize_images', 'image.resize'])
def resize_images(images,
                  size,
                  method=ResizeMethodV1.BILINEAR,
                  align_corners=False,
                  preserve_aspect_ratio=False,
                  name=None):
  """Resize `images` to `size` using the specified `method`.

  Resized images will be distorted if their original aspect ratio is not
  the same as `size`.  To avoid distortions see
  `tf.compat.v1.image.resize_image_with_pad`.

  `method` can be one of:

  *   <b>`ResizeMethod.BILINEAR`</b>: [Bilinear interpolation.](
    https://en.wikipedia.org/wiki/Bilinear_interpolation)
  *   <b>`ResizeMethod.NEAREST_NEIGHBOR`</b>: [Nearest neighbor interpolation.](
    https://en.wikipedia.org/wiki/Nearest-neighbor_interpolation)
  *   <b>`ResizeMethod.BICUBIC`</b>: [Bicubic interpolation.](
    https://en.wikipedia.org/wiki/Bicubic_interpolation)
  *   <b>`ResizeMethod.AREA`</b>: Area interpolation.

  The return value has the same type as `images` if `method` is
  `ResizeMethod.NEAREST_NEIGHBOR`. It will also have the same type as `images`
  if the size of `images` can be statically determined to be the same as `size`,
  because `images` is returned in this case. Otherwise, the return value has
  type `float32`.

  Args:
    images: 4-D Tensor of shape `[batch, height, width, channels]` or 3-D Tensor
      of shape `[height, width, channels]`.
    size: A 1-D int32 Tensor of 2 elements: `new_height, new_width`.  The new
      size for the images.
    method: ResizeMethod.  Defaults to `ResizeMethod.BILINEAR`.
    align_corners: bool.  If True, the centers of the 4 corner pixels of the
      input and output tensors are aligned, preserving the values at the corner
      pixels. Defaults to `False`.
    preserve_aspect_ratio: Whether to preserve the aspect ratio. If this is set,
      then `images` will be resized to a size that fits in `size` while
      preserving the aspect ratio of the original image. Scales up the image if
      `size` is bigger than the current size of the `image`. Defaults to False.
    name: A name for this operation (optional).

  Raises:
    ValueError: if the shape of `images` is incompatible with the
      shape arguments to this function
    ValueError: if `size` has invalid shape or type.
    ValueError: if an unsupported resize method is specified.

  Returns:
    If `images` was 4-D, a 4-D float Tensor of shape
    `[batch, new_height, new_width, channels]`.
    If `images` was 3-D, a 3-D float Tensor of shape
    `[new_height, new_width, channels]`.
  """

  def resize_fn(images_t, new_size):
    """Legacy resize core function, passed to _resize_images_common."""
    if method == ResizeMethodV1.BILINEAR or method == ResizeMethod.BILINEAR:
      return gen_image_ops.resize_bilinear(
          images_t, new_size, align_corners=align_corners)
    elif (method == ResizeMethodV1.NEAREST_NEIGHBOR or
          method == ResizeMethod.NEAREST_NEIGHBOR):
      return gen_image_ops.resize_nearest_neighbor(
          images_t, new_size, align_corners=align_corners)
    elif method == ResizeMethodV1.BICUBIC or method == ResizeMethod.BICUBIC:
      return gen_image_ops.resize_bicubic(
          images_t, new_size, align_corners=align_corners)
    elif method == ResizeMethodV1.AREA or method == ResizeMethod.AREA:
      return gen_image_ops.resize_area(
          images_t, new_size, align_corners=align_corners)
    else:
      raise ValueError('Resize method is not implemented.')

  return _resize_images_common(
      images,
      resize_fn,
      size,
      preserve_aspect_ratio=preserve_aspect_ratio,
      name=name,
      skip_resize_if_same=True)


@tf_export('image.resize', v1=[])
def resize_images_v2(images,
                     size,
                     method=ResizeMethod.BILINEAR,
                     preserve_aspect_ratio=False,
                     antialias=False,
                     name=None):
  """Resize `images` to `size` using the specified `method`.

  Resized images will be distorted if their original aspect ratio is not
  the same as `size`.  To avoid distortions see
  `tf.image.resize_with_pad`.

  When 'antialias' is true, the sampling filter will anti-alias the input image
  as well as interpolate.   When downsampling an image with [anti-aliasing](
  https://en.wikipedia.org/wiki/Spatial_anti-aliasing) the sampling filter
  kernel is scaled in order to properly anti-alias the input image signal.
  'antialias' has no effect when upsampling an image.

  *   <b>`bilinear`</b>: [Bilinear interpolation.](
    https://en.wikipedia.org/wiki/Bilinear_interpolation) If 'antialias' is
    true, becomes a hat/tent filter function with radius 1 when downsampling.
  *   <b>`lanczos3`</b>:  [Lanczos kernel](
    https://en.wikipedia.org/wiki/Lanczos_resampling) with radius 3.
    High-quality practical filter but may have some ringing especially on
    synthetic images.
  *   <b>`lanczos5`</b>: [Lanczos kernel] (
    https://en.wikipedia.org/wiki/Lanczos_resampling) with radius 5.
    Very-high-quality filter but may have stronger ringing.
  *   <b>`bicubic`</b>: [Cubic interpolant](
    https://en.wikipedia.org/wiki/Bicubic_interpolation) of Keys. Equivalent to
    Catmull-Rom kernel. Reasonably good quality and faster than Lanczos3Kernel,
    particularly when upsampling.
  *   <b>`gaussian`</b>: [Gaussian kernel](
    https://en.wikipedia.org/wiki/Gaussian_filter) with radius 3,
    sigma = 1.5 / 3.0.
  *   <b>`nearest`</b>: [Nearest neighbor interpolation.](
    https://en.wikipedia.org/wiki/Nearest-neighbor_interpolation)
    'antialias' has no effect when used with nearest neighbor interpolation.
  *   <b>`area`</b>: Anti-aliased resampling with area interpolation.
    'antialias' has no effect when used with area interpolation; it
    always anti-aliases.
  *   <b>`mitchellcubic`</b>: Mitchell-Netravali Cubic non-interpolating filter.
    For synthetic images (especially those lacking proper prefiltering), less
    ringing than Keys cubic kernel but less sharp.

  Note that near image edges the filtering kernel may be partially outside the
  image boundaries. For these pixels, only input pixels inside the image will be
  included in the filter sum, and the output value will be appropriately
  normalized.

  The return value has the same type as `images` if `method` is
  `ResizeMethod.NEAREST_NEIGHBOR`. Otherwise, the return value has type
  `float32`.

  Args:
    images: 4-D Tensor of shape `[batch, height, width, channels]` or 3-D Tensor
      of shape `[height, width, channels]`.
    size: A 1-D int32 Tensor of 2 elements: `new_height, new_width`.  The new
      size for the images.
    method: ResizeMethod.  Defaults to `bilinear`.
    preserve_aspect_ratio: Whether to preserve the aspect ratio. If this is set,
      then `images` will be resized to a size that fits in `size` while
      preserving the aspect ratio of the original image. Scales up the image if
      `size` is bigger than the current size of the `image`. Defaults to False.
    antialias: Whether to use an anti-aliasing filter when downsampling an
      image.
    name: A name for this operation (optional).

  Raises:
    ValueError: if the shape of `images` is incompatible with the
      shape arguments to this function
    ValueError: if `size` has invalid shape or type.
    ValueError: if an unsupported resize method is specified.

  Returns:
    If `images` was 4-D, a 4-D float Tensor of shape
    `[batch, new_height, new_width, channels]`.
    If `images` was 3-D, a 3-D float Tensor of shape
    `[new_height, new_width, channels]`.
  """

  def resize_fn(images_t, new_size):
    """Resize core function, passed to _resize_images_common."""
    scale_and_translate_methods = [
        ResizeMethod.LANCZOS3, ResizeMethod.LANCZOS5, ResizeMethod.GAUSSIAN,
        ResizeMethod.MITCHELLCUBIC
    ]

    def resize_with_scale_and_translate(method):
      scale = (
          math_ops.cast(new_size, dtype=dtypes.float32) /
          math_ops.cast(array_ops.shape(images_t)[1:3], dtype=dtypes.float32))
      return gen_image_ops.scale_and_translate(
          images_t,
          new_size,
          scale,
          array_ops.zeros([2]),
          kernel_type=method,
          antialias=antialias)

    if method == ResizeMethod.BILINEAR:
      if antialias:
        return resize_with_scale_and_translate('triangle')
      else:
        return gen_image_ops.resize_bilinear(
            images_t, new_size, half_pixel_centers=True)
    elif method == ResizeMethod.NEAREST_NEIGHBOR:
      return gen_image_ops.resize_nearest_neighbor(
          images_t, new_size, half_pixel_centers=True)
    elif method == ResizeMethod.BICUBIC:
      if antialias:
        return resize_with_scale_and_translate('keyscubic')
      else:
        return gen_image_ops.resize_bicubic(
            images_t, new_size, half_pixel_centers=True)
    elif method == ResizeMethod.AREA:
      return gen_image_ops.resize_area(images_t, new_size)
    elif method in scale_and_translate_methods:
      return resize_with_scale_and_translate(method)
    else:
      raise ValueError('Resize method is not implemented.')

  return _resize_images_common(
      images,
      resize_fn,
      size,
      preserve_aspect_ratio=preserve_aspect_ratio,
      name=name,
      skip_resize_if_same=False)


def _resize_image_with_pad_common(image, target_height, target_width,
                                  resize_fn):
  """Core functionality for v1 and v2 resize_image_with_pad functions."""
  with ops.name_scope(None, 'resize_image_with_pad', [image]):
    image = ops.convert_to_tensor(image, name='image')
    image_shape = image.get_shape()
    is_batch = True
    if image_shape.ndims == 3:
      is_batch = False
      image = array_ops.expand_dims(image, 0)
    elif image_shape.ndims is None:
      is_batch = False
      image = array_ops.expand_dims(image, 0)
      image.set_shape([None] * 4)
    elif image_shape.ndims != 4:
      raise ValueError('\'image\' must have either 3 or 4 dimensions.')

    assert_ops = _CheckAtLeast3DImage(image, require_static=False)
    assert_ops += _assert(target_width > 0, ValueError,
                          'target_width must be > 0.')
    assert_ops += _assert(target_height > 0, ValueError,
                          'target_height must be > 0.')

    image = control_flow_ops.with_dependencies(assert_ops, image)

    def max_(x, y):
      if _is_tensor(x) or _is_tensor(y):
        return math_ops.maximum(x, y)
      else:
        return max(x, y)

    _, height, width, _ = _ImageDimensions(image, rank=4)

    # convert values to float, to ease divisions
    f_height = math_ops.cast(height, dtype=dtypes.float64)
    f_width = math_ops.cast(width, dtype=dtypes.float64)
    f_target_height = math_ops.cast(target_height, dtype=dtypes.float64)
    f_target_width = math_ops.cast(target_width, dtype=dtypes.float64)

    # Find the ratio by which the image must be adjusted
    # to fit within the target
    ratio = max_(f_width / f_target_width, f_height / f_target_height)
    resized_height_float = f_height / ratio
    resized_width_float = f_width / ratio
    resized_height = math_ops.cast(
        math_ops.floor(resized_height_float), dtype=dtypes.int32)
    resized_width = math_ops.cast(
        math_ops.floor(resized_width_float), dtype=dtypes.int32)

    padding_height = (f_target_height - resized_height_float) / 2
    padding_width = (f_target_width - resized_width_float) / 2
    f_padding_height = math_ops.floor(padding_height)
    f_padding_width = math_ops.floor(padding_width)
    p_height = max_(0, math_ops.cast(f_padding_height, dtype=dtypes.int32))
    p_width = max_(0, math_ops.cast(f_padding_width, dtype=dtypes.int32))

    # Resize first, then pad to meet requested dimensions
    resized = resize_fn(image, [resized_height, resized_width])

    padded = pad_to_bounding_box(resized, p_height, p_width, target_height,
                                 target_width)

    if padded.get_shape().ndims is None:
      raise ValueError('padded contains no shape.')

    _ImageDimensions(padded, rank=4)

    if not is_batch:
      padded = array_ops.squeeze(padded, axis=[0])

    return padded


@tf_export(v1=['image.resize_image_with_pad'])
def resize_image_with_pad_v1(image,
                             target_height,
                             target_width,
                             method=ResizeMethodV1.BILINEAR,
                             align_corners=False):
  """Resizes and pads an image to a target width and height.

  Resizes an image to a target width and height by keeping
  the aspect ratio the same without distortion. If the target
  dimensions don't match the image dimensions, the image
  is resized and then padded with zeroes to match requested
  dimensions.

  Args:
    image: 4-D Tensor of shape `[batch, height, width, channels]` or 3-D Tensor
      of shape `[height, width, channels]`.
    target_height: Target height.
    target_width: Target width.
    method: Method to use for resizing image. See `resize_images()`
    align_corners: bool.  If True, the centers of the 4 corner pixels of the
      input and output tensors are aligned, preserving the values at the corner
      pixels. Defaults to `False`.

  Raises:
    ValueError: if `target_height` or `target_width` are zero or negative.

  Returns:
    Resized and padded image.
    If `images` was 4-D, a 4-D float Tensor of shape
    `[batch, new_height, new_width, channels]`.
    If `images` was 3-D, a 3-D float Tensor of shape
    `[new_height, new_width, channels]`.
  """

  def _resize_fn(im, new_size):
    return resize_images(im, new_size, method, align_corners=align_corners)

  return _resize_image_with_pad_common(image, target_height, target_width,
                                       _resize_fn)


@tf_export('image.resize_with_pad', v1=[])
def resize_image_with_pad_v2(image,
                             target_height,
                             target_width,
                             method=ResizeMethod.BILINEAR,
                             antialias=False):
  """Resizes and pads an image to a target width and height.

  Resizes an image to a target width and height by keeping
  the aspect ratio the same without distortion. If the target
  dimensions don't match the image dimensions, the image
  is resized and then padded with zeroes to match requested
  dimensions.

  Args:
    image: 4-D Tensor of shape `[batch, height, width, channels]` or 3-D Tensor
      of shape `[height, width, channels]`.
    target_height: Target height.
    target_width: Target width.
    method: Method to use for resizing image. See `image.resize()`
    antialias: Whether to use anti-aliasing when resizing. See 'image.resize()'.

  Raises:
    ValueError: if `target_height` or `target_width` are zero or negative.

  Returns:
    Resized and padded image.
    If `images` was 4-D, a 4-D float Tensor of shape
    `[batch, new_height, new_width, channels]`.
    If `images` was 3-D, a 3-D float Tensor of shape
    `[new_height, new_width, channels]`.
  """

  def _resize_fn(im, new_size):
    return resize_images_v2(im, new_size, method, antialias=antialias)

  return _resize_image_with_pad_common(image, target_height, target_width,
                                       _resize_fn)


@tf_export('image.per_image_standardization')
def per_image_standardization(image):
  """Linearly scales each image in `image` to have mean 0 and variance 1.

  For each 3-D image `x` in `image`, computes `(x - mean) / adjusted_stddev`,
  where

  - `mean` is the average of all values in `x`
  - `adjusted_stddev = max(stddev, 1.0/sqrt(N))` is capped away from 0 to
    protect against division by 0 when handling uniform images
    - `N` is the number of elements in `x`
    - `stddev` is the standard deviation of all values in `x`

  Args:
    image: An n-D Tensor with at least 3 dimensions, the last 3 of which are the
      dimensions of each image.

  Returns:
    A `Tensor` with same shape and dtype as `image`.

  Raises:
    ValueError: if the shape of 'image' is incompatible with this function.
  """
  with ops.name_scope(None, 'per_image_standardization', [image]) as scope:
    image = ops.convert_to_tensor(image, name='image')
    image = _AssertAtLeast3DImage(image)

    # Remember original dtype to so we can convert back if needed
    orig_dtype = image.dtype
    if orig_dtype not in [dtypes.float16, dtypes.float32]:
      image = convert_image_dtype(image, dtypes.float32)

    num_pixels = math_ops.reduce_prod(array_ops.shape(image)[-3:])
    image_mean = math_ops.reduce_mean(image, axis=[-1, -2, -3], keepdims=True)

    # Apply a minimum normalization that protects us against uniform images.
    stddev = math_ops.reduce_std(image, axis=[-1, -2, -3], keepdims=True)
    min_stddev = math_ops.rsqrt(math_ops.cast(num_pixels, image.dtype))
    adjusted_stddev = math_ops.maximum(stddev, min_stddev)

    image -= image_mean
    image = math_ops.div(image, adjusted_stddev, name=scope)
    return convert_image_dtype(image, orig_dtype, saturate=True)


@tf_export('image.random_brightness')
def random_brightness(image, max_delta, seed=None):
  """Adjust the brightness of images by a random factor.

  Equivalent to `adjust_brightness()` using a `delta` randomly picked in the
  interval `[-max_delta, max_delta)`.

  Args:
    image: An image or images to adjust.
    max_delta: float, must be non-negative.
    seed: A Python integer. Used to create a random seed. See
      `tf.compat.v1.set_random_seed` for behavior.

  Returns:
    The brightness-adjusted image(s).

  Raises:
    ValueError: if `max_delta` is negative.
  """
  if max_delta < 0:
    raise ValueError('max_delta must be non-negative.')

  delta = random_ops.random_uniform([], -max_delta, max_delta, seed=seed)
  return adjust_brightness(image, delta)


@tf_export('image.random_contrast')
def random_contrast(image, lower, upper, seed=None):
  """Adjust the contrast of an image or images by a random factor.

  Equivalent to `adjust_contrast()` but uses a `contrast_factor` randomly
  picked in the interval `[lower, upper]`.

  Args:
    image: An image tensor with 3 or more dimensions.
    lower: float.  Lower bound for the random contrast factor.
    upper: float.  Upper bound for the random contrast factor.
    seed: A Python integer. Used to create a random seed. See
      `tf.compat.v1.set_random_seed` for behavior.

  Returns:
    The contrast-adjusted image(s).

  Raises:
    ValueError: if `upper <= lower` or if `lower < 0`.
  """
  if upper <= lower:
    raise ValueError('upper must be > lower.')

  if lower < 0:
    raise ValueError('lower must be non-negative.')

  # Generate an a float in [lower, upper]
  contrast_factor = random_ops.random_uniform([], lower, upper, seed=seed)
  return adjust_contrast(image, contrast_factor)


@tf_export('image.adjust_brightness')
def adjust_brightness(image, delta):
  """Adjust the brightness of RGB or Grayscale images.

  This is a convenience method that converts RGB images to float
  representation, adjusts their brightness, and then converts them back to the
  original data type. If several adjustments are chained, it is advisable to
  minimize the number of redundant conversions.

  The value `delta` is added to all components of the tensor `image`. `image` is
  converted to `float` and scaled appropriately if it is in fixed-point
  representation, and `delta` is converted to the same data type. For regular
  images, `delta` should be in the range `[0,1)`, as it is added to the image in
  floating point representation, where pixel values are in the `[0,1)` range.

  Args:
    image: RGB image or images to adjust.
    delta: A scalar. Amount to add to the pixel values.

  Returns:
    A brightness-adjusted tensor of the same shape and type as `image`.
  """
  with ops.name_scope(None, 'adjust_brightness', [image, delta]) as name:
    image = ops.convert_to_tensor(image, name='image')
    # Remember original dtype to so we can convert back if needed
    orig_dtype = image.dtype

    if orig_dtype in [dtypes.float16, dtypes.float32]:
      flt_image = image
    else:
      flt_image = convert_image_dtype(image, dtypes.float32)

    adjusted = math_ops.add(
        flt_image, math_ops.cast(delta, flt_image.dtype), name=name)

    return convert_image_dtype(adjusted, orig_dtype, saturate=True)


@tf_export('image.adjust_contrast')
def adjust_contrast(images, contrast_factor):
  """Adjust contrast of RGB or grayscale images.

  This is a convenience method that converts RGB images to float
  representation, adjusts their contrast, and then converts them back to the
  original data type. If several adjustments are chained, it is advisable to
  minimize the number of redundant conversions.

  `images` is a tensor of at least 3 dimensions.  The last 3 dimensions are
  interpreted as `[height, width, channels]`.  The other dimensions only
  represent a collection of images, such as `[batch, height, width, channels].`

  Contrast is adjusted independently for each channel of each image.

  For each channel, this Op computes the mean of the image pixels in the
  channel and then adjusts each component `x` of each pixel to
  `(x - mean) * contrast_factor + mean`.

  Args:
    images: Images to adjust.  At least 3-D.
    contrast_factor: A float multiplier for adjusting contrast.

  Returns:
    The contrast-adjusted image or images.
  """
  with ops.name_scope(None, 'adjust_contrast',
                      [images, contrast_factor]) as name:
    images = ops.convert_to_tensor(images, name='images')
    # Remember original dtype to so we can convert back if needed
    orig_dtype = images.dtype

    if orig_dtype in (dtypes.float16, dtypes.float32):
      flt_images = images
    else:
      flt_images = convert_image_dtype(images, dtypes.float32)

    adjusted = gen_image_ops.adjust_contrastv2(
        flt_images, contrast_factor=contrast_factor, name=name)

    return convert_image_dtype(adjusted, orig_dtype, saturate=True)


@tf_export('image.adjust_gamma')
def adjust_gamma(image, gamma=1, gain=1):
  """Performs Gamma Correction on the input image.
  Also known as Power Law Transform. This function converts the
  input images at first to float representation, then transforms them
  pixelwise according to the equation `Out = gain * In**gamma`,
  and then converts the back to the original data type.

  Args:
    image : RGB image or images to adjust.
    gamma : A scalar or tensor. Non negative real number.
    gain  : A scalar or tensor. The constant multiplier.
  Returns:
    A Tensor. A Gamma-adjusted tensor of the same shape and type as `image`.
  Usage Example:
    ```python
    >> import tensorflow as tf
    >> x = tf.random.normal(shape=(256, 256, 3))
    >> tf.image.adjust_gamma(x, 0.2)
    ```
  Raises:
    ValueError: If gamma is negative.
  Notes:
    For gamma greater than 1, the histogram will shift towards left and
    the output image will be darker than the input image.
    For gamma less than 1, the histogram will shift towards right and
    the output image will be brighter than the input image.
  References:
    [1] http://en.wikipedia.org/wiki/Gamma_correction
  """

  with ops.name_scope(None, 'adjust_gamma', [image, gamma, gain]) as name:
    image = ops.convert_to_tensor(image, name='image')
    # Remember original dtype to so we can convert back if needed
    orig_dtype = image.dtype

    if orig_dtype in [dtypes.float16, dtypes.float32]:
      flt_image = image
    else:
      flt_image = convert_image_dtype(image, dtypes.float32)

    assert_op = _assert(gamma >= 0, ValueError,
                        'Gamma should be a non-negative real number.')
    if assert_op:
      gamma = control_flow_ops.with_dependencies(assert_op, gamma)

    # According to the definition of gamma correction.
    adjusted_img = gain * flt_image**gamma

    return convert_image_dtype(adjusted_img, orig_dtype, saturate=True)


@tf_export('image.convert_image_dtype')
def convert_image_dtype(image, dtype, saturate=False, name=None):
  """Convert `image` to `dtype`, scaling its values if needed.

  Images that are represented using floating point values are expected to have
  values in the range [0,1). Image data stored in integer data types are
  expected to have values in the range `[0,MAX]`, where `MAX` is the largest
  positive representable number for the data type.

  This op converts between data types, scaling the values appropriately before
  casting.

  Note that converting from floating point inputs to integer types may lead to
  over/underflow problems. Set saturate to `True` to avoid such problem in
  problematic conversions. If enabled, saturation will clip the output into the
  allowed range before performing a potentially dangerous cast (and only before
  performing such a cast, i.e., when casting from a floating point to an integer
  type, and when casting from a signed to an unsigned type; `saturate` has no
  effect on casts between floats, or on casts that increase the type's range).

  Args:
    image: An image.
    dtype: A `DType` to convert `image` to.
    saturate: If `True`, clip the input before casting (if necessary).
    name: A name for this operation (optional).

  Returns:
    `image`, converted to `dtype`.
  """
  image = ops.convert_to_tensor(image, name='image')
  if dtype == image.dtype:
    return array_ops.identity(image, name=name)

  with ops.name_scope(name, 'convert_image', [image]) as name:
    # Both integer: use integer multiplication in the larger range
    if image.dtype.is_integer and dtype.is_integer:
      scale_in = image.dtype.max
      scale_out = dtype.max
      if scale_in > scale_out:
        # Scaling down, scale first, then cast. The scaling factor will
        # cause in.max to be mapped to above out.max but below out.max+1,
        # so that the output is safely in the supported range.
        scale = (scale_in + 1) // (scale_out + 1)
        scaled = math_ops.div(image, scale)

        if saturate:
          return math_ops.saturate_cast(scaled, dtype, name=name)
        else:
          return math_ops.cast(scaled, dtype, name=name)
      else:
        # Scaling up, cast first, then scale. The scale will not map in.max to
        # out.max, but converting back and forth should result in no change.
        if saturate:
          cast = math_ops.saturate_cast(image, dtype)
        else:
          cast = math_ops.cast(image, dtype)
        scale = (scale_out + 1) // (scale_in + 1)
        return math_ops.multiply(cast, scale, name=name)
    elif image.dtype.is_floating and dtype.is_floating:
      # Both float: Just cast, no possible overflows in the allowed ranges.
      # Note: We're ignoring float overflows. If your image dynamic range
      # exceeds float range, you're on your own.
      return math_ops.cast(image, dtype, name=name)
    else:
      if image.dtype.is_integer:
        # Converting to float: first cast, then scale. No saturation possible.
        cast = math_ops.cast(image, dtype)
        scale = 1. / image.dtype.max
        return math_ops.multiply(cast, scale, name=name)
      else:
        # Converting from float: first scale, then cast
        scale = dtype.max + 0.5  # avoid rounding problems in the cast
        scaled = math_ops.multiply(image, scale)
        if saturate:
          return math_ops.saturate_cast(scaled, dtype, name=name)
        else:
          return math_ops.cast(scaled, dtype, name=name)


@tf_export('image.rgb_to_grayscale')
def rgb_to_grayscale(images, name=None):
  """Converts one or more images from RGB to Grayscale.

  Outputs a tensor of the same `DType` and rank as `images`.  The size of the
  last dimension of the output is 1, containing the Grayscale value of the
  pixels.

  Args:
    images: The RGB tensor to convert. Last dimension must have size 3 and
      should contain RGB values.
    name: A name for the operation (optional).

  Returns:
    The converted grayscale image(s).
  """
  with ops.name_scope(name, 'rgb_to_grayscale', [images]) as name:
    images = ops.convert_to_tensor(images, name='images')
    # Remember original dtype to so we can convert back if needed
    orig_dtype = images.dtype
    flt_image = convert_image_dtype(images, dtypes.float32)

    # Reference for converting between RGB and grayscale.
    # https://en.wikipedia.org/wiki/Luma_%28video%29
    rgb_weights = [0.2989, 0.5870, 0.1140]
    gray_float = math_ops.tensordot(flt_image, rgb_weights, [-1, -1])
    gray_float = array_ops.expand_dims(gray_float, -1)
    return convert_image_dtype(gray_float, orig_dtype, name=name)


@tf_export('image.grayscale_to_rgb')
def grayscale_to_rgb(images, name=None):
  """Converts one or more images from Grayscale to RGB.

  Outputs a tensor of the same `DType` and rank as `images`.  The size of the
  last dimension of the output is 3, containing the RGB value of the pixels.
  The input images' last dimension must be size 1.

  Args:
    images: The Grayscale tensor to convert. Last dimension must be size 1.
    name: A name for the operation (optional).

  Returns:
    The converted grayscale image(s).
  """
  with ops.name_scope(name, 'grayscale_to_rgb', [images]) as name:
    images = _AssertGrayscaleImage(images)

    images = ops.convert_to_tensor(images, name='images')
    rank_1 = array_ops.expand_dims(array_ops.rank(images) - 1, 0)
    shape_list = ([array_ops.ones(rank_1, dtype=dtypes.int32)] +
                  [array_ops.expand_dims(3, 0)])
    multiples = array_ops.concat(shape_list, 0)
    rgb = array_ops.tile(images, multiples, name=name)
    rgb.set_shape(images.get_shape()[:-1].concatenate([3]))
    return rgb


# pylint: disable=invalid-name
@tf_export('image.random_hue')
def random_hue(image, max_delta, seed=None):
  """Adjust the hue of RGB images by a random factor.

  Equivalent to `adjust_hue()` but uses a `delta` randomly
  picked in the interval `[-max_delta, max_delta]`.

  `max_delta` must be in the interval `[0, 0.5]`.

  Args:
    image: RGB image or images. Size of the last dimension must be 3.
    max_delta: float.  Maximum value for the random delta.
    seed: An operation-specific seed. It will be used in conjunction with the
      graph-level seed to determine the real seeds that will be used in this
      operation. Please see the documentation of set_random_seed for its
      interaction with the graph-level random seed.

  Returns:
    Adjusted image(s), same shape and DType as `image`.

  Raises:
    ValueError: if `max_delta` is invalid.
  """
  if max_delta > 0.5:
    raise ValueError('max_delta must be <= 0.5.')

  if max_delta < 0:
    raise ValueError('max_delta must be non-negative.')

  delta = random_ops.random_uniform([], -max_delta, max_delta, seed=seed)
  return adjust_hue(image, delta)


@tf_export('image.adjust_hue')
def adjust_hue(image, delta, name=None):
  """Adjust hue of RGB images.

  This is a convenience method that converts an RGB image to float
  representation, converts it to HSV, add an offset to the hue channel, converts
  back to RGB and then back to the original data type. If several adjustments
  are chained it is advisable to minimize the number of redundant conversions.

  `image` is an RGB image.  The image hue is adjusted by converting the
  image(s) to HSV and rotating the hue channel (H) by
  `delta`.  The image is then converted back to RGB.

  `delta` must be in the interval `[-1, 1]`.

  Args:
    image: RGB image or images. Size of the last dimension must be 3.
    delta: float.  How much to add to the hue channel.
    name: A name for this operation (optional).

  Returns:
    Adjusted image(s), same shape and DType as `image`.
  
  Usage Example:
    ```python
    >> import tensorflow as tf
    >> x = tf.random.normal(shape=(256, 256, 3))
    >> tf.image.adjust_hue(x, 0.2)
    ```
  """
  with ops.name_scope(name, 'adjust_hue', [image]) as name:
    image = ops.convert_to_tensor(image, name='image')
    # Remember original dtype to so we can convert back if needed
    orig_dtype = image.dtype
    if orig_dtype in (dtypes.float16, dtypes.float32):
      flt_image = image
    else:
      flt_image = convert_image_dtype(image, dtypes.float32)

    rgb_altered = gen_image_ops.adjust_hue(flt_image, delta)

    return convert_image_dtype(rgb_altered, orig_dtype)


# pylint: disable=invalid-name
@tf_export('image.random_jpeg_quality')
def random_jpeg_quality(image, min_jpeg_quality, max_jpeg_quality, seed=None):
  """Randomly changes jpeg encoding quality for inducing jpeg noise.

  `min_jpeg_quality` must be in the interval `[0, 100]` and less than
  `max_jpeg_quality`.
  `max_jpeg_quality` must be in the interval `[0, 100]`.

  Args:
    image: RGB image or images. Size of the last dimension must be 3.
    min_jpeg_quality: Minimum jpeg encoding quality to use.
    max_jpeg_quality: Maximum jpeg encoding quality to use.
    seed: An operation-specific seed. It will be used in conjunction with the
      graph-level seed to determine the real seeds that will be used in this
      operation. Please see the documentation of set_random_seed for its
      interaction with the graph-level random seed.

  Returns:
    Adjusted image(s), same shape and DType as `image`.

  Raises:
    ValueError: if `min_jpeg_quality` or `max_jpeg_quality` is invalid.
  """
  if (min_jpeg_quality < 0 or max_jpeg_quality < 0 or min_jpeg_quality > 100 or
      max_jpeg_quality > 100):
    raise ValueError('jpeg encoding range must be between 0 and 100.')

  if min_jpeg_quality >= max_jpeg_quality:
    raise ValueError('`min_jpeg_quality` must be less than `max_jpeg_quality`.')

  if compat.forward_compatible(2019, 4, 4):
    jpeg_quality = random_ops.random_uniform([],
                                             min_jpeg_quality,
                                             max_jpeg_quality,
                                             seed=seed,
                                             dtype=dtypes.int32)
  else:
    np.random.seed(seed)
    jpeg_quality = np.random.randint(min_jpeg_quality, max_jpeg_quality)
  return adjust_jpeg_quality(image, jpeg_quality)


@tf_export('image.adjust_jpeg_quality')
def adjust_jpeg_quality(image, jpeg_quality, name=None):
  """Adjust jpeg encoding quality of an RGB image.

  This is a convenience method that adjusts jpeg encoding quality of an
  RGB image.

  `image` is an RGB image.  The image's encoding quality is adjusted
  to `jpeg_quality`.
  `jpeg_quality` must be in the interval `[0, 100]`.

  Args:
    image: RGB image or images. Size of the last dimension must be 3.
    jpeg_quality: Python int or Tensor of type int32.  jpeg encoding quality.
    name: A name for this operation (optional).

  Returns:
    Adjusted image(s), same shape and DType as `image`.
  """
  with ops.name_scope(name, 'adjust_jpeg_quality', [image]) as name:
    image = ops.convert_to_tensor(image, name='image')
    # Remember original dtype to so we can convert back if needed
    orig_dtype = image.dtype
    # Convert to uint8
    image = convert_image_dtype(image, dtypes.uint8)
    # Encode image to jpeg with given jpeg quality
    if compat.forward_compatible(2019, 4, 4):
      if not _is_tensor(jpeg_quality):
        # If jpeg_quality is a int (not tensor).
        jpeg_quality = ops.convert_to_tensor(jpeg_quality, dtype=dtypes.int32)
      image = gen_image_ops.encode_jpeg_variable_quality(image, jpeg_quality)
    else:
      image = gen_image_ops.encode_jpeg(image, quality=jpeg_quality)

    # Decode jpeg image
    image = gen_image_ops.decode_jpeg(image)
    # Convert back to original dtype and return
    return convert_image_dtype(image, orig_dtype)


@tf_export('image.random_saturation')
def random_saturation(image, lower, upper, seed=None):
  """Adjust the saturation of RGB images by a random factor.

  Equivalent to `adjust_saturation()` but uses a `saturation_factor` randomly
  picked in the interval `[lower, upper]`.

  Args:
    image: RGB image or images. Size of the last dimension must be 3.
    lower: float.  Lower bound for the random saturation factor.
    upper: float.  Upper bound for the random saturation factor.
    seed: An operation-specific seed. It will be used in conjunction with the
      graph-level seed to determine the real seeds that will be used in this
      operation. Please see the documentation of set_random_seed for its
      interaction with the graph-level random seed.

  Returns:
    Adjusted image(s), same shape and DType as `image`.

  Raises:
    ValueError: if `upper <= lower` or if `lower < 0`.
  """
  if upper <= lower:
    raise ValueError('upper must be > lower.')

  if lower < 0:
    raise ValueError('lower must be non-negative.')

  # Pick a float in [lower, upper]
  saturation_factor = random_ops.random_uniform([], lower, upper, seed=seed)
  return adjust_saturation(image, saturation_factor)


@tf_export('image.adjust_saturation')
def adjust_saturation(image, saturation_factor, name=None):
  """Adjust saturation of RGB images.

  This is a convenience method that converts RGB images to float
  representation, converts them to HSV, add an offset to the saturation channel,
  converts back to RGB and then back to the original data type. If several
  adjustments are chained it is advisable to minimize the number of redundant
  conversions.

  `image` is an RGB image or images.  The image saturation is adjusted by
  converting the images to HSV and multiplying the saturation (S) channel by
  `saturation_factor` and clipping. The images are then converted back to RGB.

  Args:
    image: RGB image or images. Size of the last dimension must be 3.
    saturation_factor: float. Factor to multiply the saturation by.
    name: A name for this operation (optional).

  Returns:
    Adjusted image(s), same shape and DType as `image`.
  """
  with ops.name_scope(name, 'adjust_saturation', [image]) as name:
    image = ops.convert_to_tensor(image, name='image')
    # Remember original dtype to so we can convert back if needed
    orig_dtype = image.dtype
    if orig_dtype in (dtypes.float16, dtypes.float32):
      flt_image = image
    else:
      flt_image = convert_image_dtype(image, dtypes.float32)

    adjusted = gen_image_ops.adjust_saturation(flt_image, saturation_factor)

    return convert_image_dtype(adjusted, orig_dtype)


@tf_export('io.is_jpeg', 'image.is_jpeg', v1=['io.is_jpeg', 'image.is_jpeg'])
def is_jpeg(contents, name=None):
  r"""Convenience function to check if the 'contents' encodes a JPEG image.

  Args:
    contents: 0-D `string`. The encoded image bytes.
    name: A name for the operation (optional)

  Returns:
     A scalar boolean tensor indicating if 'contents' may be a JPEG image.
     is_jpeg is susceptible to false positives.
  """
  # Normal JPEGs start with \xff\xd8\xff\xe0
  # JPEG with EXIF starts with \xff\xd8\xff\xe1
  # Use \xff\xd8\xff to cover both.
  with ops.name_scope(name, 'is_jpeg'):
    substr = string_ops.substr(contents, 0, 3)
    return math_ops.equal(substr, b'\xff\xd8\xff', name=name)


def _is_png(contents, name=None):
  r"""Convenience function to check if the 'contents' encodes a PNG image.

  Args:
    contents: 0-D `string`. The encoded image bytes.
    name: A name for the operation (optional)

  Returns:
     A scalar boolean tensor indicating if 'contents' may be a PNG image.
     is_png is susceptible to false positives.
  """
  with ops.name_scope(name, 'is_png'):
    substr = string_ops.substr(contents, 0, 3)
    return math_ops.equal(substr, b'\211PN', name=name)


tf_export(
    'io.decode_and_crop_jpeg',
    'image.decode_and_crop_jpeg',
    v1=['io.decode_and_crop_jpeg', 'image.decode_and_crop_jpeg'])(
        gen_image_ops.decode_and_crop_jpeg)

tf_export(
    'io.decode_bmp',
    'image.decode_bmp',
    v1=['io.decode_bmp', 'image.decode_bmp'])(
        gen_image_ops.decode_bmp)
tf_export(
    'io.decode_gif',
    'image.decode_gif',
    v1=['io.decode_gif', 'image.decode_gif'])(
        gen_image_ops.decode_gif)
tf_export(
    'io.decode_jpeg',
    'image.decode_jpeg',
    v1=['io.decode_jpeg', 'image.decode_jpeg'])(
        gen_image_ops.decode_jpeg)
tf_export(
    'io.decode_png',
    'image.decode_png',
    v1=['io.decode_png', 'image.decode_png'])(
        gen_image_ops.decode_png)

tf_export(
    'io.encode_jpeg',
    'image.encode_jpeg',
    v1=['io.encode_jpeg', 'image.encode_jpeg'])(
        gen_image_ops.encode_jpeg)
tf_export(
    'io.extract_jpeg_shape',
    'image.extract_jpeg_shape',
    v1=['io.extract_jpeg_shape', 'image.extract_jpeg_shape'])(
        gen_image_ops.extract_jpeg_shape)


@tf_export(
    'io.decode_image',
    'image.decode_image',
    v1=['io.decode_image', 'image.decode_image'])
def decode_image(contents,
                 channels=None,
                 dtype=dtypes.uint8,
                 name=None,
                 expand_animations=True):
  """Function for `decode_bmp`, `decode_gif`, `decode_jpeg`, and `decode_png`.

  Detects whether an image is a BMP, GIF, JPEG, or PNG, and performs the
  appropriate operation to convert the input bytes `string` into a `Tensor`
  of type `dtype`.

  Note: `decode_gif` returns a 4-D array `[num_frames, height, width, 3]`, as
  opposed to `decode_bmp`, `decode_jpeg` and `decode_png`, which return 3-D
  arrays `[height, width, num_channels]`. Make sure to take this into account
  when constructing your graph if you are intermixing GIF files with BMP, JPEG,
  and/or PNG files. Alternately, set the `expand_animations` argument of this
  function to `False`, in which case the op will return 3-dimensional tensors
  and will truncate animated GIF files to the first frame.

  Args:
    contents: 0-D `string`. The encoded image bytes.
    channels: An optional `int`. Defaults to `0`. Number of color channels for
      the decoded image.
    dtype: The desired DType of the returned `Tensor`.
    name: A name for the operation (optional)
    expand_animations: Controls the shape of the returned op's output.
      If `True`, the returned op will produce a 3-D tensor for PNG, JPEG, and
      BMP files; and a 4-D tensor for all GIFs, whether animated or not.
      If, `False`, the returned op will produce a 3-D tensor for all file
      types and will truncate animated GIFs to the first frame.

  Returns:
    `Tensor` with type `dtype` and a 3- or 4-dimensional shape, depending on
    the file type and the value of the `expand_animations` parameter.

  Raises:
    ValueError: On incorrect number of channels.
  """
  with ops.name_scope(name, 'decode_image'):
    if channels not in (None, 0, 1, 3, 4):
      raise ValueError('channels must be in (None, 0, 1, 3, 4)')
    substr = string_ops.substr(contents, 0, 3)

    def _bmp():
      """Decodes a BMP image."""
      signature = string_ops.substr(contents, 0, 2)
      # Create assert op to check that bytes are BMP decodable
      is_bmp = math_ops.equal(signature, 'BM', name='is_bmp')
      decode_msg = 'Unable to decode bytes as JPEG, PNG, GIF, or BMP'
      assert_decode = control_flow_ops.Assert(is_bmp, [decode_msg])
      bmp_channels = 0 if channels is None else channels
      good_channels = math_ops.not_equal(bmp_channels, 1, name='check_channels')
      channels_msg = 'Channels must be in (None, 0, 3) when decoding BMP images'
      assert_channels = control_flow_ops.Assert(good_channels, [channels_msg])
      with ops.control_dependencies([assert_decode, assert_channels]):
        return convert_image_dtype(gen_image_ops.decode_bmp(contents), dtype)

    def _gif():
      """Decodes a GIF image."""
      # Create assert to make sure that channels is not set to 1
      # Already checked above that channels is in (None, 0, 1, 3)
      gif_channels = 0 if channels is None else channels
      good_channels = math_ops.logical_and(
          math_ops.not_equal(gif_channels, 1, name='check_gif_channels'),
          math_ops.not_equal(gif_channels, 4, name='check_gif_channels'))
      channels_msg = 'Channels must be in (None, 0, 3) when decoding GIF images'
      assert_channels = control_flow_ops.Assert(good_channels, [channels_msg])
      with ops.control_dependencies([assert_channels]):
        result = convert_image_dtype(gen_image_ops.decode_gif(contents), dtype)
        if not expand_animations:
          # For now we decode animated GIFs fully and toss out all but the
          # first frame when expand_animations is False
          result = array_ops.gather(result, 0)
        return result

    def check_gif():
      # Create assert op to check that bytes are GIF decodable
      is_gif = math_ops.equal(substr, b'\x47\x49\x46', name='is_gif')
      return control_flow_ops.cond(is_gif, _gif, _bmp, name='cond_gif')

    def _png():
      """Decodes a PNG image."""
      return convert_image_dtype(
          gen_image_ops.decode_png(
              contents,
              channels,
              dtype=dtypes.uint8 if dtype == dtypes.uint8 else dtypes.uint16),
          dtype)

    def check_png():
      """Checks if an image is PNG."""
      return control_flow_ops.cond(
          _is_png(contents), _png, check_gif, name='cond_png')

    def _jpeg():
      """Decodes a jpeg image."""
      jpeg_channels = 0 if channels is None else channels
      good_channels = math_ops.not_equal(
          jpeg_channels, 4, name='check_jpeg_channels')
      channels_msg = ('Channels must be in (None, 0, 1, 3) when decoding JPEG '
                      'images')
      assert_channels = control_flow_ops.Assert(good_channels, [channels_msg])
      with ops.control_dependencies([assert_channels]):
        return convert_image_dtype(
            gen_image_ops.decode_jpeg(contents, channels), dtype)

    # Decode normal JPEG images (start with \xff\xd8\xff\xe0)
    # as well as JPEG images with EXIF data (start with \xff\xd8\xff\xe1).
    return control_flow_ops.cond(
        is_jpeg(contents), _jpeg, check_png, name='cond_jpeg')


@tf_export('image.total_variation')
def total_variation(images, name=None):
  """Calculate and return the total variation for one or more images.

  The total variation is the sum of the absolute differences for neighboring
  pixel-values in the input images. This measures how much noise is in the
  images.

  This can be used as a loss-function during optimization so as to suppress
  noise in images. If you have a batch of images, then you should calculate
  the scalar loss-value as the sum:
  `loss = tf.reduce_sum(tf.image.total_variation(images))`

  This implements the anisotropic 2-D version of the formula described here:

  https://en.wikipedia.org/wiki/Total_variation_denoising

  Args:
    images: 4-D Tensor of shape `[batch, height, width, channels]` or 3-D Tensor
      of shape `[height, width, channels]`.
    name: A name for the operation (optional).

  Raises:
    ValueError: if images.shape is not a 3-D or 4-D vector.

  Returns:
    The total variation of `images`.

    If `images` was 4-D, return a 1-D float Tensor of shape `[batch]` with the
    total variation for each image in the batch.
    If `images` was 3-D, return a scalar float with the total variation for
    that image.
  """

  with ops.name_scope(name, 'total_variation'):
    ndims = images.get_shape().ndims

    if ndims == 3:
      # The input is a single image with shape [height, width, channels].

      # Calculate the difference of neighboring pixel-values.
      # The images are shifted one pixel along the height and width by slicing.
      pixel_dif1 = images[1:, :, :] - images[:-1, :, :]
      pixel_dif2 = images[:, 1:, :] - images[:, :-1, :]

      # Sum for all axis. (None is an alias for all axis.)
      sum_axis = None
    elif ndims == 4:
      # The input is a batch of images with shape:
      # [batch, height, width, channels].

      # Calculate the difference of neighboring pixel-values.
      # The images are shifted one pixel along the height and width by slicing.
      pixel_dif1 = images[:, 1:, :, :] - images[:, :-1, :, :]
      pixel_dif2 = images[:, :, 1:, :] - images[:, :, :-1, :]

      # Only sum for the last 3 axis.
      # This results in a 1-D tensor with the total variation for each image.
      sum_axis = [1, 2, 3]
    else:
      raise ValueError('\'images\' must be either 3 or 4-dimensional.')

    # Calculate the total variation by taking the absolute value of the
    # pixel-differences and summing over the appropriate axis.
    tot_var = (
        math_ops.reduce_sum(math_ops.abs(pixel_dif1), axis=sum_axis) +
        math_ops.reduce_sum(math_ops.abs(pixel_dif2), axis=sum_axis))

  return tot_var


@tf_export('image.sample_distorted_bounding_box', v1=[])
def sample_distorted_bounding_box_v2(image_size,
                                     bounding_boxes,
                                     seed=0,
                                     min_object_covered=0.1,
                                     aspect_ratio_range=None,
                                     area_range=None,
                                     max_attempts=None,
                                     use_image_if_no_bounding_boxes=None,
                                     name=None):
  """Generate a single randomly distorted bounding box for an image.

  Bounding box annotations are often supplied in addition to ground-truth labels
  in image recognition or object localization tasks. A common technique for
  training such a system is to randomly distort an image while preserving
  its content, i.e. *data augmentation*. This Op outputs a randomly distorted
  localization of an object, i.e. bounding box, given an `image_size`,
  `bounding_boxes` and a series of constraints.

  The output of this Op is a single bounding box that may be used to crop the
  original image. The output is returned as 3 tensors: `begin`, `size` and
  `bboxes`. The first 2 tensors can be fed directly into `tf.slice` to crop the
  image. The latter may be supplied to `tf.image.draw_bounding_boxes` to
  visualize what the bounding box looks like.

  Bounding boxes are supplied and returned as `[y_min, x_min, y_max, x_max]`.
  The bounding box coordinates are floats in `[0.0, 1.0]` relative to the width
  and height of the underlying image.

  For example,

  ```python
      # Generate a single distorted bounding box.
      begin, size, bbox_for_draw = tf.image.sample_distorted_bounding_box(
          tf.shape(image),
          bounding_boxes=bounding_boxes,
          min_object_covered=0.1)

      # Draw the bounding box in an image summary.
      image_with_box = tf.image.draw_bounding_boxes(tf.expand_dims(image, 0),
                                                    bbox_for_draw)
      tf.compat.v1.summary.image('images_with_box', image_with_box)

      # Employ the bounding box to distort the image.
      distorted_image = tf.slice(image, begin, size)
  ```

  Note that if no bounding box information is available, setting
  `use_image_if_no_bounding_boxes = true` will assume there is a single implicit
  bounding box covering the whole image. If `use_image_if_no_bounding_boxes` is
  false and no bounding boxes are supplied, an error is raised.

  Args:
    image_size: A `Tensor`. Must be one of the following types: `uint8`, `int8`,
      `int16`, `int32`, `int64`. 1-D, containing `[height, width, channels]`.
    bounding_boxes: A `Tensor` of type `float32`. 3-D with shape `[batch, N, 4]`
      describing the N bounding boxes associated with the image.
    seed: An optional `int`. Defaults to `0`. If `seed` is set to non-zero, the
      random number generator is seeded by the given `seed`.  Otherwise, it is
      seeded by a random seed.
    min_object_covered: A Tensor of type `float32`. Defaults to `0.1`. The
      cropped area of the image must contain at least this fraction of any
      bounding box supplied. The value of this parameter should be non-negative.
      In the case of 0, the cropped area does not need to overlap any of the
      bounding boxes supplied.
    aspect_ratio_range: An optional list of `floats`. Defaults to `[0.75,
      1.33]`. The cropped area of the image must have an aspect `ratio = width /
      height` within this range.
    area_range: An optional list of `floats`. Defaults to `[0.05, 1]`. The
      cropped area of the image must contain a fraction of the supplied image
      within this range.
    max_attempts: An optional `int`. Defaults to `100`. Number of attempts at
      generating a cropped region of the image of the specified constraints.
      After `max_attempts` failures, return the entire image.
    use_image_if_no_bounding_boxes: An optional `bool`. Defaults to `False`.
      Controls behavior if no bounding boxes supplied. If true, assume an
      implicit bounding box covering the whole input. If false, raise an error.
    name: A name for the operation (optional).

  Returns:
    A tuple of `Tensor` objects (begin, size, bboxes).

    begin: A `Tensor`. Has the same type as `image_size`. 1-D, containing
    `[offset_height, offset_width, 0]`. Provide as input to
      `tf.slice`.
    size: A `Tensor`. Has the same type as `image_size`. 1-D, containing
    `[target_height, target_width, -1]`. Provide as input to
      `tf.slice`.
    bboxes: A `Tensor` of type `float32`. 3-D with shape `[1, 1, 4]` containing
    the distorted bounding box.
    Provide as input to `tf.image.draw_bounding_boxes`.
  """
  seed1, seed2 = random_seed.get_seed(seed) if seed else (0, 0)
  return sample_distorted_bounding_box(image_size, bounding_boxes, seed1, seed2,
                                       min_object_covered, aspect_ratio_range,
                                       area_range, max_attempts,
                                       use_image_if_no_bounding_boxes, name)


@tf_export(v1=['image.sample_distorted_bounding_box'])
@deprecation.deprecated(
    date=None,
    instructions='`seed2` arg is deprecated.'
    'Use sample_distorted_bounding_box_v2 instead.')
def sample_distorted_bounding_box(image_size,
                                  bounding_boxes,
                                  seed=None,
                                  seed2=None,
                                  min_object_covered=0.1,
                                  aspect_ratio_range=None,
                                  area_range=None,
                                  max_attempts=None,
                                  use_image_if_no_bounding_boxes=None,
                                  name=None):
  """Generate a single randomly distorted bounding box for an image.

  Bounding box annotations are often supplied in addition to ground-truth labels
  in image recognition or object localization tasks. A common technique for
  training such a system is to randomly distort an image while preserving
  its content, i.e. *data augmentation*. This Op outputs a randomly distorted
  localization of an object, i.e. bounding box, given an `image_size`,
  `bounding_boxes` and a series of constraints.

  The output of this Op is a single bounding box that may be used to crop the
  original image. The output is returned as 3 tensors: `begin`, `size` and
  `bboxes`. The first 2 tensors can be fed directly into `tf.slice` to crop the
  image. The latter may be supplied to `tf.image.draw_bounding_boxes` to
  visualize what the bounding box looks like.

  Bounding boxes are supplied and returned as `[y_min, x_min, y_max, x_max]`.
  The
  bounding box coordinates are floats in `[0.0, 1.0]` relative to the width and
  height of the underlying image.

  For example,

  ```python
      # Generate a single distorted bounding box.
      begin, size, bbox_for_draw = tf.image.sample_distorted_bounding_box(
          tf.shape(image),
          bounding_boxes=bounding_boxes,
          min_object_covered=0.1)

      # Draw the bounding box in an image summary.
      image_with_box = tf.image.draw_bounding_boxes(tf.expand_dims(image, 0),
                                                    bbox_for_draw)
      tf.compat.v1.summary.image('images_with_box', image_with_box)

      # Employ the bounding box to distort the image.
      distorted_image = tf.slice(image, begin, size)
  ```

  Note that if no bounding box information is available, setting
  `use_image_if_no_bounding_boxes = True` will assume there is a single implicit
  bounding box covering the whole image. If `use_image_if_no_bounding_boxes` is
  false and no bounding boxes are supplied, an error is raised.

  Args:
    image_size: A `Tensor`. Must be one of the following types: `uint8`, `int8`,
      `int16`, `int32`, `int64`. 1-D, containing `[height, width, channels]`.
    bounding_boxes: A `Tensor` of type `float32`. 3-D with shape `[batch, N, 4]`
      describing the N bounding boxes associated with the image.
    seed: An optional `int`. Defaults to `0`. If either `seed` or `seed2` are
      set to non-zero, the random number generator is seeded by the given
      `seed`.  Otherwise, it is seeded by a random seed.
    seed2: An optional `int`. Defaults to `0`. A second seed to avoid seed
      collision.
    min_object_covered: A Tensor of type `float32`. Defaults to `0.1`. The
      cropped area of the image must contain at least this fraction of any
      bounding box supplied. The value of this parameter should be non-negative.
      In the case of 0, the cropped area does not need to overlap any of the
      bounding boxes supplied.
    aspect_ratio_range: An optional list of `floats`. Defaults to `[0.75,
      1.33]`. The cropped area of the image must have an aspect ratio = width /
      height within this range.
    area_range: An optional list of `floats`. Defaults to `[0.05, 1]`. The
      cropped area of the image must contain a fraction of the supplied image
      within this range.
    max_attempts: An optional `int`. Defaults to `100`. Number of attempts at
      generating a cropped region of the image of the specified constraints.
      After `max_attempts` failures, return the entire image.
    use_image_if_no_bounding_boxes: An optional `bool`. Defaults to `False`.
      Controls behavior if no bounding boxes supplied. If true, assume an
      implicit bounding box covering the whole input. If false, raise an error.
    name: A name for the operation (optional).

  Returns:
    A tuple of `Tensor` objects (begin, size, bboxes).

    begin: A `Tensor`. Has the same type as `image_size`. 1-D, containing
    `[offset_height, offset_width, 0]`. Provide as input to
      `tf.slice`.
    size: A `Tensor`. Has the same type as `image_size`. 1-D, containing
    `[target_height, target_width, -1]`. Provide as input to
      `tf.slice`.
    bboxes: A `Tensor` of type `float32`. 3-D with shape `[1, 1, 4]` containing
    the distorted bounding box.
      Provide as input to `tf.image.draw_bounding_boxes`.
  """
  with ops.name_scope(name, 'sample_distorted_bounding_box'):
    return gen_image_ops.sample_distorted_bounding_box_v2(
        image_size,
        bounding_boxes,
        seed=seed,
        seed2=seed2,
        min_object_covered=min_object_covered,
        aspect_ratio_range=aspect_ratio_range,
        area_range=area_range,
        max_attempts=max_attempts,
        use_image_if_no_bounding_boxes=use_image_if_no_bounding_boxes,
        name=name)


@tf_export('image.non_max_suppression')
def non_max_suppression(boxes,
                        scores,
                        max_output_size,
                        iou_threshold=0.5,
                        score_threshold=float('-inf'),
                        name=None):
  """Greedily selects a subset of bounding boxes in descending order of score.

  Prunes away boxes that have high intersection-over-union (IOU) overlap
  with previously selected boxes.  Bounding boxes are supplied as
  `[y1, x1, y2, x2]`, where `(y1, x1)` and `(y2, x2)` are the coordinates of any
  diagonal pair of box corners and the coordinates can be provided as normalized
  (i.e., lying in the interval `[0, 1]`) or absolute.  Note that this algorithm
  is agnostic to where the origin is in the coordinate system.  Note that this
  algorithm is invariant to orthogonal transformations and translations
  of the coordinate system; thus translating or reflections of the coordinate
  system result in the same boxes being selected by the algorithm.
  The output of this operation is a set of integers indexing into the input
  collection of bounding boxes representing the selected boxes.  The bounding
  box coordinates corresponding to the selected indices can then be obtained
  using the `tf.gather` operation.  For example:
    ```python
    selected_indices = tf.image.non_max_suppression(
        boxes, scores, max_output_size, iou_threshold)
    selected_boxes = tf.gather(boxes, selected_indices)
    ```

  Args:
    boxes: A 2-D float `Tensor` of shape `[num_boxes, 4]`.
    scores: A 1-D float `Tensor` of shape `[num_boxes]` representing a single
      score corresponding to each box (each row of boxes).
    max_output_size: A scalar integer `Tensor` representing the maximum number
      of boxes to be selected by non max suppression.
    iou_threshold: A float representing the threshold for deciding whether boxes
      overlap too much with respect to IOU.
    score_threshold: A float representing the threshold for deciding when to
      remove boxes based on score.
    name: A name for the operation (optional).

  Returns:
    selected_indices: A 1-D integer `Tensor` of shape `[M]` representing the
      selected indices from the boxes tensor, where `M <= max_output_size`.
  """
  with ops.name_scope(name, 'non_max_suppression'):
    iou_threshold = ops.convert_to_tensor(iou_threshold, name='iou_threshold')
    score_threshold = ops.convert_to_tensor(
        score_threshold, name='score_threshold')
    return gen_image_ops.non_max_suppression_v3(boxes, scores,
                                                max_output_size,
                                                iou_threshold,
                                                score_threshold)


@tf_export('image.non_max_suppression_with_scores')
def non_max_suppression_with_scores(boxes,
                                    scores,
                                    max_output_size,
                                    iou_threshold=0.5,
                                    score_threshold=float('-inf'),
                                    soft_nms_sigma=0.0,
                                    name=None):
  """Greedily selects a subset of bounding boxes in descending order of score.

  Prunes away boxes that have high intersection-over-union (IOU) overlap
  with previously selected boxes.  Bounding boxes are supplied as
  `[y1, x1, y2, x2]`, where `(y1, x1)` and `(y2, x2)` are the coordinates of any
  diagonal pair of box corners and the coordinates can be provided as normalized
  (i.e., lying in the interval `[0, 1]`) or absolute.  Note that this algorithm
  is agnostic to where the origin is in the coordinate system.  Note that this
  algorithm is invariant to orthogonal transformations and translations
  of the coordinate system; thus translating or reflections of the coordinate
  system result in the same boxes being selected by the algorithm.
  The output of this operation is a set of integers indexing into the input
  collection of bounding boxes representing the selected boxes.  The bounding
  box coordinates corresponding to the selected indices can then be obtained
  using the `tf.gather` operation.  For example:
    ```python
    selected_indices, selected_scores = tf.image.non_max_suppression_v2(
        boxes, scores, max_output_size, iou_threshold=1.0, score_threshold=0.1,
        soft_nms_sigma=0.5)
    selected_boxes = tf.gather(boxes, selected_indices)
    ```

  This function generalizes the `tf.image.non_max_suppression` op by also
  supporting a Soft-NMS (with Gaussian weighting) mode (c.f.
  Bodla et al, https://arxiv.org/abs/1704.04503) where boxes reduce the score
  of other overlapping boxes instead of directly causing them to be pruned.
  Consequently, in contrast to `tf.image.non_max_suppression`,
  `tf.image.non_max_suppression_v2` returns the new scores of each input box in
  the second output, `selected_scores`.

  To enable this Soft-NMS mode, set the `soft_nms_sigma` parameter to be
  larger than 0.  When `soft_nms_sigma` equals 0, the behavior of
  `tf.image.non_max_suppression_v2` is identical to that of
  `tf.image.non_max_suppression` (except for the extra output) both in function
  and in running time.

  Args:
    boxes: A 2-D float `Tensor` of shape `[num_boxes, 4]`.
    scores: A 1-D float `Tensor` of shape `[num_boxes]` representing a single
      score corresponding to each box (each row of boxes).
    max_output_size: A scalar integer `Tensor` representing the maximum number
      of boxes to be selected by non max suppression.
    iou_threshold: A float representing the threshold for deciding whether boxes
      overlap too much with respect to IOU.
    score_threshold: A float representing the threshold for deciding when to
      remove boxes based on score.
    soft_nms_sigma: A scalar float representing the Soft NMS sigma parameter;
      See Bodla et al, https://arxiv.org/abs/1704.04503).  When
      `soft_nms_sigma=0.0` (which is default), we fall back to standard (hard)
      NMS.
    name: A name for the operation (optional).

  Returns:
    selected_indices: A 1-D integer `Tensor` of shape `[M]` representing the
      selected indices from the boxes tensor, where `M <= max_output_size`.
    selected_scores: A 1-D float tensor of shape `[M]` representing the
      corresponding scores for each selected box, where `M <= max_output_size`.
      Scores only differ from corresponding input scores when using Soft NMS
      (i.e. when `soft_nms_sigma>0`)
  """
  with ops.name_scope(name, 'non_max_suppression_with_scores'):
    iou_threshold = ops.convert_to_tensor(iou_threshold, name='iou_threshold')
    score_threshold = ops.convert_to_tensor(
        score_threshold, name='score_threshold')
    soft_nms_sigma = ops.convert_to_tensor(
        soft_nms_sigma, name='soft_nms_sigma')
    (selected_indices, selected_scores, _
    ) = gen_image_ops.non_max_suppression_v5(
        boxes, scores, max_output_size, iou_threshold, score_threshold,
        soft_nms_sigma, pad_to_max_output_size=False)
    return selected_indices, selected_scores


@tf_export('image.non_max_suppression_padded')
def non_max_suppression_padded(boxes,
                               scores,
                               max_output_size,
                               iou_threshold=0.5,
                               score_threshold=float('-inf'),
                               pad_to_max_output_size=False,
                               name=None):
  """Greedily selects a subset of bounding boxes in descending order of score.

  Performs algorithmically equivalent operation to tf.image.non_max_suppression,
  with the addition of an optional parameter which zero-pads the output to
  be of size `max_output_size`.
  The output of this operation is a tuple containing the set of integers
  indexing into the input collection of bounding boxes representing the selected
  boxes and the number of valid indices in the index set.  The bounding box
  coordinates corresponding to the selected indices can then be obtained using
  the `tf.slice` and `tf.gather` operations.  For example:
    ```python
    selected_indices_padded, num_valid = tf.image.non_max_suppression_padded(
        boxes, scores, max_output_size, iou_threshold,
        score_threshold, pad_to_max_output_size=True)
    selected_indices = tf.slice(
        selected_indices_padded, tf.constant([0]), num_valid)
    selected_boxes = tf.gather(boxes, selected_indices)
    ```

  Args:
    boxes: A 2-D float `Tensor` of shape `[num_boxes, 4]`.
    scores: A 1-D float `Tensor` of shape `[num_boxes]` representing a single
      score corresponding to each box (each row of boxes).
    max_output_size: A scalar integer `Tensor` representing the maximum number
      of boxes to be selected by non max suppression.
    iou_threshold: A float representing the threshold for deciding whether boxes
      overlap too much with respect to IOU.
    score_threshold: A float representing the threshold for deciding when to
      remove boxes based on score.
    pad_to_max_output_size: bool.  If True, size of `selected_indices` output is
      padded to `max_output_size`.
    name: A name for the operation (optional).

  Returns:
    selected_indices: A 1-D integer `Tensor` of shape `[M]` representing the
      selected indices from the boxes tensor, where `M <= max_output_size`.
    valid_outputs: A scalar integer `Tensor` denoting how many elements in
    `selected_indices` are valid.  Valid elements occur first, then padding.
  """
  with ops.name_scope(name, 'non_max_suppression_padded'):
    iou_threshold = ops.convert_to_tensor(iou_threshold, name='iou_threshold')
    score_threshold = ops.convert_to_tensor(
        score_threshold, name='score_threshold')
    if compat.forward_compatible(2018, 8, 7) or pad_to_max_output_size:
      return gen_image_ops.non_max_suppression_v4(boxes, scores,
                                                  max_output_size,
                                                  iou_threshold,
                                                  score_threshold,
                                                  pad_to_max_output_size)
    else:
      return gen_image_ops.non_max_suppression_v3(boxes, scores,
                                                  max_output_size,
                                                  iou_threshold,
                                                  score_threshold)


@tf_export('image.non_max_suppression_overlaps')
def non_max_suppression_with_overlaps(overlaps,
                                      scores,
                                      max_output_size,
                                      overlap_threshold=0.5,
                                      score_threshold=float('-inf'),
                                      name=None):
  """Greedily selects a subset of bounding boxes in descending order of score.

  Prunes away boxes that have high overlap with previously selected boxes.
  N-by-n overlap values are supplied as square matrix.
  The output of this operation is a set of integers indexing into the input
  collection of bounding boxes representing the selected boxes.  The bounding
  box coordinates corresponding to the selected indices can then be obtained
  using the `tf.gather` operation.  For example:
    ```python
    selected_indices = tf.image.non_max_suppression_overlaps(
        overlaps, scores, max_output_size, iou_threshold)
    selected_boxes = tf.gather(boxes, selected_indices)
    ```

  Args:
    overlaps: A 2-D float `Tensor` of shape `[num_boxes, num_boxes]`.
    scores: A 1-D float `Tensor` of shape `[num_boxes]` representing a single
      score corresponding to each box (each row of boxes).
    max_output_size: A scalar integer `Tensor` representing the maximum number
      of boxes to be selected by non max suppression.
    overlap_threshold: A float representing the threshold for deciding whether
      boxes overlap too much with respect to the provided overlap values.
    score_threshold: A float representing the threshold for deciding when to
      remove boxes based on score.
    name: A name for the operation (optional).

  Returns:
    selected_indices: A 1-D integer `Tensor` of shape `[M]` representing the
      selected indices from the overlaps tensor, where `M <= max_output_size`.
  """
  with ops.name_scope(name, 'non_max_suppression_overlaps'):
    overlap_threshold = ops.convert_to_tensor(
        overlap_threshold, name='overlap_threshold')
    # pylint: disable=protected-access
    return gen_image_ops.non_max_suppression_with_overlaps(
        overlaps, scores, max_output_size, overlap_threshold, score_threshold)
    # pylint: enable=protected-access


_rgb_to_yiq_kernel = [[0.299, 0.59590059, 0.2115],
                      [0.587, -0.27455667, -0.52273617],
                      [0.114, -0.32134392, 0.31119955]]


@tf_export('image.rgb_to_yiq')
def rgb_to_yiq(images):
  """Converts one or more images from RGB to YIQ.

  Outputs a tensor of the same shape as the `images` tensor, containing the YIQ
  value of the pixels.
  The output is only well defined if the value in images are in [0,1].

  Args:
    images: 2-D or higher rank. Image data to convert. Last dimension must be
      size 3.

  Returns:
    images: tensor with the same shape as `images`.
  """
  images = ops.convert_to_tensor(images, name='images')
  kernel = ops.convert_to_tensor(
      _rgb_to_yiq_kernel, dtype=images.dtype, name='kernel')
  ndims = images.get_shape().ndims
  return math_ops.tensordot(images, kernel, axes=[[ndims - 1], [0]])


_yiq_to_rgb_kernel = [[1, 1, 1], [0.95598634, -0.27201283, -1.10674021],
                      [0.6208248, -0.64720424, 1.70423049]]


@tf_export('image.yiq_to_rgb')
def yiq_to_rgb(images):
  """Converts one or more images from YIQ to RGB.

  Outputs a tensor of the same shape as the `images` tensor, containing the RGB
  value of the pixels.
  The output is only well defined if the Y value in images are in [0,1],
  I value are in [-0.5957,0.5957] and Q value are in [-0.5226,0.5226].

  Args:
    images: 2-D or higher rank. Image data to convert. Last dimension must be
      size 3.

  Returns:
    images: tensor with the same shape as `images`.
  """
  images = ops.convert_to_tensor(images, name='images')
  kernel = ops.convert_to_tensor(
      _yiq_to_rgb_kernel, dtype=images.dtype, name='kernel')
  ndims = images.get_shape().ndims
  return math_ops.tensordot(images, kernel, axes=[[ndims - 1], [0]])


_rgb_to_yuv_kernel = [[0.299, -0.14714119, 0.61497538],
                      [0.587, -0.28886916, -0.51496512],
                      [0.114, 0.43601035, -0.10001026]]


@tf_export('image.rgb_to_yuv')
def rgb_to_yuv(images):
  """Converts one or more images from RGB to YUV.

  Outputs a tensor of the same shape as the `images` tensor, containing the YUV
  value of the pixels.
  The output is only well defined if the value in images are in [0,1].

  Args:
    images: 2-D or higher rank. Image data to convert. Last dimension must be
      size 3.

  Returns:
    images: tensor with the same shape as `images`.
  """
  images = ops.convert_to_tensor(images, name='images')
  kernel = ops.convert_to_tensor(
      _rgb_to_yuv_kernel, dtype=images.dtype, name='kernel')
  ndims = images.get_shape().ndims
  return math_ops.tensordot(images, kernel, axes=[[ndims - 1], [0]])


_yuv_to_rgb_kernel = [[1, 1, 1], [0, -0.394642334, 2.03206185],
                      [1.13988303, -0.58062185, 0]]


@tf_export('image.yuv_to_rgb')
def yuv_to_rgb(images):
  """Converts one or more images from YUV to RGB.

  Outputs a tensor of the same shape as the `images` tensor, containing the RGB
  value of the pixels.
  The output is only well defined if the Y value in images are in [0,1],
  U and V value are in [-0.5,0.5].

  Args:
    images: 2-D or higher rank. Image data to convert. Last dimension must be
      size 3.

  Returns:
    images: tensor with the same shape as `images`.
  """
  images = ops.convert_to_tensor(images, name='images')
  kernel = ops.convert_to_tensor(
      _yuv_to_rgb_kernel, dtype=images.dtype, name='kernel')
  ndims = images.get_shape().ndims
  return math_ops.tensordot(images, kernel, axes=[[ndims - 1], [0]])


def _verify_compatible_image_shapes(img1, img2):
  """Checks if two image tensors are compatible for applying SSIM or PSNR.

  This function checks if two sets of images have ranks at least 3, and if the
  last three dimensions match.

  Args:
    img1: Tensor containing the first image batch.
    img2: Tensor containing the second image batch.

  Returns:
    A tuple containing: the first tensor shape, the second tensor shape, and a
    list of control_flow_ops.Assert() ops implementing the checks.

  Raises:
    ValueError: When static shape check fails.
  """
  shape1 = img1.get_shape().with_rank_at_least(3)
  shape2 = img2.get_shape().with_rank_at_least(3)
  shape1[-3:].assert_is_compatible_with(shape2[-3:])

  if shape1.ndims is not None and shape2.ndims is not None:
    for dim1, dim2 in zip(
        reversed(shape1.dims[:-3]), reversed(shape2.dims[:-3])):
      if not (dim1 == 1 or dim2 == 1 or dim1.is_compatible_with(dim2)):
        raise ValueError('Two images are not compatible: %s and %s' %
                         (shape1, shape2))

  # Now assign shape tensors.
  shape1, shape2 = array_ops.shape_n([img1, img2])

  # TODO(sjhwang): Check if shape1[:-3] and shape2[:-3] are broadcastable.
  checks = []
  checks.append(
      control_flow_ops.Assert(
          math_ops.greater_equal(array_ops.size(shape1), 3), [shape1, shape2],
          summarize=10))
  checks.append(
      control_flow_ops.Assert(
          math_ops.reduce_all(math_ops.equal(shape1[-3:], shape2[-3:])),
          [shape1, shape2],
          summarize=10))
  return shape1, shape2, checks


@tf_export('image.psnr')
def psnr(a, b, max_val, name=None):
  """Returns the Peak Signal-to-Noise Ratio between a and b.

  This is intended to be used on signals (or images). Produces a PSNR value for
  each image in batch.

  The last three dimensions of input are expected to be [height, width, depth].

  Example:

  ```python
      # Read images from file.
      im1 = tf.decode_png('path/to/im1.png')
      im2 = tf.decode_png('path/to/im2.png')
      # Compute PSNR over tf.uint8 Tensors.
      psnr1 = tf.image.psnr(im1, im2, max_val=255)

      # Compute PSNR over tf.float32 Tensors.
      im1 = tf.image.convert_image_dtype(im1, tf.float32)
      im2 = tf.image.convert_image_dtype(im2, tf.float32)
      psnr2 = tf.image.psnr(im1, im2, max_val=1.0)
      # psnr1 and psnr2 both have type tf.float32 and are almost equal.
  ```

  Arguments:
    a: First set of images.
    b: Second set of images.
    max_val: The dynamic range of the images (i.e., the difference between the
      maximum the and minimum allowed values).
    name: Namespace to embed the computation in.

  Returns:
    The scalar PSNR between a and b. The returned tensor has type `tf.float32`
    and shape [batch_size, 1].
  """
  with ops.name_scope(name, 'PSNR', [a, b]):
    # Need to convert the images to float32.  Scale max_val accordingly so that
    # PSNR is computed correctly.
    max_val = math_ops.cast(max_val, a.dtype)
    max_val = convert_image_dtype(max_val, dtypes.float32)
    a = convert_image_dtype(a, dtypes.float32)
    b = convert_image_dtype(b, dtypes.float32)
    mse = math_ops.reduce_mean(math_ops.squared_difference(a, b), [-3, -2, -1])
    psnr_val = math_ops.subtract(
        20 * math_ops.log(max_val) / math_ops.log(10.0),
        np.float32(10 / np.log(10)) * math_ops.log(mse),
        name='psnr')

    _, _, checks = _verify_compatible_image_shapes(a, b)
    with ops.control_dependencies(checks):
      return array_ops.identity(psnr_val)


def _ssim_helper(x, y, reducer, max_val, compensation=1.0, k1=0.01, k2=0.03):
  r"""Helper function for computing SSIM.

  SSIM estimates covariances with weighted sums.  The default parameters
  use a biased estimate of the covariance:
  Suppose `reducer` is a weighted sum, then the mean estimators are
    \mu_x = \sum_i w_i x_i,
    \mu_y = \sum_i w_i y_i,
  where w_i's are the weighted-sum weights, and covariance estimator is
    cov_{xy} = \sum_i w_i (x_i - \mu_x) (y_i - \mu_y)
  with assumption \sum_i w_i = 1. This covariance estimator is biased, since
    E[cov_{xy}] = (1 - \sum_i w_i ^ 2) Cov(X, Y).
  For SSIM measure with unbiased covariance estimators, pass as `compensation`
  argument (1 - \sum_i w_i ^ 2).

  Arguments:
    x: First set of images.
    y: Second set of images.
    reducer: Function that computes 'local' averages from set of images. For
      non-convolutional version, this is usually tf.reduce_mean(x, [1, 2]), and
      for convolutional version, this is usually tf.nn.avg_pool2d or
      tf.nn.conv2d with weighted-sum kernel.
    max_val: The dynamic range (i.e., the difference between the maximum
      possible allowed value and the minimum allowed value).
    compensation: Compensation factor. See above.
    k1: Default value 0.01
    k2: Default value 0.03 (SSIM is less sensitivity to K2 for lower values, so
      it would be better if we taken the values in range of 0< K2 <0.4).

  Returns:
    A pair containing the luminance measure, and the contrast-structure measure.
  """

  c1 = (k1 * max_val)**2
  c2 = (k2 * max_val)**2

  # SSIM luminance measure is
  # (2 * mu_x * mu_y + c1) / (mu_x ** 2 + mu_y ** 2 + c1).
  mean0 = reducer(x)
  mean1 = reducer(y)
  num0 = mean0 * mean1 * 2.0
  den0 = math_ops.square(mean0) + math_ops.square(mean1)
  luminance = (num0 + c1) / (den0 + c1)

  # SSIM contrast-structure measure is
  #   (2 * cov_{xy} + c2) / (cov_{xx} + cov_{yy} + c2).
  # Note that `reducer` is a weighted sum with weight w_k, \sum_i w_i = 1, then
  #   cov_{xy} = \sum_i w_i (x_i - \mu_x) (y_i - \mu_y)
  #          = \sum_i w_i x_i y_i - (\sum_i w_i x_i) (\sum_j w_j y_j).
  num1 = reducer(x * y) * 2.0
  den1 = reducer(math_ops.square(x) + math_ops.square(y))
  c2 *= compensation
  cs = (num1 - num0 + c2) / (den1 - den0 + c2)

  # SSIM score is the product of the luminance and contrast-structure measures.
  return luminance, cs


def _fspecial_gauss(size, sigma):
  """Function to mimic the 'fspecial' gaussian MATLAB function."""
  size = ops.convert_to_tensor(size, dtypes.int32)
  sigma = ops.convert_to_tensor(sigma)

  coords = math_ops.cast(math_ops.range(size), sigma.dtype)
  coords -= math_ops.cast(size - 1, sigma.dtype) / 2.0

  g = math_ops.square(coords)
  g *= -0.5 / math_ops.square(sigma)

  g = array_ops.reshape(g, shape=[1, -1]) + array_ops.reshape(g, shape=[-1, 1])
  g = array_ops.reshape(g, shape=[1, -1])  # For tf.nn.softmax().
  g = nn_ops.softmax(g)
  return array_ops.reshape(g, shape=[size, size, 1, 1])


def _ssim_per_channel(img1,
                      img2,
                      max_val=1.0,
                      filter_size=11,
                      filter_sigma=1.5,
                      k1=0.01,
                      k2=0.03):
  """Computes SSIM index between img1 and img2 per color channel.

  This function matches the standard SSIM implementation from:
  Wang, Z., Bovik, A. C., Sheikh, H. R., & Simoncelli, E. P. (2004). Image
  quality assessment: from error visibility to structural similarity. IEEE
  transactions on image processing.

  Details:
    - 11x11 Gaussian filter of width 1.5 is used.
    - k1 = 0.01, k2 = 0.03 as in the original paper.

  Args:
    img1: First image batch.
    img2: Second image batch.
    max_val: The dynamic range of the images (i.e., the difference between the
      maximum the and minimum allowed values).
    filter_size: Default value 11 (size of gaussian filter).
    filter_sigma: Default value 1.5 (width of gaussian filter).
    k1: Default value 0.01
    k2: Default value 0.03 (SSIM is less sensitivity to K2 for lower values, so
      it would be better if we taken the values in range of 0< K2 <0.4).

  Returns:
    A pair of tensors containing and channel-wise SSIM and contrast-structure
    values. The shape is [..., channels].
  """
  filter_size = constant_op.constant(filter_size, dtype=dtypes.int32)
  filter_sigma = constant_op.constant(filter_sigma, dtype=img1.dtype)

  shape1, shape2 = array_ops.shape_n([img1, img2])
  checks = [
      control_flow_ops.Assert(
          math_ops.reduce_all(
              math_ops.greater_equal(shape1[-3:-1], filter_size)),
          [shape1, filter_size],
          summarize=8),
      control_flow_ops.Assert(
          math_ops.reduce_all(
              math_ops.greater_equal(shape2[-3:-1], filter_size)),
          [shape2, filter_size],
          summarize=8)
  ]

  # Enforce the check to run before computation.
  with ops.control_dependencies(checks):
    img1 = array_ops.identity(img1)

  # TODO(sjhwang): Try to cache kernels and compensation factor.
  kernel = _fspecial_gauss(filter_size, filter_sigma)
  kernel = array_ops.tile(kernel, multiples=[1, 1, shape1[-1], 1])

  # The correct compensation factor is `1.0 - tf.reduce_sum(tf.square(kernel))`,
  # but to match MATLAB implementation of MS-SSIM, we use 1.0 instead.
  compensation = 1.0

  # TODO(sjhwang): Try FFT.
  # TODO(sjhwang): Gaussian kernel is separable in space. Consider applying
  #   1-by-n and n-by-1 Gaussain filters instead of an n-by-n filter.
  def reducer(x):
    shape = array_ops.shape(x)
    x = array_ops.reshape(x, shape=array_ops.concat([[-1], shape[-3:]], 0))
    y = nn.depthwise_conv2d(x, kernel, strides=[1, 1, 1, 1], padding='VALID')
    return array_ops.reshape(
        y, array_ops.concat([shape[:-3], array_ops.shape(y)[1:]], 0))

  luminance, cs = _ssim_helper(img1, img2, reducer, max_val, compensation, k1,
                               k2)

  # Average over the second and the third from the last: height, width.
  axes = constant_op.constant([-3, -2], dtype=dtypes.int32)
  ssim_val = math_ops.reduce_mean(luminance * cs, axes)
  cs = math_ops.reduce_mean(cs, axes)
  return ssim_val, cs


@tf_export('image.ssim')
def ssim(img1,
         img2,
         max_val,
         filter_size=11,
         filter_sigma=1.5,
         k1=0.01,
         k2=0.03):
  """Computes SSIM index between img1 and img2.

  This function is based on the standard SSIM implementation from:
  Wang, Z., Bovik, A. C., Sheikh, H. R., & Simoncelli, E. P. (2004). Image
  quality assessment: from error visibility to structural similarity. IEEE
  transactions on image processing.

  Note: The true SSIM is only defined on grayscale.  This function does not
  perform any colorspace transform.  (If input is already YUV, then it will
  compute YUV SSIM average.)

  Details:
    - 11x11 Gaussian filter of width 1.5 is used.
    - k1 = 0.01, k2 = 0.03 as in the original paper.

  The image sizes must be at least 11x11 because of the filter size.

  Example:

  ```python
      # Read images from file.
      im1 = tf.decode_png('path/to/im1.png')
      im2 = tf.decode_png('path/to/im2.png')
      # Compute SSIM over tf.uint8 Tensors.
      ssim1 = tf.image.ssim(im1, im2, max_val=255, filter_size=11,
                            filter_sigma=1.5, k1=0.01, k2=0.03)

      # Compute SSIM over tf.float32 Tensors.
      im1 = tf.image.convert_image_dtype(im1, tf.float32)
      im2 = tf.image.convert_image_dtype(im2, tf.float32)
      ssim2 = tf.image.ssim(im1, im2, max_val=1.0, filter_size=11,
                            filter_sigma=1.5, k1=0.01, k2=0.03)
      # ssim1 and ssim2 both have type tf.float32 and are almost equal.
  ```

  Args:
    img1: First image batch.
    img2: Second image batch.
    max_val: The dynamic range of the images (i.e., the difference between the
      maximum the and minimum allowed values).
    filter_size: Default value 11 (size of gaussian filter).
    filter_sigma: Default value 1.5 (width of gaussian filter).
    k1: Default value 0.01
    k2: Default value 0.03 (SSIM is less sensitivity to K2 for lower values, so
      it would be better if we taken the values in range of 0< K2 <0.4).

  Returns:
    A tensor containing an SSIM value for each image in batch.  Returned SSIM
    values are in range (-1, 1], when pixel values are non-negative. Returns
    a tensor with shape: broadcast(img1.shape[:-3], img2.shape[:-3]).
  """
  _, _, checks = _verify_compatible_image_shapes(img1, img2)
  with ops.control_dependencies(checks):
    img1 = array_ops.identity(img1)

  # Need to convert the images to float32.  Scale max_val accordingly so that
  # SSIM is computed correctly.
  max_val = math_ops.cast(max_val, img1.dtype)
  max_val = convert_image_dtype(max_val, dtypes.float32)
  img1 = convert_image_dtype(img1, dtypes.float32)
  img2 = convert_image_dtype(img2, dtypes.float32)
  ssim_per_channel, _ = _ssim_per_channel(img1, img2, max_val, filter_size,
                                          filter_sigma, k1, k2)
  # Compute average over color channels.
  return math_ops.reduce_mean(ssim_per_channel, [-1])


# Default values obtained by Wang et al.
_MSSSIM_WEIGHTS = (0.0448, 0.2856, 0.3001, 0.2363, 0.1333)


@tf_export('image.ssim_multiscale')
def ssim_multiscale(img1,
                    img2,
                    max_val,
                    power_factors=_MSSSIM_WEIGHTS,
                    filter_size=11,
                    filter_sigma=1.5,
                    k1=0.01,
                    k2=0.03):
  """Computes the MS-SSIM between img1 and img2.

  This function assumes that `img1` and `img2` are image batches, i.e. the last
  three dimensions are [height, width, channels].

  Note: The true SSIM is only defined on grayscale.  This function does not
  perform any colorspace transform.  (If input is already YUV, then it will
  compute YUV SSIM average.)

  Original paper: Wang, Zhou, Eero P. Simoncelli, and Alan C. Bovik. "Multiscale
  structural similarity for image quality assessment." Signals, Systems and
  Computers, 2004.

  Arguments:
    img1: First image batch.
    img2: Second image batch. Must have the same rank as img1.
    max_val: The dynamic range of the images (i.e., the difference between the
      maximum the and minimum allowed values).
    power_factors: Iterable of weights for each of the scales. The number of
      scales used is the length of the list. Index 0 is the unscaled
      resolution's weight and each increasing scale corresponds to the image
      being downsampled by 2.  Defaults to (0.0448, 0.2856, 0.3001, 0.2363,
      0.1333), which are the values obtained in the original paper.
    filter_size: Default value 11 (size of gaussian filter).
    filter_sigma: Default value 1.5 (width of gaussian filter).
    k1: Default value 0.01
    k2: Default value 0.03 (SSIM is less sensitivity to K2 for lower values, so
      it would be better if we taken the values in range of 0< K2 <0.4).

  Returns:
    A tensor containing an MS-SSIM value for each image in batch.  The values
    are in range [0, 1].  Returns a tensor with shape:
    broadcast(img1.shape[:-3], img2.shape[:-3]).
  """
  with ops.name_scope(None, 'MS-SSIM', [img1, img2]):
    # Convert to tensor if needed.
    img1 = ops.convert_to_tensor(img1, name='img1')
    img2 = ops.convert_to_tensor(img2, name='img2')
    # Shape checking.
    shape1, shape2, checks = _verify_compatible_image_shapes(img1, img2)
    with ops.control_dependencies(checks):
      img1 = array_ops.identity(img1)

    # Need to convert the images to float32.  Scale max_val accordingly so that
    # SSIM is computed correctly.
    max_val = math_ops.cast(max_val, img1.dtype)
    max_val = convert_image_dtype(max_val, dtypes.float32)
    img1 = convert_image_dtype(img1, dtypes.float32)
    img2 = convert_image_dtype(img2, dtypes.float32)

    imgs = [img1, img2]
    shapes = [shape1, shape2]

    # img1 and img2 are assumed to be a (multi-dimensional) batch of
    # 3-dimensional images (height, width, channels). `heads` contain the batch
    # dimensions, and `tails` contain the image dimensions.
    heads = [s[:-3] for s in shapes]
    tails = [s[-3:] for s in shapes]

    divisor = [1, 2, 2, 1]
    divisor_tensor = constant_op.constant(divisor[1:], dtype=dtypes.int32)

    def do_pad(images, remainder):
      padding = array_ops.expand_dims(remainder, -1)
      padding = array_ops.pad(padding, [[1, 0], [1, 0]])
      return [array_ops.pad(x, padding, mode='SYMMETRIC') for x in images]

    mcs = []
    for k in range(len(power_factors)):
      with ops.name_scope(None, 'Scale%d' % k, imgs):
        if k > 0:
          # Avg pool takes rank 4 tensors. Flatten leading dimensions.
          flat_imgs = [
              array_ops.reshape(x, array_ops.concat([[-1], t], 0))
              for x, t in zip(imgs, tails)
          ]

          remainder = tails[0] % divisor_tensor
          need_padding = math_ops.reduce_any(math_ops.not_equal(remainder, 0))
          # pylint: disable=cell-var-from-loop
          padded = control_flow_ops.cond(need_padding,
                                         lambda: do_pad(flat_imgs, remainder),
                                         lambda: flat_imgs)
          # pylint: enable=cell-var-from-loop

          downscaled = [
              nn_ops.avg_pool(
                  x, ksize=divisor, strides=divisor, padding='VALID')
              for x in padded
          ]
          tails = [x[1:] for x in array_ops.shape_n(downscaled)]
          imgs = [
              array_ops.reshape(x, array_ops.concat([h, t], 0))
              for x, h, t in zip(downscaled, heads, tails)
          ]

        # Overwrite previous ssim value since we only need the last one.
        ssim_per_channel, cs = _ssim_per_channel(
            *imgs,
            max_val=max_val,
            filter_size=filter_size,
            filter_sigma=filter_sigma,
            k1=k1,
            k2=k2)
        mcs.append(nn_ops.relu(cs))

    # Remove the cs score for the last scale. In the MS-SSIM calculation,
    # we use the l(p) at the highest scale. l(p) * cs(p) is ssim(p).
    mcs.pop()  # Remove the cs score for the last scale.
    mcs_and_ssim = array_ops.stack(
        mcs + [nn_ops.relu(ssim_per_channel)], axis=-1)
    # Take weighted geometric mean across the scale axis.
    ms_ssim = math_ops.reduce_prod(
        math_ops.pow(mcs_and_ssim, power_factors), [-1])

    return math_ops.reduce_mean(ms_ssim, [-1])  # Avg over color channels.


@tf_export('image.image_gradients')
def image_gradients(image):
  """Returns image gradients (dy, dx) for each color channel.

  Both output tensors have the same shape as the input: [batch_size, h, w,
  d]. The gradient values are organized so that [I(x+1, y) - I(x, y)] is in
  location (x, y). That means that dy will always have zeros in the last row,
  and dx will always have zeros in the last column.

  Arguments:
    image: Tensor with shape [batch_size, h, w, d].

  Returns:
    Pair of tensors (dy, dx) holding the vertical and horizontal image
    gradients (1-step finite difference).

  Raises:
    ValueError: If `image` is not a 4D tensor.
  """
  if image.get_shape().ndims != 4:
    raise ValueError('image_gradients expects a 4D tensor '
                     '[batch_size, h, w, d], not %s.', image.get_shape())
  image_shape = array_ops.shape(image)
  batch_size, height, width, depth = array_ops.unstack(image_shape)
  dy = image[:, 1:, :, :] - image[:, :-1, :, :]
  dx = image[:, :, 1:, :] - image[:, :, :-1, :]

  # Return tensors with same size as original image by concatenating
  # zeros. Place the gradient [I(x+1,y) - I(x,y)] on the base pixel (x, y).
  shape = array_ops.stack([batch_size, 1, width, depth])
  dy = array_ops.concat([dy, array_ops.zeros(shape, image.dtype)], 1)
  dy = array_ops.reshape(dy, image_shape)

  shape = array_ops.stack([batch_size, height, 1, depth])
  dx = array_ops.concat([dx, array_ops.zeros(shape, image.dtype)], 2)
  dx = array_ops.reshape(dx, image_shape)

  return dy, dx


@tf_export('image.sobel_edges')
def sobel_edges(image):
  """Returns a tensor holding Sobel edge maps.

  Arguments:
    image: Image tensor with shape [batch_size, h, w, d] and type float32 or
      float64.  The image(s) must be 2x2 or larger.

  Returns:
    Tensor holding edge maps for each channel. Returns a tensor with shape
    [batch_size, h, w, d, 2] where the last two dimensions hold [[dy[0], dx[0]],
    [dy[1], dx[1]], ..., [dy[d-1], dx[d-1]]] calculated using the Sobel filter.
  """
  # Define vertical and horizontal Sobel filters.
  static_image_shape = image.get_shape()
  image_shape = array_ops.shape(image)
  kernels = [[[-1, -2, -1], [0, 0, 0], [1, 2, 1]],
             [[-1, 0, 1], [-2, 0, 2], [-1, 0, 1]]]
  num_kernels = len(kernels)
  kernels = np.transpose(np.asarray(kernels), (1, 2, 0))
  kernels = np.expand_dims(kernels, -2)
  kernels_tf = constant_op.constant(kernels, dtype=image.dtype)

  kernels_tf = array_ops.tile(
      kernels_tf, [1, 1, image_shape[-1], 1], name='sobel_filters')

  # Use depth-wise convolution to calculate edge maps per channel.
  pad_sizes = [[0, 0], [1, 1], [1, 1], [0, 0]]
  padded = array_ops.pad(image, pad_sizes, mode='REFLECT')

  # Output tensor has shape [batch_size, h, w, d * num_kernels].
  strides = [1, 1, 1, 1]
  output = nn.depthwise_conv2d(padded, kernels_tf, strides, 'VALID')

  # Reshape to [batch_size, h, w, d, num_kernels].
  shape = array_ops.concat([image_shape, [num_kernels]], 0)
  output = array_ops.reshape(output, shape=shape)
  output.set_shape(static_image_shape.concatenate([num_kernels]))
  return output


def resize_bicubic(images,
                   size,
                   align_corners=False,
                   name=None,
                   half_pixel_centers=False):
  return gen_image_ops.resize_bicubic(
      images=images,
      size=size,
      align_corners=align_corners,
      half_pixel_centers=half_pixel_centers,
      name=name)


def resize_bilinear(images,
                    size,
                    align_corners=False,
                    name=None,
                    half_pixel_centers=False):
  return gen_image_ops.resize_bilinear(
      images=images,
      size=size,
      align_corners=align_corners,
      half_pixel_centers=half_pixel_centers,
      name=name)


def resize_nearest_neighbor(images,
                            size,
                            align_corners=False,
                            name=None,
                            half_pixel_centers=False):
  return gen_image_ops.resize_nearest_neighbor(
      images=images,
      size=size,
      align_corners=align_corners,
      half_pixel_centers=half_pixel_centers,
      name=name)


resize_area_deprecation = deprecation.deprecated(
    date=None,
    instructions=(
        'Use `tf.image.resize(...method=ResizeMethod.AREA...)` instead.'))
tf_export(v1=['image.resize_area'])(
    resize_area_deprecation(gen_image_ops.resize_area))

resize_bicubic_deprecation = deprecation.deprecated(
    date=None,
    instructions=(
        'Use `tf.image.resize(...method=ResizeMethod.BICUBIC...)` instead.'))
tf_export(v1=['image.resize_bicubic'])(
    resize_bicubic_deprecation(resize_bicubic))

resize_bilinear_deprecation = deprecation.deprecated(
    date=None,
    instructions=(
        'Use `tf.image.resize(...method=ResizeMethod.BILINEAR...)` instead.'))
tf_export(v1=['image.resize_bilinear'])(
    resize_bilinear_deprecation(resize_bilinear))

resize_nearest_neighbor_deprecation = deprecation.deprecated(
    date=None,
    instructions=(
        'Use `tf.image.resize(...method=ResizeMethod.NEAREST_NEIGHBOR...)` '
        'instead.'))
tf_export(v1=['image.resize_nearest_neighbor'])(
    resize_nearest_neighbor_deprecation(resize_nearest_neighbor))


@tf_export('image.crop_and_resize', v1=[])
def crop_and_resize_v2(image,
                       boxes,
                       box_indices,
                       crop_size,
                       method='bilinear',
                       extrapolation_value=0,
                       name=None):
  """Extracts crops from the input image tensor and resizes them.

  Extracts crops from the input image tensor and resizes them using bilinear
  sampling or nearest neighbor sampling (possibly with aspect ratio change) to a
  common output size specified by `crop_size`. This is more general than the
  `crop_to_bounding_box` op which extracts a fixed size slice from the input
  image and does not allow resizing or aspect ratio change.

  Returns a tensor with `crops` from the input `image` at positions defined at
  the bounding box locations in `boxes`. The cropped boxes are all resized (with
  bilinear or nearest neighbor interpolation) to a fixed
  `size = [crop_height, crop_width]`. The result is a 4-D tensor
  `[num_boxes, crop_height, crop_width, depth]`. The resizing is corner aligned.
  In particular, if `boxes = [[0, 0, 1, 1]]`, the method will give identical
  results to using `tf.compat.v1.image.resize_bilinear()` or
  `tf.compat.v1.image.resize_nearest_neighbor()`(depends on the `method`
  argument) with
  `align_corners=True`.

  Args:
    image: A 4-D tensor of shape `[batch, image_height, image_width, depth]`.
      Both `image_height` and `image_width` need to be positive.
    boxes: A 2-D tensor of shape `[num_boxes, 4]`. The `i`-th row of the tensor
      specifies the coordinates of a box in the `box_ind[i]` image and is
      specified in normalized coordinates `[y1, x1, y2, x2]`. A normalized
      coordinate value of `y` is mapped to the image coordinate at `y *
      (image_height - 1)`, so as the `[0, 1]` interval of normalized image
      height is mapped to `[0, image_height - 1]` in image height coordinates.
      We do allow `y1` > `y2`, in which case the sampled crop is an up-down
      flipped version of the original image. The width dimension is treated
      similarly. Normalized coordinates outside the `[0, 1]` range are allowed,
      in which case we use `extrapolation_value` to extrapolate the input image
      values.
    box_indices: A 1-D tensor of shape `[num_boxes]` with int32 values in `[0,
      batch)`. The value of `box_ind[i]` specifies the image that the `i`-th box
      refers to.
    crop_size: A 1-D tensor of 2 elements, `size = [crop_height, crop_width]`.
      All cropped image patches are resized to this size. The aspect ratio of
      the image content is not preserved. Both `crop_height` and `crop_width`
      need to be positive.
    method: An optional string specifying the sampling method for resizing. It
      can be either `"bilinear"` or `"nearest"` and default to `"bilinear"`.
      Currently two sampling methods are supported: Bilinear and Nearest
        Neighbor.
    extrapolation_value: An optional `float`. Defaults to `0`. Value used for
      extrapolation, when applicable.
    name: A name for the operation (optional).

  Returns:
    A 4-D tensor of shape `[num_boxes, crop_height, crop_width, depth]`.
  """
  return gen_image_ops.crop_and_resize(image, boxes, box_indices, crop_size,
                                       method, extrapolation_value, name)


@tf_export(v1=['image.crop_and_resize'])
@deprecation.deprecated_args(None,
                             'box_ind is deprecated, use box_indices instead',
                             'box_ind')
def crop_and_resize_v1(  # pylint: disable=missing-docstring
    image,
    boxes,
    box_ind=None,
    crop_size=None,
    method='bilinear',
    extrapolation_value=0,
    name=None,
    box_indices=None):
  box_ind = deprecation.deprecated_argument_lookup('box_indices', box_indices,
                                                   'box_ind', box_ind)
  return gen_image_ops.crop_and_resize(image, boxes, box_ind, crop_size, method,
                                       extrapolation_value, name)


crop_and_resize_v1.__doc__ = gen_image_ops.crop_and_resize.__doc__


@tf_export(v1=['image.extract_glimpse'])
def extract_glimpse(
    input,  # pylint: disable=redefined-builtin
    size,
    offsets,
    centered=True,
    normalized=True,
    uniform_noise=True,
    name=None):
  """Extracts a glimpse from the input tensor.

  Returns a set of windows called glimpses extracted at location
  `offsets` from the input tensor. If the windows only partially
  overlaps the inputs, the non overlapping areas will be filled with
  random noise.

  The result is a 4-D tensor of shape `[batch_size, glimpse_height,
  glimpse_width, channels]`. The channels and batch dimensions are the
  same as that of the input tensor. The height and width of the output
  windows are specified in the `size` parameter.

  The argument `normalized` and `centered` controls how the windows are built:

  * If the coordinates are normalized but not centered, 0.0 and 1.0
    correspond to the minimum and maximum of each height and width
    dimension.
  * If the coordinates are both normalized and centered, they range from
    -1.0 to 1.0. The coordinates (-1.0, -1.0) correspond to the upper
    left corner, the lower right corner is located at (1.0, 1.0) and the
    center is at (0, 0).
  * If the coordinates are not normalized they are interpreted as
    numbers of pixels.

  Args:
    input: A `Tensor` of type `float32`. A 4-D float tensor of shape
      `[batch_size, height, width, channels]`.
    size: A `Tensor` of type `int32`. A 1-D tensor of 2 elements containing the
      size of the glimpses to extract.  The glimpse height must be specified
      first, following by the glimpse width.
    offsets: A `Tensor` of type `float32`. A 2-D integer tensor of shape
      `[batch_size, 2]` containing the y, x locations of the center of each
      window.
    centered: An optional `bool`. Defaults to `True`. indicates if the offset
      coordinates are centered relative to the image, in which case the (0, 0)
      offset is relative to the center of the input images. If false, the (0,0)
      offset corresponds to the upper left corner of the input images.
    normalized: An optional `bool`. Defaults to `True`. indicates if the offset
      coordinates are normalized.
    uniform_noise: An optional `bool`. Defaults to `True`. indicates if the
      noise should be generated using a uniform distribution or a Gaussian
      distribution.
    name: A name for the operation (optional).

  Returns:
    A `Tensor` of type `float32`.
  """
  return gen_image_ops.extract_glimpse(
      input=input,
      size=size,
      offsets=offsets,
      centered=centered,
      normalized=normalized,
      uniform_noise=uniform_noise,
      name=name)


@tf_export('image.extract_glimpse', v1=[])
def extract_glimpse_v2(
    input,  # pylint: disable=redefined-builtin
    size,
    offsets,
    centered=True,
    normalized=True,
    noise='uniform',
    name=None):
  """Extracts a glimpse from the input tensor.

  Returns a set of windows called glimpses extracted at location
  `offsets` from the input tensor. If the windows only partially
  overlaps the inputs, the non overlapping areas will be filled with
  random noise.

  The result is a 4-D tensor of shape `[batch_size, glimpse_height,
  glimpse_width, channels]`. The channels and batch dimensions are the
  same as that of the input tensor. The height and width of the output
  windows are specified in the `size` parameter.

  The argument `normalized` and `centered` controls how the windows are built:

  * If the coordinates are normalized but not centered, 0.0 and 1.0
    correspond to the minimum and maximum of each height and width
    dimension.
  * If the coordinates are both normalized and centered, they range from
    -1.0 to 1.0. The coordinates (-1.0, -1.0) correspond to the upper
    left corner, the lower right corner is located at (1.0, 1.0) and the
    center is at (0, 0).
  * If the coordinates are not normalized they are interpreted as
    numbers of pixels.

  Args:
    input: A `Tensor` of type `float32`. A 4-D float tensor of shape
      `[batch_size, height, width, channels]`.
    size: A `Tensor` of type `int32`. A 1-D tensor of 2 elements containing the
      size of the glimpses to extract.  The glimpse height must be specified
      first, following by the glimpse width.
    offsets: A `Tensor` of type `float32`. A 2-D integer tensor of shape
      `[batch_size, 2]` containing the y, x locations of the center of each
      window.
    centered: An optional `bool`. Defaults to `True`. indicates if the offset
      coordinates are centered relative to the image, in which case the (0, 0)
      offset is relative to the center of the input images. If false, the (0,0)
      offset corresponds to the upper left corner of the input images.
    normalized: An optional `bool`. Defaults to `True`. indicates if the offset
      coordinates are normalized.
    noise: An optional `string`. Defaults to `uniform`. indicates if the noise
      should be `uniform` (uniform distribution), `gaussian` (gaussian
      distribution), or `zero` (zero padding).
    name: A name for the operation (optional).

  Returns:
    A `Tensor` of type `float32`.
  """
  return gen_image_ops.extract_glimpse(
      input=input,
      size=size,
      offsets=offsets,
      centered=centered,
      normalized=normalized,
      noise=noise,
      uniform_noise=False,
      name=name)


@tf_export('image.combined_non_max_suppression')
def combined_non_max_suppression(boxes,
                                 scores,
                                 max_output_size_per_class,
                                 max_total_size,
                                 iou_threshold=0.5,
                                 score_threshold=float('-inf'),
                                 pad_per_class=False,
                                 clip_boxes=True,
                                 name=None):
  """Greedily selects a subset of bounding boxes in descending order of score.

  This operation performs non_max_suppression on the inputs per batch, across
  all classes.
  Prunes away boxes that have high intersection-over-union (IOU) overlap
  with previously selected boxes.  Bounding boxes are supplied as
  [y1, x1, y2, x2], where (y1, x1) and (y2, x2) are the coordinates of any
  diagonal pair of box corners and the coordinates can be provided as normalized
  (i.e., lying in the interval [0, 1]) or absolute.  Note that this algorithm
  is agnostic to where the origin is in the coordinate system. Also note that
  this algorithm is invariant to orthogonal transformations and translations
  of the coordinate system; thus translating or reflections of the coordinate
  system result in the same boxes being selected by the algorithm.
  The output of this operation is the final boxes, scores and classes tensor
  returned after performing non_max_suppression.

  Args:
    boxes: A 4-D float `Tensor` of shape `[batch_size, num_boxes, q, 4]`. If `q`
      is 1 then same boxes are used for all classes otherwise, if `q` is equal
      to number of classes, class-specific boxes are used.
    scores: A 3-D float `Tensor` of shape `[batch_size, num_boxes, num_classes]`
      representing a single score corresponding to each box (each row of boxes).
    max_output_size_per_class: A scalar integer `Tensor` representing the
      maximum number of boxes to be selected by non max suppression per class
    max_total_size: A scalar representing maximum number of boxes retained over
      all classes.
    iou_threshold: A float representing the threshold for deciding whether boxes
      overlap too much with respect to IOU.
    score_threshold: A float representing the threshold for deciding when to
      remove boxes based on score.
    pad_per_class: If false, the output nmsed boxes, scores and classes are
      padded/clipped to `max_total_size`. If true, the output nmsed boxes,
      scores and classes are padded to be of length
      `max_size_per_class`*`num_classes`, unless it exceeds `max_total_size` in
      which case it is clipped to `max_total_size`. Defaults to false.
    clip_boxes: If true, the coordinates of output nmsed boxes will be clipped
      to [0, 1]. If false, output the box coordinates as it is. Defaults to
      true.
    name: A name for the operation (optional).

  Returns:
    'nmsed_boxes': A [batch_size, max_detections, 4] float32 tensor
      containing the non-max suppressed boxes.
    'nmsed_scores': A [batch_size, max_detections] float32 tensor containing
      the scores for the boxes.
    'nmsed_classes': A [batch_size, max_detections] float32 tensor
      containing the class for boxes.
    'valid_detections': A [batch_size] int32 tensor indicating the number of
      valid detections per batch item. Only the top valid_detections[i] entries
      in nms_boxes[i], nms_scores[i] and nms_class[i] are valid. The rest of the
      entries are zero paddings.
  """
  with ops.name_scope(name, 'combined_non_max_suppression'):
    iou_threshold = ops.convert_to_tensor(
        iou_threshold, dtype=dtypes.float32, name='iou_threshold')
    score_threshold = ops.convert_to_tensor(
        score_threshold, dtype=dtypes.float32, name='score_threshold')
    return gen_image_ops.combined_non_max_suppression(
        boxes, scores, max_output_size_per_class, max_total_size, iou_threshold,
        score_threshold, pad_per_class, clip_boxes)


@tf_export('image.draw_bounding_boxes', v1=[])
def draw_bounding_boxes_v2(images, boxes, colors, name=None):
  """Draw bounding boxes on a batch of images.

  Outputs a copy of `images` but draws on top of the pixels zero or more
  bounding boxes specified by the locations in `boxes`. The coordinates of the
  each bounding box in `boxes` are encoded as `[y_min, x_min, y_max, x_max]`.
  The bounding box coordinates are floats in `[0.0, 1.0]` relative to the width
  and height of the underlying image.

  For example, if an image is 100 x 200 pixels (height x width) and the bounding
  box is `[0.1, 0.2, 0.5, 0.9]`, the upper-left and bottom-right coordinates of
  the bounding box will be `(40, 10)` to `(180, 50)` (in (x,y) coordinates).

  Parts of the bounding box may fall outside the image.

  Args:
    images: A `Tensor`. Must be one of the following types: `float32`, `half`.
      4-D with shape `[batch, height, width, depth]`. A batch of images.
    boxes: A `Tensor` of type `float32`. 3-D with shape `[batch,
      num_bounding_boxes, 4]` containing bounding boxes.
    colors: A `Tensor` of type `float32`. 2-D. A list of RGBA colors to cycle
      through for the boxes.
    name: A name for the operation (optional).

  Returns:
    A `Tensor`. Has the same type as `images`.
  """
  if colors is None:
    return gen_image_ops.draw_bounding_boxes(images, boxes, name)
  return gen_image_ops.draw_bounding_boxes_v2(images, boxes, colors, name)


@tf_export(v1=['image.draw_bounding_boxes'])
def draw_bounding_boxes(images, boxes, name=None, colors=None):
  """Draw bounding boxes on a batch of images.

  Outputs a copy of `images` but draws on top of the pixels zero or more
  bounding boxes specified by the locations in `boxes`. The coordinates of the
  each bounding box in `boxes` are encoded as `[y_min, x_min, y_max, x_max]`.
  The bounding box coordinates are floats in `[0.0, 1.0]` relative to the width
  and height of the underlying image.

  For example, if an image is 100 x 200 pixels (height x width) and the bounding
  box is `[0.1, 0.2, 0.5, 0.9]`, the upper-left and bottom-right coordinates of
  the bounding box will be `(40, 10)` to `(180, 50)` (in (x,y) coordinates).

  Parts of the bounding box may fall outside the image.

  Args:
    images: A `Tensor`. Must be one of the following types: `float32`, `half`.
      4-D with shape `[batch, height, width, depth]`. A batch of images.
    boxes: A `Tensor` of type `float32`. 3-D with shape `[batch,
      num_bounding_boxes, 4]` containing bounding boxes.
    name: A name for the operation (optional).

  Returns:
    A `Tensor`. Has the same type as `images`.
  """
  return draw_bounding_boxes_v2(images, boxes, colors, name)<|MERGE_RESOLUTION|>--- conflicted
+++ resolved
@@ -330,8 +330,7 @@
     image: N-D Tensor of shape [D0, D1, ... Dn-1], where N >= 3.
     flip_index: Dimension along which to flip image.
     seed: A Python integer. Used to create a random seed. See
-      `tf.set_random_seed`
-      for behavior.
+      `tf.set_random_seed` for behavior.
 
   Returns:
     A tensor of the same type and shape as `image`.
@@ -349,12 +348,7 @@
   dimension, which is `height`.  Otherwise output the image as-is.
 
   Args:
-<<<<<<< HEAD
     image: N-D Tensor of shape [D0, D1, ... Dn-1], where N >= 3.
-=======
-    image: 4-D Tensor of shape `[batch, height, width, channels]` or 3-D Tensor
-      of shape `[height, width, channels]`.
->>>>>>> 6b0b593e
     seed: A Python integer. Used to create a random seed. See
       `tf.compat.v1.set_random_seed` for behavior.
 
@@ -376,12 +370,7 @@
   second dimension, which is `width`.  Otherwise output the image as-is.
 
   Args:
-<<<<<<< HEAD
     image: N-D Tensor of shape [D0, D1, ... Dn-1], where N >= 3.
-=======
-    image: 4-D Tensor of shape `[batch, height, width, channels]` or 3-D Tensor
-      of shape `[height, width, channels]`.
->>>>>>> 6b0b593e
     seed: A Python integer. Used to create a random seed. See
       `tf.compat.v1.set_random_seed` for behavior.
 
@@ -400,12 +389,7 @@
   """Randomly (50% chance) flip an image along axis `flip_index`.
 
   Args:
-<<<<<<< HEAD
     image:  N-D Tensor of shape [D0, D1, ... Dn-1], where N >= 3.
-=======
-    image: 4-D Tensor of shape `[batch, height, width, channels]` or 3-D Tensor
-      of shape `[height, width, channels]`.
->>>>>>> 6b0b593e
     flip_index: Dimension along which to flip image. Vertical: 0, Horizontal: 1
     seed: A Python integer. Used to create a random seed. See
       `tf.compat.v1.set_random_seed` for behavior.
@@ -432,24 +416,14 @@
       return fix_image_flip_shape(image, result)
     else:
       batch_size = array_ops.shape(image)[0]
-<<<<<<< HEAD
       uniform_random = random_ops.random_uniform(
           [batch_size], 0, 1.0, seed=seed
       )
-
       shape_list = [1] * shape.ndims
       shape_list[0] = batch_size
       flips = math_ops.round(
           array_ops.reshape(uniform_random, shape_list)
       )
-=======
-      uniform_random = random_ops.random_uniform([batch_size],
-                                                 0,
-                                                 1.0,
-                                                 seed=seed)
-      flips = math_ops.round(
-          array_ops.reshape(uniform_random, [batch_size, 1, 1, 1]))
->>>>>>> 6b0b593e
       flips = math_ops.cast(flips, image.dtype)
       flipped_input = array_ops.reverse(image, [flip_index])
       return flips * flipped_input + (1 - flips) * image
@@ -464,13 +438,8 @@
   See also `reverse()`.
 
   Args:
-<<<<<<< HEAD
     image: N-D Tensor of shape [D0, D1, ... Dn-1], where N >= 3.
-=======
-    image: 4-D Tensor of shape `[batch, height, width, channels]` or 3-D Tensor
-      of shape `[height, width, channels]`.
->>>>>>> 6b0b593e
-
+    
   Returns:
     A tensor of the same type and shape as `image`.
 
@@ -491,13 +460,8 @@
   See also `reverse()`.
 
   Args:
-<<<<<<< HEAD
     image: N-D Tensor of shape [D0, D1, ... Dn-1], where N >= 3.
-=======
-    image: 4-D Tensor of shape `[batch, height, width, channels]` or 3-D Tensor
-      of shape `[height, width, channels]`.
->>>>>>> 6b0b593e
-
+    
   Returns:
     A `Tensor` of the same type and shape as `image`.
 
@@ -517,12 +481,7 @@
   See also `reverse()`.
 
   Args:
-<<<<<<< HEAD
     image: N-D Tensor of shape [D0, D1, ... Dn-1], where N >= 3.
-=======
-    image: 4-D Tensor of shape `[batch, height, width, channels]` or 3-D Tensor
-      of shape `[height, width, channels]`.
->>>>>>> 6b0b593e
     flip_index: 0 For vertical, 1 for horizontal.
     scope_name: string, scope name.
 
@@ -538,11 +497,6 @@
     shape = image.get_shape()
     if shape.ndims == 3 or shape.ndims is None:
       return fix_image_flip_shape(image, array_ops.reverse(image, [flip_index]))
-<<<<<<< HEAD
-=======
-    elif shape.ndims == 4:
-      return array_ops.reverse(image, [flip_index + 1])
->>>>>>> 6b0b593e
     else:
       return array_ops.reverse(image, [flip_index])
 
@@ -560,12 +514,7 @@
   print(a_rot) # [[[2],[4]],[[1],[3]]]
   ```
   Args:
-<<<<<<< HEAD
     image: N-D Tensor of shape [D0, D1, ... Dn-1], where N >= 3.
-=======
-    image: 4-D Tensor of shape `[batch, height, width, channels]` or 3-D Tensor
-      of shape `[height, width, channels]`.
->>>>>>> 6b0b593e
     k: A scalar integer. The number of times the image is rotated by 90 degrees.
     axes: A pair of axis defining the plane that the N-D tensor rotates in.
     name: A name for this operation (optional).
@@ -631,40 +580,11 @@
   result = control_flow_ops.case(
       cases, default=lambda: image, exclusive=True, name=name_scope)
 
-<<<<<<< HEAD
   shape_list = (None, None, None)
   if shape.ndims is not None:
     shape_list = shape.as_list()
     (shape_list[axes[0]], shape_list[axes[1]]) = (None, None)
   result.set_shape(shape_list)
-=======
-  Args:
-    images: 4-D Tensor of shape `[height, width, channels]`.
-    k: A scalar integer. The number of times the images are rotated by 90
-      degrees.
-    name_scope: A valid TensorFlow name scope.
-
-  Returns:
-    A 4-D `Tensor` of the same type and shape as `images`.
-  """
-
-  def _rot90():
-    return array_ops.transpose(array_ops.reverse_v2(images, [2]), [0, 2, 1, 3])
-
-  def _rot180():
-    return array_ops.reverse_v2(images, [1, 2])
-
-  def _rot270():
-    return array_ops.reverse_v2(array_ops.transpose(images, [0, 2, 1, 3]), [2])
-
-  cases = [(math_ops.equal(k, 1), _rot90), (math_ops.equal(k, 2), _rot180),
-           (math_ops.equal(k, 3), _rot270)]
-
-  result = control_flow_ops.case(
-      cases, default=lambda: images, exclusive=True, name=name_scope)
-  shape = result.get_shape()
-  result.set_shape([shape[0], None, None, shape[3]])
->>>>>>> 6b0b593e
   return result
 
 
