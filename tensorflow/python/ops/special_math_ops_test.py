# Copyright 2016 The TensorFlow Authors. All Rights Reserved.
#
# Licensed under the Apache License, Version 2.0 (the "License");
# you may not use this file except in compliance with the License.
# You may obtain a copy of the License at
#
#     http://www.apache.org/licenses/LICENSE-2.0
#
# Unless required by applicable law or agreed to in writing, software
# distributed under the License is distributed on an "AS IS" BASIS,
# WITHOUT WARRANTIES OR CONDITIONS OF ANY KIND, either express or implied.
# See the License for the specific language governing permissions and
# limitations under the License.
# ==============================================================================
"""Tests for tensorflow.python.ops.special_math_ops."""

from __future__ import absolute_import
from __future__ import division
from __future__ import print_function

import numpy as np

from tensorflow.python.client import session
from tensorflow.python.framework import constant_op
from tensorflow.python.framework import dtypes
from tensorflow.python.framework import ops
from tensorflow.python.framework import tensor_shape
from tensorflow.python.framework import test_util
from tensorflow.python.ops import array_ops
from tensorflow.python.ops import math_ops
from tensorflow.python.ops import special_math_ops
from tensorflow.python.platform import test
from tensorflow.python.platform import tf_logging

class LBetaTest(test.TestCase):

  @test_util.run_in_graph_and_eager_modes
  def test_one_dimensional_arg(self):
    # Should evaluate to 1 and 1/2.
    x_one = [1, 1.]
    x_one_half = [2, 1.]
    with self.session(use_gpu=True):
      self.assertAllClose(
          1, self.evaluate(math_ops.exp(special_math_ops.lbeta(x_one))))
      self.assertAllClose(
          0.5, self.evaluate(math_ops.exp(special_math_ops.lbeta(x_one_half))))
      self.assertEqual([], special_math_ops.lbeta(x_one).get_shape())

  @test_util.run_deprecated_v1
  def test_one_dimensional_arg_dynamic(self):
    # Should evaluate to 1 and 1/2.
    x_one = [1, 1.]
    x_one_half = [2, 1.]
    with self.session(use_gpu=True):
      ph = array_ops.placeholder(dtypes.float32)
      beta_ph = math_ops.exp(special_math_ops.lbeta(ph))
      self.assertAllClose(1, beta_ph.eval(feed_dict={ph: x_one}))
      self.assertAllClose(0.5,
                          beta_ph.eval(feed_dict={ph: x_one_half}))

  @test_util.run_deprecated_v1
  def test_four_dimensional_arg_with_partial_shape_dynamic(self):
    x_ = np.ones((3, 2, 3, 4))
    # Gamma(1) = 0! = 1
    # Gamma(1 + 1 + 1 + 1) = Gamma(4) = 3! = 6
    # ==> Beta([1, 1, 1, 1])
    #     = Gamma(1) * Gamma(1) * Gamma(1) * Gamma(1) / Gamma(1 + 1 + 1 + 1)
    #     = 1 / 6
    expected_beta_x = 1 / 6 * np.ones((3, 2, 3))
    with self.session(use_gpu=True):
      x_ph = array_ops.placeholder(dtypes.float32, [3, 2, 3, None])
      beta_ph = math_ops.exp(special_math_ops.lbeta(x_ph))
      self.assertAllClose(expected_beta_x,
                          beta_ph.eval(feed_dict={x_ph: x_}))

  @test_util.run_in_graph_and_eager_modes
  def test_two_dimensional_arg(self):
    # Should evaluate to 1/2.
    x_one_half = [[2, 1.], [2, 1.]]
    with self.session(use_gpu=True):
      self.assertAllClose(
          [0.5, 0.5],
          self.evaluate(math_ops.exp(special_math_ops.lbeta(x_one_half))))
      self.assertEqual((2,), special_math_ops.lbeta(x_one_half).get_shape())

  @test_util.run_deprecated_v1
  def test_two_dimensional_arg_dynamic(self):
    # Should evaluate to 1/2.
    x_one_half = [[2, 1.], [2, 1.]]
    with self.session(use_gpu=True):
      ph = array_ops.placeholder(dtypes.float32)
      beta_ph = math_ops.exp(special_math_ops.lbeta(ph))
      self.assertAllClose([0.5, 0.5],
                          beta_ph.eval(feed_dict={ph: x_one_half}))

  @test_util.run_in_graph_and_eager_modes
  def test_two_dimensional_proper_shape(self):
    # Should evaluate to 1/2.
    x_one_half = [[2, 1.], [2, 1.]]
    with self.session(use_gpu=True):
      self.assertAllClose(
          [0.5, 0.5],
          self.evaluate(math_ops.exp(special_math_ops.lbeta(x_one_half))))
      self.assertEqual(
          (2,),
          self.evaluate(array_ops.shape(special_math_ops.lbeta(x_one_half))))
      self.assertEqual(
          tensor_shape.TensorShape([2]),
          special_math_ops.lbeta(x_one_half).get_shape())

  @test_util.run_in_graph_and_eager_modes
  def test_complicated_shape(self):
    with self.session(use_gpu=True):
      x = ops.convert_to_tensor(np.random.rand(3, 2, 2))
      self.assertAllEqual(
          (3, 2), self.evaluate(array_ops.shape(special_math_ops.lbeta(x))))
      self.assertEqual(
          tensor_shape.TensorShape([3, 2]),
          special_math_ops.lbeta(x).get_shape())

  @test_util.run_in_graph_and_eager_modes
  def test_length_1_last_dimension_results_in_one(self):
    # If there is only one coefficient, the formula still works, and we get one
    # as the answer, always.
    x_a = [5.5]
    x_b = [0.1]
    with self.session(use_gpu=True):
      self.assertAllClose(
          1,
          self.evaluate(math_ops.exp(special_math_ops.lbeta(x_a))),
          rtol=3e-6)
      self.assertAllClose(
          1, self.evaluate(math_ops.exp(special_math_ops.lbeta(x_b))))
      self.assertEqual((), special_math_ops.lbeta(x_a).get_shape())

  @test_util.run_in_graph_and_eager_modes
  def test_empty_rank1_returns_negative_infinity(self):
    with self.session(use_gpu=True):
      x = constant_op.constant([], shape=[0])
      lbeta_x = special_math_ops.lbeta(x)
      expected_result = constant_op.constant(-np.inf, shape=())

      self.assertAllEqual(self.evaluate(expected_result),
                          self.evaluate(lbeta_x))
      self.assertEqual(expected_result.get_shape(), lbeta_x.get_shape())

  @test_util.run_in_graph_and_eager_modes
  def test_empty_rank2_with_zero_last_dim_returns_negative_infinity(self):
    with self.session(use_gpu=True):
      event_size = 0
      for batch_size in [0, 1, 2]:
        x = constant_op.constant([], shape=[batch_size, event_size])
        lbeta_x = special_math_ops.lbeta(x)
        expected_result = constant_op.constant(-np.inf, shape=[batch_size])

        self.assertAllEqual(self.evaluate(expected_result),
                            self.evaluate(lbeta_x))
        self.assertEqual(expected_result.get_shape(), lbeta_x.get_shape())

  @test_util.run_in_graph_and_eager_modes
  def test_empty_rank2_with_zero_batch_dim_returns_empty(self):
    with self.session(use_gpu=True):
      batch_size = 0
      for event_size in [0, 1, 2]:
        x = constant_op.constant([], shape=[batch_size, event_size])
        lbeta_x = special_math_ops.lbeta(x)

        expected_result = constant_op.constant([], shape=[batch_size])

        self.assertAllEqual(self.evaluate(expected_result),
                            self.evaluate(lbeta_x))
        self.assertEqual(expected_result.get_shape(), lbeta_x.get_shape())


class BesselTest(test.TestCase):

  @test_util.run_in_graph_and_eager_modes
  def test_bessel_i0(self):
    x_single = np.arange(-3, 3).reshape(1, 3, 2).astype(np.float32)
    x_double = np.arange(-3, 3).reshape(1, 3, 2).astype(np.float64)
    try:
      from scipy import special  # pylint: disable=g-import-not-at-top
      self.assertAllClose(special.i0(x_single),
                          self.evaluate(special_math_ops.bessel_i0(x_single)))
      self.assertAllClose(special.i0(x_double),
                          self.evaluate(special_math_ops.bessel_i0(x_double)))
    except ImportError as e:
      tf_logging.warn('Cannot test special functions: %s' % str(e))

  @test_util.run_in_graph_and_eager_modes
  def test_bessel_i1(self):
    x_single = np.arange(-3, 3).reshape(1, 3, 2).astype(np.float32)
    x_double = np.arange(-3, 3).reshape(1, 3, 2).astype(np.float64)
    try:
      from scipy import special  # pylint: disable=g-import-not-at-top
      self.assertAllClose(special.i1(x_single),
                          self.evaluate(special_math_ops.bessel_i1(x_single)))
      self.assertAllClose(special.i1(x_double),
                          self.evaluate(special_math_ops.bessel_i1(x_double)))
    except ImportError as e:
      tf_logging.warn('Cannot test special functions: %s' % str(e))


class EinsumTest(test.TestCase):

  simple_cases = [
      'ij,jk->ik', 'ijk,jklm->il', 'ij,jk,kl->il', 'ijk->i', 'ijk->kji',
      'ji,kj->ik', 'ikl,kji->kl', 'klj,lki->ij', 'ijk,ilj->kli',
      'kij,mkb->ijmb', 'ijk,ijl,ikl->i', 'i,ijk,j->k', 'ij,ij,jk,kl->il',
      'ij,kj,il,jm->ml', 'a,ab,abc->abc', 'a,b,ab->ab', 'ab,ab,c->',
      'ab,ab,c->c', 'ab,ab,cd,cd->', 'ab,ab,cd,cd->ac', 'ab,ab,cd,cd->cd',
      'ab,ab,cd,cd,ef,ef->', 'ab,cd,ef->abcdef', 'ab,cd,ef->acdf',
      'ab,cd,de->abcde', 'ab,cd,de->be', 'ab,bcd,cd->abcd', 'ab,bcd,cd->abd',
      'eb,cb,fb->cef', 'abcd,ad', 'bd,db,eac->ace', 'ba,ac,da->bcd', 'ab,ab',
      'ab,ba', 'abc,abc', 'abc,bac', 'abc,cba', 'dba,ead,cad->bce',
      'aef,fbc,dca->bde', 'iJ,Jk->ik', 'iJ,Ki->JK', 'iJk,Jklm->Jk',
      'ij, jk, kl -> il', 'a, ab, abc -> abc', 'ab, ab, cd, cd, ef, ef -> ',
      'abc, bac', 'iJ, Ki -> JK', 'iJk, Jklm -> Jk', 'ii', 'ijji'
  ]

  long_cases = [
      'bca,cdb,dbf,afc->',
      'efc,dbc,acf,fd->abe',
      'ea,fb,gc,hd,abcd->efgh',
      'ea,fb,abcd,gc,hd->efgh',
      'abhe,hidj,jgba,hiab,gab',
      'efc, dbc, acf, fd -> abe',
      'abhe, hidj, jgba, hiab, gab',
  ]

  invalid_cases = [
      # bad formats
      '',
      'ijk ijk',
      'ij.jk->ik',
      '...ij...,jk...->ik...',
      '...ij,jk...->...ik...',
      'i$...',
      'ij...,jk...->ik.',
      'ij.,jk...->ik...',
      'ij,k ->kji',
      'ij,k-> kji',

      # axis in output that does not exist
      'ij,jk->im',

      # incorrect number of dimensions
      'ij,jkl->kl',

      # this is allowed in numpy but not implemented here yet
      'iij,jk',
      'a...a->a...',
  ]

  ellipsis_cases = [
      ['...ij,...jk->...ik', 'abij,abjk->abik'],  # batch mat-mat multiply
      ['...ij,...jk->...ik', 'abij,bjk->abik'],
      ['...ij,...jk->...ik', 'abij,jk->abik'],
      ['...ij,...jk->...ik', 'ij,jk->ik'],
      ['...ij,...jk->...ik', 'abij,abjk->'],
      ['...ij,...jk->', 'bij,bjk->'],
      ['...ij,...jk', 'bij,bjk'],
      ['...XY,...YZ', 'bXY,bYZ'],
      ['...ik,...i->...i', 'abik,abi->abi'],      # batch mat-vec multiply
      ['...ij->...ji', 'aij->aji'],               # batch matrix transpose
      ['...ij->...', 'aij->a'],                   # batch sum
      ['...,...->...', 'ij,ij->ij'],              # hadamard product
      ['...i,...j->...ij', 'abi,abj->abij'],      # outer product
      ['i...,j...->...ij', 'iab,jab->abij'],      #
      ['i...,j...->ij...', 'iab,jab->ijab'],      #
      ['...ik,...jkl,...il->...ij', 'aik,ajkl,ail->aij'],
      ['...', 'abc'],                             # copy
      ['...ca,cd...,d...f,afc->', 'bca,cdb,dbf,afc->'],
      # Tests based on https://github.com/dask/dask/pull/3412/files
      ['ab...,bc...->ac...', 'abxy,bcxy->acxy'],
      ['a...a', 'aba'],
      ['a...a', 'aa'],
      ['abc...->cba...', 'abcxy->cbaxy'],
      ['...ab->...a', 'xyab->xya'],
      ['...abc,...abcd->...d', 'xyabc,xabcd->xyd'],
      ['ab...,b->ab...', 'abxy,b->abxy'],
  ]

  dim_mismatch_cases = [('ijk,jkl->il', [(2, 3, 4), (3, 5, 6)]),
                        ('...ij,...jk->...ik', [(3), (3, 4)]),
                        (('...abcdefghijklmnopqrstuvwxyz,'
                          '...ABCDEFGHIJKLMNOPQRSTUVWXYZ'),
                         [tuple([1] * 27), tuple([1] * 27)])]

  def test_simple(self):
    for case in self.simple_cases:
      self.run_test(case)

  def test_long(self):
    for case in self.long_cases:
      self.run_test(case)

  def test_ellipsis(self):
    for (axes, expanded_axes) in self.ellipsis_cases:
      self.run_test(axes, expanded_axes)

  @test_util.run_deprecated_v1
  def test_invalid(self):
    for axes in self.invalid_cases:
      inputs = [
          array_ops.placeholder(dtypes.float32, shape=(3, 4)),
          array_ops.placeholder(dtypes.float32, shape=(3, 4)),
      ]
      with self.assertRaises(ValueError):
        _ = special_math_ops.einsum(axes, *inputs)

  @test_util.run_deprecated_v1
  def test_invalid_keyword_arguments(self):
    m0 = array_ops.placeholder(dtypes.int32, shape=(1, None))
    m1 = array_ops.placeholder(dtypes.int32, shape=(None, 1))
    with self.assertRaisesRegexp(
        TypeError,
        'invalid keyword arguments for this function: invalid1, invalid2'):
      _ = special_math_ops.einsum(
          'ij,jk->ik',
          m0,
          m1,
          name='name',
          invalid1='value1',
          invalid2='value2')

  @test_util.run_deprecated_v1
  def test_repeated_axis_single_input(self):
    x = array_ops.placeholder(dtypes.float32, shape=[2, 2])
    with self.assertRaises(ValueError):
      _ = special_math_ops.einsum('ii->', x)

  @test_util.run_deprecated_v1
  def test_dim_mismatch(self):
    for axes, input_shapes in self.dim_mismatch_cases:
      inputs = [
          array_ops.placeholder(dtypes.float32, shape=shape)
          for shape in input_shapes
      ]
      with self.assertRaises(ValueError):
        _ = special_math_ops.einsum(axes, *inputs)

  def run_test(self, axes, expanded_axes=None):
    expanded_axes = expanded_axes if expanded_axes is not None else axes
    all_axes = {ax: np.random.randint(4, 12)
                for ax in expanded_axes if ax.isalpha()}

    input_vals = []
    input_axes, _, _ = axes.partition('->')

    for idx in input_axes.split(','):
      shape = [all_axes[ax] for ax in idx if ax.isalpha()]
      input_vals.append(np.random.random(shape))
<<<<<<< HEAD
    
    correct_value = np.einsum(axes, *input_vals)

    input_tensors = [constant_op.constant(val) for val in input_vals]
    
    for o in [False, True, 'dp', 'greedy']:
      output_tensor = special_math_ops.einsum(axes, *input_tensors, optimize=o)
      with self.session(use_gpu=True):
        output_value = self.evaluate(output_tensor)
    
      err = np.abs(correct_value - output_value).max()
      self.assertLess(err, 1e-8)
=======

    input_tensors = [constant_op.constant(val) for val in input_vals]
    output_tensor = special_math_ops.einsum(axes, *input_tensors)

    with self.session(use_gpu=True):
      output_value = self.evaluate(output_tensor)

    correct_value = 0
    if axes == 'ijji':
      output = math_ops.trace(*input_tensors)
      correct_value = self.evaluate(output)
    else:
      correct_value = np.einsum(axes, *input_vals)
    err = np.abs(correct_value - output_value).max()
    self.assertLess(err, 1e-8)
>>>>>>> f076a435

  def test_input_is_placeholder(self):
    with ops.Graph().as_default():
      m0 = array_ops.placeholder(dtypes.int32, shape=(1, None))
      m1 = array_ops.placeholder(dtypes.int32, shape=(None, 1))
      out = special_math_ops.einsum('ij,jk->ik', m0, m1)
      with session.Session() as sess:
        feed_dict = {
            m0: [[1, 2, 3]],
            m1: [[2], [1], [1]],
        }
        self.assertAllClose([[7]], sess.run(out, feed_dict=feed_dict))

    with ops.Graph().as_default():
      m0 = array_ops.placeholder(dtypes.int32, shape=(None, 3))
      m1 = array_ops.placeholder(dtypes.int32, shape=(3,))
      out = special_math_ops.einsum('ij,j->i', m0, m1)
      with session.Session() as sess:
        feed_dict = {
            m0: [[1, 2, 3]],
            m1: [2, 1, 1],
        }
        self.assertAllClose([7], sess.run(out, feed_dict=feed_dict))

    # Tests for placeholders which have two or more None values
    with ops.Graph().as_default():
      m0 = array_ops.placeholder(dtypes.int32, shape=(None, None, 2))
      m1 = array_ops.placeholder(dtypes.int32, shape=(2, 1))
      out = special_math_ops.einsum('ijk,kl->ijl', m0, m1)
      with session.Session() as sess:
        feed_dict = {
            m0: [[[1, 2]]],
            m1: [[3], [2]],
        }
        self.assertAllClose([[[7]]], sess.run(out, feed_dict=feed_dict))

    with ops.Graph().as_default():
      m0 = array_ops.placeholder(dtypes.int32, shape=(2, 1))
      m1 = array_ops.placeholder(dtypes.int32, shape=(None, None, 2))
      out = special_math_ops.einsum('kl,ijk->ijl', m0, m1)
      with session.Session() as sess:
        feed_dict = {
            m0: [[3], [2]],
            m1: [[[1, 2]]],
        }
        self.assertAllClose([[[7]]], sess.run(out, feed_dict=feed_dict))

    with ops.Graph().as_default():
      m0 = array_ops.placeholder(dtypes.int32, shape=(None, None, 2))
      m1 = array_ops.placeholder(dtypes.int32, shape=(2,))
      out = special_math_ops.einsum('ijk,k->ij', m0, m1)
      with session.Session() as sess:
        feed_dict = {
            m0: [[[1, 2]]],
            m1: [3, 2],
        }

    with ops.Graph().as_default():
      m0 = array_ops.placeholder(dtypes.int32, shape=(None, 2, None, 2))
      m1 = array_ops.placeholder(dtypes.int32, shape=(None, 2))
      out = special_math_ops.einsum('ijkl,ij->ikl', m0, m1)
      with session.Session() as sess:
        feed_dict = {
            m0: [[[[1, 2]], [[2, 1]]]],
            m1: [[3, 2]],
        }
        self.assertAllClose([[[7, 8]]], sess.run(out, feed_dict=feed_dict))

  @test_util.run_in_graph_and_eager_modes
  def test_multiple_ellipses(self):
    m0 = array_ops.placeholder_with_default([[[[1, 2]], [[2, 1]]]],
                                            shape=(None, 2, None, 2))
    m1 = array_ops.placeholder_with_default([[3, 2]], shape=(None, 2))
    out = special_math_ops.einsum('...jkl,...j->...kl', m0, m1)
    self.assertAllClose([[[7, 8]]], self.evaluate(out))

  def test_ellipses_with_unknown_input_dim(self):
    with ops.Graph().as_default():
      m0 = array_ops.placeholder(dtypes.float32)
      m1 = array_ops.placeholder_with_default([[3, 2]], shape=(None, 2))
      with self.assertRaises(ValueError):
        _ = special_math_ops.einsum('...jkl,...j->...kl', m0, m1)

class EinsumOptimizeTest(test.TestCase):

  optimizations = [False, 'greedy', 'dp', True]

  def test_matmatvec(self):
    """
    matrix-matrix-vector product: Without optimizations, the matrix-matrix
    multiplication is performed first. 'dp' as well as 'greedy' perform 
    two matrix-vector multiplications instead.
    """
    
    results = [
      [(0,1), (0,1)], # no optimizations
      [(1,2), (0,1)], # greedy
      [(1,2), (0,1)], # dp
      [(1,2), (0,1)]  # True
    ]
    for o, r in zip(self.optimizations, results):
      self.assertEqual(
        special_math_ops.einsum_optimize(
          [(16,16), (16,16), (16,)], ["jk", "kl", "l"], "j",
          optimize=o
        ),
        r
      )
  
  def test_4(self):
    """
       p      
    +-----D---- l
    |     |
    |     |r
    |  n  |
    A-----C---- k
    |     |
    |     |q
    |     |
    +-----B---- j
       m
       
    test optimization as it is called from
    einsum("qmj,krnq,rpl,mnp->jkl", B, C, D, A)
    """
    
    A_shape = (16,2,16)
    B_shape = (2,16,16)
    C_shape = (2,2,2,2)
    D_shape = (2,16,16)
    
    A_labels = "mnp"
    B_labels = "qmj"
    C_labels = "krnq"
    D_labels = "rpl"
    
    ishapes = [B_shape,  C_shape,  D_shape,  A_shape]
    ilabels = [B_labels, C_labels, D_labels, A_labels]
    olabels = "jkl"
    
    results = [
      [(0,1), (0,1), (0,1)], # (((B,C),D),A)
      [(0,1), (1,2), (0,1)], # ((B,C),(A,D))
      [(0,3), (0,1), (0,1)], # (((A,B),C),D)
      [(0,3), (0,1), (0,1)]  # (((A,B),C),D)
    ]
    
    for o, r in zip(self.optimizations, results):
      self.assertEqual(
        special_math_ops.einsum_optimize(
          ishapes, ilabels, olabels,
          optimize=o
        ),
        r
      )

  def test_invalid(self):
    with self.assertRaises(ValueError):
      special_math_ops.einsum_optimize(
        [(16,16), (16,)], ["jk", "k"], "j",
        optimize='invalid'
      )
        

if __name__ == '__main__':
  test.main()<|MERGE_RESOLUTION|>--- conflicted
+++ resolved
@@ -351,36 +351,25 @@
     for idx in input_axes.split(','):
       shape = [all_axes[ax] for ax in idx if ax.isalpha()]
       input_vals.append(np.random.random(shape))
-<<<<<<< HEAD
     
     correct_value = np.einsum(axes, *input_vals)
-
-    input_tensors = [constant_op.constant(val) for val in input_vals]
-    
-    for o in [False, True, 'dp', 'greedy']:
-      output_tensor = special_math_ops.einsum(axes, *input_tensors, optimize=o)
-      with self.session(use_gpu=True):
-        output_value = self.evaluate(output_tensor)
-    
-      err = np.abs(correct_value - output_value).max()
-      self.assertLess(err, 1e-8)
-=======
-
-    input_tensors = [constant_op.constant(val) for val in input_vals]
-    output_tensor = special_math_ops.einsum(axes, *input_tensors)
-
-    with self.session(use_gpu=True):
-      output_value = self.evaluate(output_tensor)
-
+    
     correct_value = 0
     if axes == 'ijji':
       output = math_ops.trace(*input_tensors)
       correct_value = self.evaluate(output)
     else:
       correct_value = np.einsum(axes, *input_vals)
-    err = np.abs(correct_value - output_value).max()
-    self.assertLess(err, 1e-8)
->>>>>>> f076a435
+
+    input_tensors = [constant_op.constant(val) for val in input_vals]
+    
+    for o in [False, True, 'dp', 'greedy']:
+      output_tensor = special_math_ops.einsum(axes, *input_tensors, optimize=o)
+      with self.session(use_gpu=True):
+        output_value = self.evaluate(output_tensor)
+    
+      err = np.abs(correct_value - output_value).max()
+      self.assertLess(err, 1e-8)
 
   def test_input_is_placeholder(self):
     with ops.Graph().as_default():
