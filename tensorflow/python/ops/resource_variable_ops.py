--- conflicted
+++ resolved
@@ -836,13 +836,6 @@
     return ResourceVariable(
         variable_def=variable_def, import_scope=import_scope)
 
-<<<<<<< HEAD
-  def _ref(self):
-    """Unsupported."""
-    raise NotImplementedError("ResourceVariable does not implement _ref()")
-
-=======
->>>>>>> f91aeed3
   def set_shape(self, shape):
     """Unsupported."""
     raise NotImplementedError("ResourceVariable does not implement set_shape()")
@@ -1469,21 +1462,6 @@
     """To pass resource_variable_ops.is_resource_variable check."""
     pass
 
-<<<<<<< HEAD
-# Register a conversion function which reads the value of the variable,
-# allowing instances of the class to be used as tensors.
-
-# Note: registering for Variable after ResourceVariable because inheritance will
-# otherwise lead to the wrong behavior.
-ops.register_tensor_conversion_function(ResourceVariable, _dense_var_to_tensor)
-ops.register_tensor_conversion_function(
-    variables.Variable, variables.Variable._TensorConversionFunction)  # pylint: disable=protected-access
-
-# pylint: disable=protected-access
-ops.register_dense_tensor_like_type(ResourceVariable)
-
-=======
->>>>>>> f91aeed3
 
 @ops.RegisterGradient("ReadVariableOp")
 def _ReadGrad(_, grad):
