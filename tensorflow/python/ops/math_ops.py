# Copyright 2015 The TensorFlow Authors. All Rights Reserved.
#
# Licensed under the Apache License, Version 2.0 (the "License");
# you may not use this file except in compliance with the License.
# You may obtain a copy of the License at
#
#     http://www.apache.org/licenses/LICENSE-2.0
#
# Unless required by applicable law or agreed to in writing, software
# distributed under the License is distributed on an "AS IS" BASIS,
# WITHOUT WARRANTIES OR CONDITIONS OF ANY KIND, either express or implied.
# See the License for the specific language governing permissions and
# limitations under the License.
# ==============================================================================
"""Math Operations.

Note: Functions taking `Tensor` arguments can also take anything accepted by
`tf.convert_to_tensor`.

Note: Elementwise binary operations in TensorFlow follow [numpy-style
broadcasting](http://docs.scipy.org/doc/numpy/user/basics.broadcasting.html).

TensorFlow provides a variety of math functions including:

* Basic arithmetic operators and trigonometric functions.
* Special math functions (like: `tf.math.igamma` and `tf.math.zeta`)
* Complex number functions (like: `tf.math.imag` and `tf.math.angle`)
* Reductions and scans (like: `tf.math.reduce_mean` and `tf.math.cumsum`)
* Segment functions (like: `tf.math.segment_sum`)

See: `tf.linalg` for matrix and tensor functions.

<a id=Segmentation></a>

## About Segmentation

TensorFlow provides several operations that you can use to perform common
math computations on tensor segments.
Here a segmentation is a partitioning of a tensor along
the first dimension, i.e. it  defines a mapping from the first dimension onto
`segment_ids`. The `segment_ids` tensor should be the size of
the first dimension, `d0`, with consecutive IDs in the range `0` to `k`,
where `k<d0`.
In particular, a segmentation of a matrix tensor is a mapping of rows to
segments.

For example:

```python
c = tf.constant([[1,2,3,4], [-1,-2,-3,-4], [5,6,7,8]])
tf.math.segment_sum(c, tf.constant([0, 0, 1]))
#  ==>  [[0 0 0 0]
#        [5 6 7 8]]
```

The standard `segment_*` functions assert that the segment indices are sorted.
If you have unsorted indices use the equivalent `unsorted_segment_` function.
These functions take an additional argument `num_segments` so that the output
tensor can be efficiently allocated.

``` python
c = tf.constant([[1,2,3,4], [-1,-2,-3,-4], [5,6,7,8]])
tf.math.unsorted_segment_sum(c, tf.constant([0, 1, 0]), num_segments=2)
# ==> [[ 6,  8, 10, 12],
#       [-1, -2, -3, -4]]
```

"""
from __future__ import absolute_import
from __future__ import division
from __future__ import print_function

import numpy as np
import six
from six.moves import builtins
from six.moves import xrange  # pylint: disable=redefined-builtin

from tensorflow.python.eager import context
from tensorflow.python.framework import constant_op
from tensorflow.python.framework import dtypes
from tensorflow.python.framework import graph_util
from tensorflow.python.framework import ops
from tensorflow.python.framework import sparse_tensor
from tensorflow.python.framework import tensor_shape
from tensorflow.python.ops import array_ops
from tensorflow.python.ops import gen_array_ops
from tensorflow.python.ops import gen_data_flow_ops
from tensorflow.python.ops import gen_math_ops
from tensorflow.python.ops import gen_nn_ops
from tensorflow.python.ops import gen_sparse_ops
# go/tf-wildcard-import
# pylint: disable=wildcard-import
from tensorflow.python.ops.gen_math_ops import *
# pylint: enable=wildcard-import
from tensorflow.python.platform import tf_logging as logging
from tensorflow.python.util import compat
from tensorflow.python.util import deprecation
from tensorflow.python.util import dispatch
from tensorflow.python.util import nest
from tensorflow.python.util.tf_export import tf_export

# Aliases for some automatically-generated names.
linspace = gen_math_ops.lin_space
nextafter = gen_math_ops.next_after

arg_max = deprecation.deprecated(None, "Use `tf.math.argmax` instead")(arg_max)  # pylint: disable=used-before-assignment
arg_min = deprecation.deprecated(None, "Use `tf.math.argmin` instead")(arg_min)  # pylint: disable=used-before-assignment
tf_export(v1=["arg_max"])(arg_max)
tf_export(v1=["arg_min"])(arg_min)


# This is set by resource_variable_ops.py. It is included in this way since
# there is a circular dependency between math_ops and resource_variable_ops
_resource_variable_type = None


def _set_doc(doc):

  def _decorator(func):
    func.__doc__ = doc
    return func

  return _decorator


# pylint: disable=redefined-builtin
@tf_export(v1=["math.argmax", "argmax"])
@deprecation.deprecated_args(None, "Use the `axis` argument instead",
                             "dimension")
@_set_doc(
    gen_math_ops.arg_max.__doc__.replace("dimensions",
                                         "axes").replace("dimension", "axis"))
def argmax(input,
           axis=None,
           name=None,
           dimension=None,
           output_type=dtypes.int64):
  axis = deprecation.deprecated_argument_lookup("axis", axis, "dimension",
                                                dimension)
  return argmax_v2(input, axis, output_type, name)


@tf_export("math.argmax", "argmax", v1=[])
def argmax_v2(input, axis=None, output_type=dtypes.int64, name=None):
  """Returns the index with the largest value across axes of a tensor.

  Note that in case of ties the identity of the return value is not guaranteed.

  For example:

  >>> A = tf.constant([2, 20, 30, 3, 6])
  >>> tf.math.argmax(A)  # A[2] is maximum in tensor A
  <tf.Tensor: shape=(), dtype=int64, numpy=2>
  >>> B = tf.constant([[2, 20, 30, 3, 6], [3, 11, 16, 1, 8],
  ...                  [14, 45, 23, 5, 27]])
  >>> tf.math.argmax(B, 0)
  <tf.Tensor: shape=(5,), dtype=int64, numpy=array([2, 2, 0, 2, 2])>
  >>> tf.math.argmax(B, 1)
  <tf.Tensor: shape=(3,), dtype=int64, numpy=array([2, 2, 1])>

  Args:
    input: A `Tensor`.
    axis: An integer, the axis to reduce across. Default to 0.
    output_type: An optional output dtype (`tf.int32` or `tf.int64`). Defaults
      to `tf.int64`.
    name: An optional name for the operation.

  Returns:
    A `Tensor` of type `output_type`.
  """
  if axis is None:
    axis = 0
  return gen_math_ops.arg_max(input, axis, name=name, output_type=output_type)


@tf_export(v1=["math.argmin", "argmin"])
@deprecation.deprecated_args(None, "Use the `axis` argument instead",
                             "dimension")
@_set_doc(
    gen_math_ops.arg_min.__doc__.replace("dimensions",
                                         "axes").replace("dimension", "axis"))
def argmin(input,
           axis=None,
           name=None,
           dimension=None,
           output_type=dtypes.int64):
  axis = deprecation.deprecated_argument_lookup("axis", axis, "dimension",
                                                dimension)
  return argmin_v2(input, axis, output_type, name)


@tf_export("math.argmin", "argmin", v1=[])
def argmin_v2(input, axis=None, output_type=dtypes.int64, name=None):
  """Returns the index with the smallest value across axes of a tensor.

  Note that in case of ties the identity of the return value is not guaranteed.

  Args:
    input: A `Tensor`. Must be one of the following types: `float32`, `float64`,
      `int32`, `uint8`, `int16`, `int8`, `complex64`, `int64`, `qint8`,
      `quint8`, `qint32`, `bfloat16`, `uint16`, `complex128`, `half`, `uint32`,
      `uint64`.
    axis: A `Tensor`. Must be one of the following types: `int32`, `int64`.
      int32 or int64, must be in the range `-rank(input), rank(input))`.
      Describes which axis of the input Tensor to reduce across. For vectors,
      use axis = 0.
    output_type: An optional `tf.DType` from: `tf.int32, tf.int64`. Defaults to
      `tf.int64`.
    name: A name for the operation (optional).

  Returns:
    A `Tensor` of type `output_type`.

  Usage:
  ```python
  import tensorflow as tf
  a = [1, 10, 26.9, 2.8, 166.32, 62.3]
  b = tf.math.argmin(input = a)
  c = tf.keras.backend.eval(b)
  # c = 0
  # here a[0] = 1 which is the smallest element of a across axis 0
  ```
  """
  if axis is None:
    axis = 0
  return gen_math_ops.arg_min(input, axis, name=name, output_type=output_type)


# pylint: enable=redefined-builtin


# pylint: disable=anomalous-backslash-in-string,protected-access
# pylint: disable=g-docstring-has-escape
@tf_export("math.abs", "abs")
@dispatch.add_dispatch_support
def abs(x, name=None):  # pylint: disable=redefined-builtin
  r"""Computes the absolute value of a tensor.

  Given a tensor of integer or floating-point values, this operation returns a
  tensor of the same type, where each element contains the absolute value of the
  corresponding element in the input.

  Given a tensor `x` of complex numbers, this operation returns a tensor of type
  `float32` or `float64` that is the absolute value of each element in `x`. For
  a complex number \\(a + bj\\), its absolute value is computed as \\(\sqrt{a^2
  + b^2}\\).  For example:

  >>> x = tf.constant([[-2.25 + 4.75j], [-3.25 + 5.75j]])
  >>> tf.abs(x)
  <tf.Tensor: shape=(2, 1), dtype=float64, numpy=
  array([[5.25594901],
         [6.60492241]])>

  Args:
    x: A `Tensor` or `SparseTensor` of type `float16`, `float32`, `float64`,
      `int32`, `int64`, `complex64` or `complex128`.
    name: A name for the operation (optional).

  Returns:
    A `Tensor` or `SparseTensor` of the same size, type and sparsity as `x`,
      with absolute values. Note, for `complex64` or `complex128` input, the
      returned `Tensor` will be of type `float32` or `float64`, respectively.
  """
  with ops.name_scope(name, "Abs", [x]) as name:
    x = ops.convert_to_tensor(x, name="x")
    if x.dtype.is_complex:
      return gen_math_ops.complex_abs(x, Tout=x.dtype.real_dtype, name=name)
    return gen_math_ops._abs(x, name=name)


# pylint: enable=g-docstring-has-escape


# pylint: disable=redefined-builtin
def _bucketize(input, boundaries, name=None):
  return gen_math_ops.bucketize(input=input, boundaries=boundaries, name=name)


# pylint: enable=redefined-builtin


class DivideDelegateWithName(object):
  """Use Python2/Python3 division delegation to implement divide for tensors."""

  def __init__(self, x, name):
    """Construct DivideDelegateWithName.

    Args:
      x: Tensor to use as left operand in operator overloads
      name: The name that is preferred for the op created.
    """
    self.x = x
    self.name = name

  def __truediv__(self, y):
    return _truediv_python3(self.x, y, self.name)

  def __floordiv__(self, y):
    return floordiv(self.x, y, self.name)

  def __div__(self, y):
    return _div_python2(self.x, y, self.name)


@tf_export("math.divide", "divide")
@dispatch.add_dispatch_support
def divide(x, y, name=None):
  """Computes Python style division of `x` by `y`.

  For example:

  >>> x = tf.constant([16, 12, 11])
  >>> y = tf.constant([4, 6, 2])
  >>> tf.divide(x,y)
  <tf.Tensor: shape=(3,), dtype=float64,
  numpy=array([4. , 2. , 5.5])>

  Args:
    x: A `Tensor`
    y: A `Tensor`
    name: A name for the operation (optional).

  Returns:
    A `Tensor` with same shape as input
  """

  if name is not None:
    # Cannot use tensors operator overload, because it has no way to track
    # override names. Use a dummy class to track the runtime division behavior
    return DivideDelegateWithName(x, name) / y
  else:
    return x / y


@tf_export("math.multiply", "multiply")
@dispatch.add_dispatch_support
<<<<<<< HEAD
def multiply(x, y, name=None):  # pylint: disable=missing-docstring
  # Do an is comparison here since this is cheaper than isinstance or __eq__
  if y is 1:  # pylint: disable=literal-comparison
    return x
  """Returns 'x' * 'y' element wise.
  
  For example:
  
  >>> x = 32
  >>> y = 34
  >>> tf.multiply(x, y)
  <tf.Tensor: shape=(), dtype=int32, numpy=1088>
  
  
  Args:
    'x': A 'Tensor'. Must be one of the following types: 
    'bfloat16', 'half', 'float32', 'float64', 'uint8', 'int8', 'uint16', 'int16', 'int32', 'int64', 'complex64', 'complex128'.
    'y': A 'Tensor'. Must have the same type as 'x'.
    'name': A name for the operation (optional).
    
  Returns:
    A 'Tensor'. Has the same type as 'x'
  """

=======
def multiply(x, y, name=None):
>>>>>>> 049101c6
  return gen_math_ops.mul(x, y, name)


multiply.__doc__ = gen_math_ops.mul.__doc__.replace("Multiply", "tf.multiply")


# TODO(aselle): put deprecation in after another round of global code changes
@deprecation.deprecated(
    "2016-12-30",
    "`tf.mul(x, y)` is deprecated, please use `tf.multiply(x, y)` or `x * y`")
def _mul(x, y, name=None):
  return gen_math_ops.mul(x, y, name)


_mul.__doc__ = (
    gen_math_ops.mul.__doc__ + ("" if _mul.__doc__ is None else _mul.__doc__))


@tf_export("math.subtract", "subtract")
@dispatch.add_dispatch_support
def subtract(x, y, name=None):
  return gen_math_ops.sub(x, y, name)


subtract.__doc__ = gen_math_ops.sub.__doc__.replace("`Sub`", "`tf.subtract`")


# TODO(aselle): put deprecation in after another round of global code changes
@deprecation.deprecated(
    "2016-12-30",
    "`tf.sub(x, y)` is deprecated, please use `tf.subtract(x, y)` or `x - y`")
def _sub(x, y, name=None):
  return gen_math_ops.sub(x, y, name)


_sub.__doc__ = (
    gen_math_ops.sub.__doc__ + ("" if _sub.__doc__ is None else _sub.__doc__))

negative = gen_math_ops.neg


# pylint: disable=g-docstring-has-escape
@deprecation.deprecated(
    "2016-12-30",
    "`tf.neg(x)` is deprecated, please use `tf.negative(x)` or `-x`")
def _neg(x, name=None):
  """Computes numerical negative value element-wise.

  I.e., \\(y = -x\\).

  Args:
    x: A `Tensor` or `SparseTensor`. Must be one of the following types: `half`,
      `float32`, `float64`, `int32`, `int64`, `complex64`, `complex128`.
    name: A name for the operation (optional).

  Returns:
    A `Tensor` or `SparseTensor`, respectively. Has the same type as `x`.
  """
  return negative(x, name)


# pylint: enable=g-docstring-has-escape


@tf_export(v1=["math.scalar_mul", "scalar_mul"])
def scalar_mul(scalar, x, name=None):
  """Multiplies a scalar times a `Tensor` or `IndexedSlices` object.

  Intended for use in gradient code which might deal with `IndexedSlices`
  objects, which are easy to multiply by a scalar but more expensive to
  multiply with arbitrary tensors.

  Args:
    scalar: A 0-D scalar `Tensor`. Must have known shape.
    x: A `Tensor` or `IndexedSlices` to be scaled.
    name: A name for the operation (optional).

  Returns:
    `scalar * x` of the same type (`Tensor` or `IndexedSlices`) as `x`.

  Raises:
    ValueError: if scalar is not a 0-D `scalar`.
  """
  scalar = ops.convert_to_tensor(
      scalar, dtype=x.dtype.base_dtype, name="scalar")
  shape = scalar.get_shape()
  if shape.ndims == 0:
    if isinstance(x, ops.IndexedSlices):
      return ops.IndexedSlices(
          gen_math_ops.mul(scalar, x.values, name), x.indices, x.dense_shape)
    else:
      return gen_math_ops.mul(scalar, x, name)
  else:
    raise ValueError("Only scalar multiply works, got shape %s" % shape)


@tf_export("math.scalar_mul", "scalar_mul", v1=[])
@_set_doc(scalar_mul.__doc__)
def scalar_mul_v2(scalar, x, name=None):
  with ops.name_scope(name, "scalar_mul", [x]) as name:
    return scalar_mul(scalar, x, name)


@tf_export("math.pow", "pow")
@dispatch.add_dispatch_support
def pow(x, y, name=None):  # pylint: disable=redefined-builtin
  r"""Computes the power of one value to another.

  Given a tensor `x` and a tensor `y`, this operation computes \\(x^y\\) for
  corresponding elements in `x` and `y`. For example:

  ```python
  x = tf.constant([[2, 2], [3, 3]])
  y = tf.constant([[8, 16], [2, 3]])
  tf.pow(x, y)  # [[256, 65536], [9, 27]]
  ```

  Args:
    x: A `Tensor` of type `float16`, `float32`, `float64`, `int32`, `int64`,
      `complex64`, or `complex128`.
    y: A `Tensor` of type `float16`, `float32`, `float64`, `int32`, `int64`,
      `complex64`, or `complex128`.
    name: A name for the operation (optional).

  Returns:
    A `Tensor`.
  """
  with ops.name_scope(name, "Pow", [x]) as name:
    return gen_math_ops._pow(x, y, name=name)


# pylint: disable=redefined-builtin,redefined-outer-name
@tf_export("dtypes.complex", "complex")
@dispatch.add_dispatch_support
def complex(real, imag, name=None):
  r"""Converts two real numbers to a complex number.

  Given a tensor `real` representing the real part of a complex number, and a
  tensor `imag` representing the imaginary part of a complex number, this
  operation returns complex numbers elementwise of the form \\(a + bj\\), where
  *a* represents the `real` part and *b* represents the `imag` part.

  The input tensors `real` and `imag` must have the same shape.

  For example:

  ```python
  real = tf.constant([2.25, 3.25])
  imag = tf.constant([4.75, 5.75])
  tf.complex(real, imag)  # [[2.25 + 4.75j], [3.25 + 5.75j]]
  ```

  Args:
    real: A `Tensor`. Must be one of the following types: `float32`, `float64`.
    imag: A `Tensor`. Must have the same type as `real`.
    name: A name for the operation (optional).

  Returns:
    A `Tensor` of type `complex64` or `complex128`.

  Raises:
    TypeError: Real and imag must be correct types
  """
  real = ops.convert_to_tensor(real, name="real")
  imag = ops.convert_to_tensor(imag, name="imag")
  with ops.name_scope(name, "Complex", [real, imag]) as name:
    input_types = (real.dtype, imag.dtype)
    if input_types == (dtypes.float64, dtypes.float64):
      Tout = dtypes.complex128
    elif input_types == (dtypes.float32, dtypes.float32):
      Tout = dtypes.complex64
    else:
      raise TypeError("real and imag have incorrect types: "
                      "{} {}".format(real.dtype.name, imag.dtype.name))
    return gen_math_ops._complex(real, imag, Tout=Tout, name=name)


@tf_export("math.real", v1=["math.real", "real"])
@deprecation.deprecated_endpoints("real")
@dispatch.add_dispatch_support
def real(input, name=None):
  r"""Returns the real part of a complex (or real) tensor.

  Given a tensor `input`, this operation returns a tensor of type `float` that
  is the real part of each element in `input` considered as a complex number.

  For example:

  ```python
  x = tf.constant([-2.25 + 4.75j, 3.25 + 5.75j])
  tf.math.real(x)  # [-2.25, 3.25]
  ```

  If `input` is already real, it is returned unchanged.

  Args:
    input: A `Tensor`. Must have numeric type.
    name: A name for the operation (optional).

  Returns:
    A `Tensor` of type `float32` or `float64`.
  """
  with ops.name_scope(name, "Real", [input]) as name:
    input = ops.convert_to_tensor(input, name="input")
    if input.dtype.is_complex:
      real_dtype = input.dtype.real_dtype
      return gen_math_ops.real(input, Tout=real_dtype, name=name)
    else:
      return input


@tf_export("math.imag", v1=["math.imag", "imag"])
@deprecation.deprecated_endpoints("imag")
@dispatch.add_dispatch_support
def imag(input, name=None):
  r"""Returns the imaginary part of a complex (or real) tensor.

  Given a tensor `input`, this operation returns a tensor of type `float` that
  is the imaginary part of each element in `input` considered as a complex
  number. If `input` is real, a tensor of all zeros is returned.

  For example:

  ```python
  x = tf.constant([-2.25 + 4.75j, 3.25 + 5.75j])
  tf.math.imag(x)  # [4.75, 5.75]
  ```

  Args:
    input: A `Tensor`. Must be one of the following types: `float`, `double`,
      `complex64`, `complex128`.
    name: A name for the operation (optional).

  Returns:
    A `Tensor` of type `float32` or `float64`.
  """
  with ops.name_scope(name, "Imag", [input]) as name:
    input = ops.convert_to_tensor(input, name="input")
    if input.dtype.is_complex:
      return gen_math_ops.imag(input, Tout=input.dtype.real_dtype, name=name)
    else:
      return array_ops.zeros_like(input)


@tf_export("math.angle", v1=["math.angle", "angle"])
@deprecation.deprecated_endpoints("angle")
@dispatch.add_dispatch_support
def angle(input, name=None):
  r"""Returns the element-wise argument of a complex (or real) tensor.

  Given a tensor `input`, this operation returns a tensor of type `float` that
  is the argument of each element in `input` considered as a complex number.

  The elements in `input` are considered to be complex numbers of the form
  \\(a + bj\\), where *a* is the real part and *b* is the imaginary part.
  If `input` is real then *b* is zero by definition.

  The argument returned by this function is of the form \\(atan2(b, a)\\).
  If `input` is real, a tensor of all zeros is returned.

  For example:

  ```
  input = tf.constant([-2.25 + 4.75j, 3.25 + 5.75j], dtype=tf.complex64)
  tf.math.angle(input).numpy()
  # ==> array([2.0131705, 1.056345 ], dtype=float32)
  ```

  Args:
    input: A `Tensor`. Must be one of the following types: `float`, `double`,
      `complex64`, `complex128`.
    name: A name for the operation (optional).

  Returns:
    A `Tensor` of type `float32` or `float64`.
  """
  with ops.name_scope(name, "Angle", [input]) as name:
    input = ops.convert_to_tensor(input, name="input")
    if input.dtype.is_complex:
      return gen_math_ops.angle(input, Tout=input.dtype.real_dtype, name=name)
    else:
      return array_ops.zeros_like(input)


# pylint: enable=redefined-outer-name,redefined-builtin


@tf_export("math.round", "round")
@dispatch.add_dispatch_support
def round(x, name=None):  # pylint: disable=redefined-builtin
  """Rounds the values of a tensor to the nearest integer, element-wise.

  Rounds half to even.  Also known as bankers rounding. If you want to round
  according to the current system rounding mode use tf::cint.
  For example:

  ```python
  x = tf.constant([0.9, 2.5, 2.3, 1.5, -4.5])
  tf.round(x)  # [ 1.0, 2.0, 2.0, 2.0, -4.0 ]
  ```

  Args:
    x: A `Tensor` of type `float16`, `float32`, `float64`, `int32`, or `int64`.
    name: A name for the operation (optional).

  Returns:
    A `Tensor` of same shape and type as `x`.
  """
  x = ops.convert_to_tensor(x, name="x")
  if x.dtype.is_integer:
    return x
  else:
    return gen_math_ops.round(x, name=name)


@tf_export("cast", "dtypes.cast")
@dispatch.add_dispatch_support
def cast(x, dtype, name=None):
  """Casts a tensor to a new type.

  The operation casts `x` (in case of `Tensor`) or `x.values`
  (in case of `SparseTensor` or `IndexedSlices`) to `dtype`.

  For example:

  ```python
  x = tf.constant([1.8, 2.2], dtype=tf.float32)
  tf.dtypes.cast(x, tf.int32)  # [1, 2], dtype=tf.int32
  ```

  The operation supports data types (for `x` and `dtype`) of
  `uint8`, `uint16`, `uint32`, `uint64`, `int8`, `int16`, `int32`, `int64`,
  `float16`, `float32`, `float64`, `complex64`, `complex128`, `bfloat16`.
  In case of casting from complex types (`complex64`, `complex128`) to real
  types, only the real part of `x` is returned. In case of casting from real
  types to complex types (`complex64`, `complex128`), the imaginary part of the
  returned value is set to `0`. The handling of complex types here matches the
  behavior of numpy.

  Args:
    x: A `Tensor` or `SparseTensor` or `IndexedSlices` of numeric type. It could
      be `uint8`, `uint16`, `uint32`, `uint64`, `int8`, `int16`, `int32`,
      `int64`, `float16`, `float32`, `float64`, `complex64`, `complex128`,
      `bfloat16`.
    dtype: The destination type. The list of supported dtypes is the same as
      `x`.
    name: A name for the operation (optional).

  Returns:
    A `Tensor` or `SparseTensor` or `IndexedSlices` with same shape as `x` and
      same type as `dtype`.

  Raises:
    TypeError: If `x` cannot be cast to the `dtype`.
  """
  base_type = dtypes.as_dtype(dtype).base_dtype
  if isinstance(x,
                (ops.Tensor, _resource_variable_type)) and base_type == x.dtype:
    return x
  with ops.name_scope(name, "Cast", [x]) as name:
    if isinstance(x, sparse_tensor.SparseTensor):
      values_cast = cast(x.values, base_type, name=name)
      x = sparse_tensor.SparseTensor(x.indices, values_cast, x.dense_shape)
    elif isinstance(x, ops.IndexedSlices):
      values_cast = cast(x.values, base_type, name=name)
      x = ops.IndexedSlices(values_cast, x.indices, x.dense_shape)
    else:
      # TODO(josh11b): If x is not already a Tensor, we could return
      # ops.convert_to_tensor(x, dtype=dtype, ...)  here, but that
      # allows some conversions that cast() can't do, e.g. casting numbers to
      # strings.
      x = ops.convert_to_tensor(x, name="x")
      if x.dtype.base_dtype != base_type:
        x = gen_math_ops.cast(x, base_type, name=name)
    if x.dtype.is_complex and base_type.is_floating:
      logging.warn("Casting complex to real discards imaginary part.")
    return x


@tf_export("dtypes.saturate_cast", "saturate_cast")
@dispatch.add_dispatch_support
def saturate_cast(value, dtype, name=None):
  """Performs a safe saturating cast of `value` to `dtype`.

  This function casts the input to `dtype` without applying any scaling.  If
  there is a danger that values would over or underflow in the cast, this op
  applies the appropriate clamping before the cast.

  Args:
    value: A `Tensor`.
    dtype: The desired output `DType`.
    name: A name for the operation (optional).

  Returns:
    `value` safely cast to `dtype`.
  """
  # When casting to a type with smaller representable range, clamp.
  # Note that this covers casting to unsigned types as well.
  with ops.name_scope(name, "saturate_cast", [value]) as name:
    value = ops.convert_to_tensor(value, name="value")
    dtype = dtypes.as_dtype(dtype).base_dtype
    if value.dtype.min < dtype.min:
      value = gen_math_ops.maximum(
          value,
          ops.convert_to_tensor(dtype.min, dtype=value.dtype, name="min"))
    if value.dtype.max > dtype.max:
      value = gen_math_ops.minimum(
          value,
          ops.convert_to_tensor(dtype.max, dtype=value.dtype, name="max"))
    return cast(value, dtype, name=name)


@deprecation.deprecated(date=None, instructions="Use `tf.cast` instead.")
@tf_export(v1=["to_float"])
def to_float(x, name="ToFloat"):
  """Casts a tensor to type `float32`.

  Args:
    x: A `Tensor` or `SparseTensor` or `IndexedSlices`.
    name: A name for the operation (optional).

  Returns:
    A `Tensor` or `SparseTensor` or `IndexedSlices` with same shape as `x` with
    type `float32`.

  Raises:
    TypeError: If `x` cannot be cast to the `float32`.
  """
  return cast(x, dtypes.float32, name=name)


@deprecation.deprecated(date=None, instructions="Use `tf.cast` instead.")
@tf_export(v1=["to_double"])
def to_double(x, name="ToDouble"):
  """Casts a tensor to type `float64`.

  Args:
    x: A `Tensor` or `SparseTensor` or `IndexedSlices`.
    name: A name for the operation (optional).

  Returns:
    A `Tensor` or `SparseTensor` or `IndexedSlices` with same shape as `x` with
    type `float64`.

  Raises:
    TypeError: If `x` cannot be cast to the `float64`.
  """
  return cast(x, dtypes.float64, name=name)


@deprecation.deprecated(date=None, instructions="Use `tf.cast` instead.")
@tf_export(v1=["to_int32"])
def to_int32(x, name="ToInt32"):
  """Casts a tensor to type `int32`.

  Args:
    x: A `Tensor` or `SparseTensor` or `IndexedSlices`.
    name: A name for the operation (optional).

  Returns:
    A `Tensor` or `SparseTensor` or `IndexedSlices` with same shape as `x` with
    type `int32`.

  Raises:
    TypeError: If `x` cannot be cast to the `int32`.
  """
  return cast(x, dtypes.int32, name=name)


@deprecation.deprecated(date=None, instructions="Use `tf.cast` instead.")
@tf_export(v1=["to_int64"])
def to_int64(x, name="ToInt64"):
  """Casts a tensor to type `int64`.

  Args:
    x: A `Tensor` or `SparseTensor` or `IndexedSlices`.
    name: A name for the operation (optional).

  Returns:
    A `Tensor` or `SparseTensor` or `IndexedSlices` with same shape as `x` with
    type `int64`.

  Raises:
    TypeError: If `x` cannot be cast to the `int64`.
  """
  return cast(x, dtypes.int64, name=name)


@deprecation.deprecated(date=None, instructions="Use `tf.cast` instead.")
@tf_export(v1=["to_bfloat16"])
def to_bfloat16(x, name="ToBFloat16"):
  """Casts a tensor to type `bfloat16`.

  Args:
    x: A `Tensor` or `SparseTensor` or `IndexedSlices`.
    name: A name for the operation (optional).

  Returns:
    A `Tensor` or `SparseTensor` or `IndexedSlices` with same shape as `x` with
    type `bfloat16`.

  Raises:
    TypeError: If `x` cannot be cast to the `bfloat16`.
  """
  return cast(x, dtypes.bfloat16, name=name)


@deprecation.deprecated(date=None, instructions="Use `tf.cast` instead.")
@tf_export(v1=["to_complex64"])
def to_complex64(x, name="ToComplex64"):
  """Casts a tensor to type `complex64`.

  Args:
    x: A `Tensor` or `SparseTensor` or `IndexedSlices`.
    name: A name for the operation (optional).

  Returns:
    A `Tensor` or `SparseTensor` or `IndexedSlices` with same shape as `x` with
    type `complex64`.

  Raises:
    TypeError: If `x` cannot be cast to the `complex64`.
  """
  return cast(x, dtypes.complex64, name=name)


@deprecation.deprecated(date=None, instructions="Use `tf.cast` instead.")
@tf_export(v1=["to_complex128"])
def to_complex128(x, name="ToComplex128"):
  """Casts a tensor to type `complex128`.

  Args:
    x: A `Tensor` or `SparseTensor` or `IndexedSlices`.
    name: A name for the operation (optional).

  Returns:
    A `Tensor` or `SparseTensor` or `IndexedSlices` with same shape as `x` with
    type `complex128`.

  Raises:
    TypeError: If `x` cannot be cast to the `complex128`.
  """
  return cast(x, dtypes.complex128, name=name)


ops.Tensor._override_operator("__neg__", gen_math_ops.neg)
ops.Tensor._override_operator("__abs__", abs)
# __invert__ corresponds to the ~ operator.  Here we follow the numpy convention
# ~ marks an elementwise bit-wise inverse.  This is only implemented for boolean
# tensors and will throw a TypeError if used on nonboolean arrays
ops.Tensor._override_operator("__invert__", gen_math_ops.logical_not)


def _OverrideBinaryOperatorHelper(func, op_name, clazz_object=ops.Tensor):
  """Register operators with different tensor and scalar versions.

  If `clazz_object` is `SparseTensor`, assumes `func` takes `(sp_indices,
  sp_values, sp_shape, dense)` and outputs `(new_sp_values)`.

  Args:
    func: the operator
    op_name: name of the operator being overridden
    clazz_object: class to override for.  Either `Tensor` or `SparseTensor`.
  """

  def binary_op_wrapper(x, y):
    with ops.name_scope(None, op_name, [x, y]) as name:
      if isinstance(x, ops.Tensor) and isinstance(y, ops.Tensor):
        return func(x, y, name=name)
      elif not isinstance(y, sparse_tensor.SparseTensor):
        try:
          y = ops.convert_to_tensor_v2(
              y, dtype_hint=x.dtype.base_dtype, name="y")
        except TypeError:
          # If the RHS is not a tensor, it might be a tensor aware object
          # that can implement the operator with knowledge of itself
          # and the tensor.
          if hasattr(type(y), "__r%s__" % op_name):
            return NotImplemented
          else:
            raise
      return func(x, y, name=name)

  def binary_op_wrapper_sparse(sp_x, y):
    with ops.name_scope(None, op_name, [sp_x, y]) as name:
      y = ops.convert_to_tensor(y, dtype=sp_x.dtype.base_dtype, name="y")
      return sparse_tensor.SparseTensor(
          sp_x.indices,
          func(sp_x.indices, sp_x.values, sp_x.dense_shape, y, name=name),
          sp_x.dense_shape)

  def r_binary_op_wrapper(y, x):
    with ops.name_scope(None, op_name, [x, y]) as name:
      x = ops.convert_to_tensor(x, dtype=y.dtype.base_dtype, name="x")
      return func(x, y, name=name)

  # Propagate func.__doc__ to the wrappers
  try:
    doc = func.__doc__
  except AttributeError:
    doc = None
  binary_op_wrapper.__doc__ = doc
  r_binary_op_wrapper.__doc__ = doc
  binary_op_wrapper_sparse.__doc__ = doc

  if clazz_object is ops.Tensor:
    clazz_object._override_operator("__%s__" % op_name, binary_op_wrapper)
    del binary_op_wrapper
    clazz_object._override_operator("__r%s__" % op_name, r_binary_op_wrapper)
    del r_binary_op_wrapper
  else:
    clazz_object._override_operator("__%s__" % op_name,
                                    binary_op_wrapper_sparse)
    del binary_op_wrapper_sparse


# Conversion table for __truediv__.  None entries mean no conversion required.
_TRUEDIV_TABLE = {
    dtypes.uint8: dtypes.float32,
    dtypes.int8: dtypes.float32,
    dtypes.uint16: dtypes.float32,
    dtypes.int16: dtypes.float32,
    dtypes.int32: dtypes.float64,
    dtypes.int64: dtypes.float64,
    dtypes.bfloat16: None,
    dtypes.float16: None,
    dtypes.float32: None,
    dtypes.float64: None,
    dtypes.complex64: None,
    dtypes.complex128: None,
}


# NOTE: the support of "sparse (true)div dense" is currently not baked in into
# "tf.(true_)div()".  Until such an API decision is made, the supported usage is
# to explicitly use the "/" operator to invoke either truediv or div.
def _sparse_dense_truediv(sp_indices, sp_values, sp_shape, y, name=None):
  """Internal helper function for 'sp_t / dense_t'."""
  with ops.name_scope(name, "truediv",
                      [sp_indices, sp_values, sp_shape, y]) as name:
    sp_values = ops.convert_to_tensor(sp_values, name="sp_values")
    y = ops.convert_to_tensor(y, name="y")
    x_dtype = sp_values.dtype.base_dtype
    y_dtype = y.dtype.base_dtype
    if x_dtype != y_dtype:
      raise TypeError("x and y must have the same dtype, got %r != %r" %
                      (x_dtype, y_dtype))
    try:
      dtype = _TRUEDIV_TABLE[x_dtype]
    except KeyError:
      raise TypeError("Invalid dtype %r in __truediv__" % x_dtype)
    if dtype is not None:
      sp_values = cast(sp_values, dtype)
      y = cast(y, dtype)
    return gen_sparse_ops.sparse_dense_cwise_div(
        sp_indices, sp_values, sp_shape, y, name=name)


def _truediv_python3(x, y, name=None):
  with ops.name_scope(name, "truediv", [x, y]) as name:
    x = ops.convert_to_tensor(x, name="x")
    y = ops.convert_to_tensor(y, name="y")
    x_dtype = x.dtype.base_dtype
    y_dtype = y.dtype.base_dtype
    if x_dtype != y_dtype:
      raise TypeError("x and y must have the same dtype, got %r != %r" %
                      (x_dtype, y_dtype))
    try:
      dtype = _TRUEDIV_TABLE[x_dtype]
    except KeyError:
      raise TypeError("Invalid dtype %r in __truediv__" % x_dtype)
    if dtype is not None:
      x = cast(x, dtype)
      y = cast(y, dtype)
    return gen_math_ops.real_div(x, y, name=name)


def _div_python2(x, y, name=None):
  """Divide two values using Python 2 semantics.

  Used for Tensor.__div__.

  Args:
    x: `Tensor` numerator of real numeric type.
    y: `Tensor` denominator of real numeric type.
    name: A name for the operation (optional).

  Returns:
    `x / y` returns the quotient of x and y.
  """

  with ops.name_scope(name, "div", [x, y]) as name:
    x = ops.convert_to_tensor(x, name="x")
    y = ops.convert_to_tensor(y, name="y", dtype=x.dtype.base_dtype)
    x_dtype = x.dtype.base_dtype
    y_dtype = y.dtype.base_dtype
    if x_dtype != y_dtype:
      raise TypeError("x and y must have the same dtype, got %r != %r" %
                      (x_dtype, y_dtype))
    if x_dtype.is_floating or x_dtype.is_complex:
      return gen_math_ops.real_div(x, y, name=name)
    else:
      return gen_math_ops.floor_div(x, y, name=name)


@tf_export("math.truediv", "truediv")
@dispatch.add_dispatch_support
def truediv(x, y, name=None):
  """Divides x / y elementwise (using Python 3 division operator semantics).

  NOTE: Prefer using the Tensor operator or tf.divide which obey Python
  division operator semantics.

  This function forces Python 3 division operator semantics where all integer
  arguments are cast to floating types first.   This op is generated by normal
  `x / y` division in Python 3 and in Python 2.7 with
  `from __future__ import division`.  If you want integer division that rounds
  down, use `x // y` or `tf.math.floordiv`.

  `x` and `y` must have the same numeric type.  If the inputs are floating
  point, the output will have the same type.  If the inputs are integral, the
  inputs are cast to `float32` for `int8` and `int16` and `float64` for `int32`
  and `int64` (matching the behavior of Numpy).

  Args:
    x: `Tensor` numerator of numeric type.
    y: `Tensor` denominator of numeric type.
    name: A name for the operation (optional).

  Returns:
    `x / y` evaluated in floating point.

  Raises:
    TypeError: If `x` and `y` have different dtypes.
  """
  return _truediv_python3(x, y, name)


@deprecation.deprecated(
    date=None,
    instructions="Deprecated in favor of operator or tf.math.divide.")
@tf_export(v1=["div"])
def div(x, y, name=None):
  """Divides x / y elementwise (using Python 2 division operator semantics).

  NOTE: Prefer using the Tensor division operator or tf.divide which obey Python
  3 division operator semantics.

  This function divides `x` and `y`, forcing Python 2 semantics. That is, if `x`
  and `y` are both integers then the result will be an integer. This is in
  contrast to Python 3, where division with `/` is always a float while division
  with `//` is always an integer.

  Args:
    x: `Tensor` numerator of real numeric type.
    y: `Tensor` denominator of real numeric type.
    name: A name for the operation (optional).

  Returns:
    `x / y` returns the quotient of x and y.
  """
  return _div_python2(x, y, name)


@tf_export("math.divide_no_nan", v1=["math.divide_no_nan", "div_no_nan"])
@deprecation.deprecated_endpoints("div_no_nan")
@dispatch.add_dispatch_support
def div_no_nan(x, y, name=None):
  """Computes a safe divide which returns 0 if the y is zero.

  Args:
    x: A `Tensor`. Must be one of the following types: `float32`, `float64`.
    y: A `Tensor` whose dtype is compatible with `x`.
    name: A name for the operation (optional).

  Returns:
    The element-wise value of the x divided by y.
  """

  with ops.name_scope(name, "div_no_nan", [x, y]) as name:
    x = ops.convert_to_tensor(x, name="x")
    y = ops.convert_to_tensor(y, name="y", dtype=x.dtype.base_dtype)
    return gen_math_ops.div_no_nan(x, y, name=name)


@tf_export("math.multiply_no_nan")
@dispatch.add_dispatch_support
def multiply_no_nan(x, y, name=None):
  """Computes the product of x and y and returns 0 if the y is zero, even if x is NaN or infinite.

  Args:
    x: A `Tensor`. Must be one of the following types: `float32`, `float64`.
    y: A `Tensor` whose dtype is compatible with `x`.
    name: A name for the operation (optional).

  Returns:
    The element-wise value of the x times y.
  """

  with ops.name_scope(name, "multiply_no_nan", [x, y]) as name:
    x = ops.convert_to_tensor(x, name="x")
    y = ops.convert_to_tensor(y, name="y", dtype=x.dtype.base_dtype)
    x_dtype = x.dtype.base_dtype
    y_dtype = y.dtype.base_dtype
    if x_dtype != y_dtype:
      raise TypeError("x and y must have the same dtype, got %r != %r" %
                      (x_dtype, y_dtype))
    return gen_math_ops.mul_no_nan(x, y, name=name)


# TODO(aselle): This should be removed
mod = gen_math_ops.floor_mod


# TODO(aselle): Deprecate this once all internal functionality uses
# tf.truncatediv
@tf_export("math.floordiv", v1=["math.floordiv", "floordiv"])
@dispatch.add_dispatch_support
@deprecation.deprecated_endpoints("floordiv")
def floordiv(x, y, name=None):
  """Divides `x / y` elementwise, rounding toward the most negative integer.

  The same as `tf.compat.v1.div(x,y)` for integers, but uses
  `tf.floor(tf.compat.v1.div(x,y))` for
  floating point arguments so that the result is always an integer (though
  possibly an integer represented as floating point).  This op is generated by
  `x // y` floor division in Python 3 and in Python 2.7 with
  `from __future__ import division`.

  `x` and `y` must have the same type, and the result will have the same type
  as well.

  Args:
    x: `Tensor` numerator of real numeric type.
    y: `Tensor` denominator of real numeric type.
    name: A name for the operation (optional).

  Returns:
    `x / y` rounded down.

  Raises:
    TypeError: If the inputs are complex.
  """
  with ops.name_scope(name, "floordiv", [x, y]) as name:
    return gen_math_ops.floor_div(x, y, name=name)


realdiv = gen_math_ops.real_div
truncatediv = gen_math_ops.truncate_div
# TODO(aselle): Rename this to floordiv when we can.
floor_div = gen_math_ops.floor_div
truncatemod = gen_math_ops.truncate_mod
floormod = gen_math_ops.floor_mod


def _add_dispatch(x, y, name=None):
  """Dispatches to add for strings and add_v2 for all other types."""
  if x.dtype == dtypes.string:
    return gen_math_ops.add(x, y, name=name)
  else:
    return gen_math_ops.add_v2(x, y, name=name)


def _mul_dispatch(x, y, name=None):
  """Dispatches cwise mul for "Dense*Dense" and "Dense*Sparse"."""
  is_tensor_y = isinstance(y, ops.Tensor)
  if is_tensor_y:
    return gen_math_ops.mul(x, y, name=name)
  else:
    assert isinstance(y, sparse_tensor.SparseTensor)  # Case: Dense * Sparse.
    new_vals = gen_sparse_ops.sparse_dense_cwise_mul(y.indices, y.values,
                                                     y.dense_shape, x, name)
    return sparse_tensor.SparseTensor(y.indices, new_vals, y.dense_shape)


# NOTE(aselle): When integer division is added for sparse_dense_cwise,
# div, truediv, and floordiv should be delegated appropriately for
# Python sematnics, analogous to dense cwise tensor operations.
_OverrideBinaryOperatorHelper(gen_sparse_ops.sparse_dense_cwise_div, "div",
                              sparse_tensor.SparseTensor)
_OverrideBinaryOperatorHelper(_sparse_dense_truediv, "truediv",
                              sparse_tensor.SparseTensor)
_OverrideBinaryOperatorHelper(gen_sparse_ops.sparse_dense_cwise_mul, "mul",
                              sparse_tensor.SparseTensor)

_OverrideBinaryOperatorHelper(_add_dispatch, "add")
_OverrideBinaryOperatorHelper(gen_math_ops.sub, "sub")
_OverrideBinaryOperatorHelper(_mul_dispatch, "mul")
_OverrideBinaryOperatorHelper(_div_python2, "div")
_OverrideBinaryOperatorHelper(_truediv_python3, "truediv")
_OverrideBinaryOperatorHelper(floordiv, "floordiv")
_OverrideBinaryOperatorHelper(gen_math_ops.floor_mod, "mod")
_OverrideBinaryOperatorHelper(pow, "pow")


@tf_export("math.logical_xor", v1=["math.logical_xor", "logical_xor"])
@dispatch.add_dispatch_support
@deprecation.deprecated_endpoints("logical_xor")
def logical_xor(x, y, name="LogicalXor"):
  """Logical XOR function.

  x ^ y = (x | y) & ~(x & y)

  The operation works for the following input types:

  - Two single elements of type `bool`
  - One `tf.Tensor` of type `bool` and one single `bool`, where the result will
    be calculated by applying logical XOR with the single element to each
    element in the larger Tensor.
  - Two `tf.Tensor` objects of type `bool` of the same shape. In this case,
    the result will be the element-wise logical XOR of the two input tensors.

  Usage:

  >>> a = tf.constant([True])
  >>> b = tf.constant([False])
  >>> tf.math.logical_xor(a, b)
  <tf.Tensor: shape=(1,), dtype=bool, numpy=array([ True])>

  >>> c = tf.constant([True])
  >>> x = tf.constant([False, True, True, False])
  >>> tf.math.logical_xor(c, x)
  <tf.Tensor: shape=(4,), dtype=bool, numpy=array([ True, False, False,  True])>

  >>> y = tf.constant([False, False, True, True])
  >>> z = tf.constant([False, True, False, True])
  >>> tf.math.logical_xor(y, z)
  <tf.Tensor: shape=(4,), dtype=bool, numpy=array([False,  True,  True, False])>

  Args:
      x: A `tf.Tensor` type bool.
      y: A `tf.Tensor` of type bool.
      name: A name for the operation (optional).

  Returns:
    A `tf.Tensor` of type bool with the same size as that of x or y.
  """
  # TODO(alemi) Make this a cwise op if people end up relying on it.
  return gen_math_ops.logical_and(
      gen_math_ops.logical_or(x, y),
      gen_math_ops.logical_not(gen_math_ops.logical_and(x, y)),
      name=name)


@tf_export("math.logical_and", "logical_and")
@dispatch.add_dispatch_support
def logical_and(x, y, name=None):
  """Logical AND function.

  The operation works for the following input types:

  - Two single elements of type `bool`
  - One `tf.Tensor` of type `bool` and one single `bool`, where the result will
    be calculated by applying logical AND with the single element to each
    element in the larger Tensor.
  - Two `tf.Tensor` objects of type `bool` of the same shape. In this case,
    the result will be the element-wise logical AND of the two input tensors.

  Usage:

  >>> a = tf.constant([True])
  >>> b = tf.constant([False])
  >>> tf.math.logical_and(a, b)
  <tf.Tensor: shape=(1,), dtype=bool, numpy=array([False])>

  >>> c = tf.constant([True])
  >>> x = tf.constant([False, True, True, False])
  >>> tf.math.logical_and(c, x)
  <tf.Tensor: shape=(4,), dtype=bool, numpy=array([False,  True,  True, False])>

  >>> y = tf.constant([False, False, True, True])
  >>> z = tf.constant([False, True, False, True])
  >>> tf.math.logical_and(y, z)
  <tf.Tensor: shape=(4,), dtype=bool, numpy=array([False, False, False,  True])>

  Args:
      x: A `tf.Tensor` type bool.
      y: A `tf.Tensor` of type bool.
      name: A name for the operation (optional).

  Returns:
    A `tf.Tensor` of type bool with the same size as that of x or y.
  """
  return gen_math_ops.logical_and(x, y, name)


_OverrideBinaryOperatorHelper(gen_math_ops.logical_and, "and")
_OverrideBinaryOperatorHelper(gen_math_ops.logical_or, "or")
_OverrideBinaryOperatorHelper(logical_xor, "xor")

ops.Tensor._override_operator("__lt__", gen_math_ops.less)
ops.Tensor._override_operator("__le__", gen_math_ops.less_equal)
ops.Tensor._override_operator("__gt__", gen_math_ops.greater)
ops.Tensor._override_operator("__ge__", gen_math_ops.greater_equal)


@tf_export("math.equal", "equal")
@dispatch.add_dispatch_support
def equal(x, y, name=None):
  """Returns the truth value of (x == y) element-wise.

  Performs a [broadcast](
  https://docs.scipy.org/doc/numpy/user/basics.broadcasting.html) with the
  arguments and then an element-wise equality comparison, returning a Tensor of
  boolean values.

  For example:

  >>> x = tf.constant([2, 4])
  >>> y = tf.constant(2)
  >>> tf.math.equal(x, y)
  <tf.Tensor: shape=(2,), dtype=bool, numpy=array([ True,  False])>

  >>> x = tf.constant([2, 4])
  >>> y = tf.constant([2, 4])
  >>> tf.math.equal(x, y)
  <tf.Tensor: shape=(2,), dtype=bool, numpy=array([ True,  True])>

  Args:
    x: A `tf.Tensor` or `tf.SparseTensor` or `tf.IndexedSlices`.
    y: A `tf.Tensor` or `tf.SparseTensor` or `tf.IndexedSlices`.
    name: A name for the operation (optional).

  Returns:
    A `tf.Tensor` of type bool with the same size as that of x or y.

  Raises:
    `tf.errors.InvalidArgumentError`: If shapes of arguments are incompatible
  """
  return gen_math_ops.equal(x, y, name=name)


@tf_export("math.not_equal", "not_equal")
@dispatch.add_dispatch_support
def not_equal(x, y, name=None):
  """Returns the truth value of (x != y) element-wise.

  Performs a [broadcast](
  https://docs.scipy.org/doc/numpy/user/basics.broadcasting.html) with the
  arguments and then an element-wise inequality comparison, returning a Tensor
  of boolean values.

  For example:

  >>> x = tf.constant([2, 4])
  >>> y = tf.constant(2)
  >>> tf.math.not_equal(x, y)
  <tf.Tensor: shape=(2,), dtype=bool, numpy=array([False,  True])>

  >>> x = tf.constant([2, 4])
  >>> y = tf.constant([2, 4])
  >>> tf.math.not_equal(x, y)
  <tf.Tensor: shape=(2,), dtype=bool, numpy=array([False,  False])>

  Args:
    x: A `tf.Tensor` or `tf.SparseTensor` or `tf.IndexedSlices`.
    y: A `tf.Tensor` or `tf.SparseTensor` or `tf.IndexedSlices`.
    name: A name for the operation (optional).

  Returns:
    A `tf.Tensor` of type bool with the same size as that of x or y.

  Raises:
    `tf.errors.InvalidArgumentError`: If shapes of arguments are incompatible
  """
  return gen_math_ops.not_equal(x, y, name=name)


def tensor_equals(self, other):
  """Compares two tensors element-wise for equality."""
  if other is None:
    return False
  g = getattr(self, "graph", None)
  if (ops.Tensor._USE_EQUALITY and ops.executing_eagerly_outside_functions() and
      (g is None or g._building_function)):  # pylint: disable=protected-access
    return gen_math_ops.equal(self, other, incompatible_shape_error=False)
  else:
    # In legacy graph mode, tensor equality is object equality
    return self is other


def tensor_not_equals(self, other):
  """Compares two tensors element-wise for equality."""
  if other is None:
    return True
  if ops.Tensor._USE_EQUALITY and ops.executing_eagerly_outside_functions():
    return gen_math_ops.not_equal(self, other, incompatible_shape_error=False)
  else:
    # In legacy graph mode, tensor equality is object equality
    return self is not other


ops.Tensor._override_operator("__eq__", tensor_equals)
ops.Tensor._override_operator("__ne__", tensor_not_equals)


@tf_export("range")
def range(start, limit=None, delta=1, dtype=None, name="range"):  # pylint: disable=redefined-builtin
  """Creates a sequence of numbers.

  Creates a sequence of numbers that begins at `start` and extends by
  increments of `delta` up to but not including `limit`.

  The dtype of the resulting tensor is inferred from the inputs unless
  it is provided explicitly.

  Like the Python builtin `range`, `start` defaults to 0, so that
  `range(n) = range(0, n)`.

  For example:

  >>> start = 3
  >>> limit = 18
  >>> delta = 3
  >>> tf.range(start, limit, delta)
  <tf.Tensor: shape=(5,), dtype=int32,
  numpy=array([ 3,  6,  9, 12, 15], dtype=int32)>

  >>> start = 3
  >>> limit = 1
  >>> delta = -0.5
  >>> tf.range(start, limit, delta)
  <tf.Tensor: shape=(4,), dtype=float32,
  numpy=array([3. , 2.5, 2. , 1.5], dtype=float32)>

  >>> limit = 5
  >>> tf.range(limit)
  <tf.Tensor: shape=(5,), dtype=int32,
  numpy=array([0, 1, 2, 3, 4], dtype=int32)>

  Args:
    start: A 0-D `Tensor` (scalar). Acts as first entry in the range if `limit`
      is not None; otherwise, acts as range limit and first entry defaults to 0.
    limit: A 0-D `Tensor` (scalar). Upper limit of sequence, exclusive. If None,
      defaults to the value of `start` while the first entry of the range
      defaults to 0.
    delta: A 0-D `Tensor` (scalar). Number that increments `start`. Defaults to
      1.
    dtype: The type of the elements of the resulting tensor.
    name: A name for the operation. Defaults to "range".

  Returns:
    An 1-D `Tensor` of type `dtype`.

  @compatibility(numpy)
  Equivalent to np.arange
  @end_compatibility
  """
  if limit is None:
    start, limit = 0, start

  with ops.name_scope(name, "Range", [start, limit, delta]) as name:
    start = ops.convert_to_tensor(start, dtype=dtype, name="start")
    limit = ops.convert_to_tensor(limit, dtype=dtype, name="limit")
    delta = ops.convert_to_tensor(delta, dtype=dtype, name="delta")

    # infer dtype if not explicitly provided
    if dtype is None:
      dtype_hierarchy = [
          dtypes.int32, dtypes.int64, dtypes.float32, dtypes.float64
      ]
      assert all(arg.dtype in dtype_hierarchy for arg in [start, limit, delta])
      inferred_dtype = max([arg.dtype for arg in [start, limit, delta]],
                           key=dtype_hierarchy.index)

      start = cast(start, inferred_dtype)
      limit = cast(limit, inferred_dtype)
      delta = cast(delta, inferred_dtype)

    return gen_math_ops._range(start, limit, delta, name=name)


def _range_tensor_conversion_function(value, dtype=None, name=None,
                                      as_ref=False):
  del as_ref
  return range(value.start, value.stop, value.step, dtype=dtype, name=name)

if six.PY3:
  ops.register_tensor_conversion_function(builtins.range,
                                          _range_tensor_conversion_function)

# Reduction operations
def _ReductionDims(x, axis, reduction_indices=None):  # pylint: disable=invalid-name
  """Returns range(0, rank(x)) if reduction_indices is None."""
  # TODO(aselle): Remove this after deprecation
  if reduction_indices is not None:
    if axis is not None:
      raise ValueError("Can't specify both axis' and 'reduction_indices'.")
    axis = reduction_indices
  if axis is not None:
    return axis
  else:
    # Fast path: avoid creating Rank and Range ops if ndims is known.
    if isinstance(x, ops.Tensor):
      rank = x.shape.rank
      if rank is not None:
        return constant_op.constant(np.arange(rank, dtype=np.int32))
    elif (isinstance(x, sparse_tensor.SparseTensor) and
          x.dense_shape.shape.is_fully_defined()):
      rank = x.dense_shape.shape.dims[0].value  # sparse.dense_shape is 1-D.
      return constant_op.constant(np.arange(rank, dtype=np.int32))

    # Otherwise, we rely on Range and Rank to do the right thing at run-time.
    return range(0, array_ops.rank(x))


def _has_fully_defined_shape(tensor):
  """Returns true if tensor has a fully defined shape."""
  return isinstance(tensor, ops.EagerTensor) or tensor.shape.is_fully_defined()


def _may_reduce_to_scalar(keepdims, axis, output):
  """Set a reduction's output shape to be a scalar if we are certain."""
  if not _has_fully_defined_shape(output) and (not keepdims) and (
      axis is None):
    output.set_shape(())
  return output


@tf_export(v1=["math.reduce_sum", "reduce_sum"])
@deprecation.deprecated_args(None,
                             "keep_dims is deprecated, use keepdims instead",
                             "keep_dims")
def reduce_sum_v1(input_tensor,
                  axis=None,
                  keepdims=None,
                  name=None,
                  reduction_indices=None,
                  keep_dims=None):
  """Computes the sum of elements across dimensions of a tensor.

  Reduces `input_tensor` along the dimensions given in `axis`.
  Unless `keepdims` is true, the rank of the tensor is reduced by 1 for each
  entry in `axis`. If `keepdims` is true, the reduced dimensions
  are retained with length 1.

  If `axis` is None, all dimensions are reduced, and a
  tensor with a single element is returned.

  For example:

  ```python
  x = tf.constant([[1, 1, 1], [1, 1, 1]])
  tf.reduce_sum(x)  # 6
  tf.reduce_sum(x, 0)  # [2, 2, 2]
  tf.reduce_sum(x, 1)  # [3, 3]
  tf.reduce_sum(x, 1, keepdims=True)  # [[3], [3]]
  tf.reduce_sum(x, [0, 1])  # 6
  ```

  Args:
    input_tensor: The tensor to reduce. Should have numeric type.
    axis: The dimensions to reduce. If `None` (the default), reduces all
      dimensions. Must be in the range `[-rank(input_tensor),
      rank(input_tensor))`.
    keepdims: If true, retains reduced dimensions with length 1.
    name: A name for the operation (optional).
    reduction_indices: The old (deprecated) name for axis.
    keep_dims: Deprecated alias for `keepdims`.

  Returns:
    The reduced tensor, of the same dtype as the input_tensor.

  @compatibility(numpy)
  Equivalent to np.sum apart the fact that numpy upcast uint8 and int32 to
  int64 while tensorflow returns the same dtype as the input.
  @end_compatibility
  """
  axis = deprecation.deprecated_argument_lookup("axis", axis,
                                                "reduction_indices",
                                                reduction_indices)
  keepdims = deprecation.deprecated_argument_lookup("keepdims", keepdims,
                                                    "keep_dims", keep_dims)
  return reduce_sum(input_tensor, axis, keepdims, name)


@tf_export("math.reduce_sum", "reduce_sum", v1=[])
@dispatch.add_dispatch_support
def reduce_sum(input_tensor, axis=None, keepdims=False, name=None):
  """Computes the sum of elements across dimensions of a tensor.

  Reduces `input_tensor` along the dimensions given in `axis`.
  Unless `keepdims` is true, the rank of the tensor is reduced by 1 for each
  entry in `axis`. If `keepdims` is true, the reduced dimensions
  are retained with length 1.

  If `axis` is None, all dimensions are reduced, and a
  tensor with a single element is returned.

  For example:

  ```python
  x = tf.constant([[1, 1, 1], [1, 1, 1]])
  tf.reduce_sum(x)  # 6
  tf.reduce_sum(x, 0)  # [2, 2, 2]
  tf.reduce_sum(x, 1)  # [3, 3]
  tf.reduce_sum(x, 1, keepdims=True)  # [[3], [3]]
  tf.reduce_sum(x, [0, 1])  # 6
  ```

  Args:
    input_tensor: The tensor to reduce. Should have numeric type.
    axis: The dimensions to reduce. If `None` (the default), reduces all
      dimensions. Must be in the range `[-rank(input_tensor),
      rank(input_tensor))`.
    keepdims: If true, retains reduced dimensions with length 1.
    name: A name for the operation (optional).

  Returns:
    The reduced tensor, of the same dtype as the input_tensor.

  @compatibility(numpy)
  Equivalent to np.sum apart the fact that numpy upcast uint8 and int32 to
  int64 while tensorflow returns the same dtype as the input.
  @end_compatibility
  """

  return reduce_sum_with_dims(input_tensor, axis, keepdims, name,
                              _ReductionDims(input_tensor, axis))


def reduce_sum_with_dims(input_tensor,
                         axis=None,
                         keepdims=False,
                         name=None,
                         dims=None):
  keepdims = False if keepdims is None else keepdims
  return _may_reduce_to_scalar(
      keepdims, axis,
      gen_math_ops._sum(input_tensor, dims, keepdims, name=name))


@tf_export("math.reduce_euclidean_norm")
def reduce_euclidean_norm(input_tensor, axis=None, keepdims=False, name=None):
  """Computes the Euclidean norm of elements across dimensions of a tensor.

  Reduces `input_tensor` along the dimensions given in `axis`.
  Unless `keepdims` is true, the rank of the tensor is reduced by 1 for each
  entry in `axis`. If `keepdims` is true, the reduced dimensions
  are retained with length 1.

  If `axis` is None, all dimensions are reduced, and a
  tensor with a single element is returned.

  For example:

  ```python
  x = tf.constant([[1, 2, 3], [1, 1, 1]])
  tf.reduce_euclidean_norm(x)  # sqrt(17)
  tf.reduce_euclidean_norm(x, 0)  # [sqrt(2), sqrt(5), sqrt(10)]
  tf.reduce_euclidean_norm(x, 1)  # [sqrt(14), sqrt(3)]
  tf.reduce_euclidean_norm(x, 1, keepdims=True)  # [[sqrt(14)], [sqrt(3)]]
  tf.reduce_euclidean_norm(x, [0, 1])  # sqrt(17)
  ```

  Args:
    input_tensor: The tensor to reduce. Should have numeric type.
    axis: The dimensions to reduce. If `None` (the default), reduces all
      dimensions. Must be in the range `[-rank(input_tensor),
      rank(input_tensor))`.
    keepdims: If true, retains reduced dimensions with length 1.
    name: A name for the operation (optional).

  Returns:
    The reduced tensor, of the same dtype as the input_tensor.
  """
  return _may_reduce_to_scalar(
      keepdims, axis,
      gen_math_ops.euclidean_norm(
          input_tensor, _ReductionDims(input_tensor, axis), keepdims,
          name=name))


@tf_export(v1=["math.count_nonzero", "count_nonzero"])
@deprecation.deprecated_args(None,
                             "keep_dims is deprecated, use keepdims instead",
                             "keep_dims")
@deprecation.deprecated_args(
    None, "reduction_indices is deprecated, use axis instead", "axis")
def count_nonzero(input_tensor=None,
                  axis=None,
                  keepdims=None,
                  dtype=dtypes.int64,
                  name=None,
                  reduction_indices=None,
                  keep_dims=None,
                  input=None):  # pylint: disable=redefined-builtin
  """Computes number of nonzero elements across dimensions of a tensor.

  Reduces `input_tensor` along the dimensions given in `axis`.
  Unless `keepdims` is true, the rank of the tensor is reduced by 1 for each
  entry in `axis`. If `keepdims` is true, the reduced dimensions
  are retained with length 1.

  If `axis` has no entries, all dimensions are reduced, and a
  tensor with a single element is returned.

  **NOTE** Floating point comparison to zero is done by exact floating point
  equality check.  Small values are **not** rounded to zero for purposes of
  the nonzero check.

  For example:

  ```python
  x = tf.constant([[0, 1, 0], [1, 1, 0]])
  tf.math.count_nonzero(x)  # 3
  tf.math.count_nonzero(x, 0)  # [1, 2, 0]
  tf.math.count_nonzero(x, 1)  # [1, 2]
  tf.math.count_nonzero(x, 1, keepdims=True)  # [[1], [2]]
  tf.math.count_nonzero(x, [0, 1])  # 3
  ```

  **NOTE** Strings are compared against zero-length empty string `""`. Any
  string with a size greater than zero is already considered as nonzero.

  For example:
  ```python
  x = tf.constant(["", "a", "  ", "b", ""])
  tf.math.count_nonzero(x) # 3, with "a", "  ", and "b" as nonzero strings.
  ```

  Args:
    input_tensor: The tensor to reduce. Should be of numeric type, `bool`, or
      `string`.
    axis: The dimensions to reduce. If `None` (the default), reduces all
      dimensions. Must be in the range `[-rank(input_tensor),
      rank(input_tensor))`.
    keepdims: If true, retains reduced dimensions with length 1.
    dtype: The output dtype; defaults to `tf.int64`.
    name: A name for the operation (optional).
    reduction_indices: The old (deprecated) name for axis.
    keep_dims: Deprecated alias for `keepdims`.
    input: Overrides input_tensor. For compatibility.

  Returns:
    The reduced tensor (number of nonzero values).
  """
  keepdims = deprecation.deprecated_argument_lookup("keepdims", keepdims,
                                                    "keep_dims", keep_dims)
  input_tensor = deprecation.deprecated_argument_lookup("input", input,
                                                        "input_tensor",
                                                        input_tensor)
  axis = deprecation.deprecated_argument_lookup("axis", axis,
                                                "reduction_indices",
                                                reduction_indices)

  return count_nonzero_v2(input_tensor, axis, keepdims, dtype, name)


@tf_export("math.count_nonzero", v1=[])
def count_nonzero_v2(
    input,  # pylint: disable=redefined-builtin
    axis=None,
    keepdims=None,
    dtype=dtypes.int64,
    name=None):
  """Computes number of nonzero elements across dimensions of a tensor.

  Reduces `input` along the dimensions given in `axis`.
  Unless `keepdims` is true, the rank of the tensor is reduced by 1 for each
  entry in `axis`. If `keepdims` is true, the reduced dimensions
  are retained with length 1.

  If `axis` has no entries, all dimensions are reduced, and a
  tensor with a single element is returned.

  **NOTE** Floating point comparison to zero is done by exact floating point
  equality check.  Small values are **not** rounded to zero for purposes of
  the nonzero check.

  For example:

  ```python
  x = tf.constant([[0, 1, 0], [1, 1, 0]])
  tf.math.count_nonzero(x)  # 3
  tf.math.count_nonzero(x, 0)  # [1, 2, 0]
  tf.math.count_nonzero(x, 1)  # [1, 2]
  tf.math.count_nonzero(x, 1, keepdims=True)  # [[1], [2]]
  tf.math.count_nonzero(x, [0, 1])  # 3
  ```

  **NOTE** Strings are compared against zero-length empty string `""`. Any
  string with a size greater than zero is already considered as nonzero.

  For example:
  ```python
  x = tf.constant(["", "a", "  ", "b", ""])
  tf.math.count_nonzero(x) # 3, with "a", "  ", and "b" as nonzero strings.
  ```

  Args:
    input: The tensor to reduce. Should be of numeric type, `bool`, or `string`.
    axis: The dimensions to reduce. If `None` (the default), reduces all
      dimensions. Must be in the range `[-rank(input), rank(input))`.
    keepdims: If true, retains reduced dimensions with length 1.
    dtype: The output dtype; defaults to `tf.int64`.
    name: A name for the operation (optional).

  Returns:
    The reduced tensor (number of nonzero values).
  """
  if keepdims is None:
    keepdims = False
  with ops.name_scope(name, "count_nonzero", [input]):
    input = ops.convert_to_tensor(input, name="input")
    # A scalar of 'zero' is enough as `not_equal` will broadcast.
    zero = array_ops.zeros([], dtype=input.dtype)
    return cast(
        reduce_sum(
            # int64 reduction happens on GPU
            cast(gen_math_ops.not_equal(input, zero), dtypes.int64),
            axis=axis,
            keepdims=keepdims),
        dtype=dtype)


@tf_export(v1=["math.reduce_mean", "reduce_mean"])
def reduce_mean_v1(input_tensor,
                   axis=None,
                   keepdims=None,
                   name=None,
                   reduction_indices=None,
                   keep_dims=None):
  """Computes the mean of elements across dimensions of a tensor.

  Reduces `input_tensor` along the dimensions given in `axis` by computing the
  mean of elements across the dimensions in `axis`.
  Unless `keepdims` is true, the rank of the tensor is reduced by 1 for each
  entry in `axis`. If `keepdims` is true, the reduced dimensions
  are retained with length 1.

  If `axis` is None, all dimensions are reduced, and a tensor with a single
  element is returned.

  For example:

  >>> x = tf.constant([[1., 1.], [2., 2.]])
  >>> tf.reduce_mean(x)
  <tf.Tensor: shape=(), dtype=float32, numpy=1.5>
  >>> tf.reduce_mean(x, 0)
  <tf.Tensor: shape=(2,), dtype=float32, numpy=array([1.5, 1.5], dtype=float32)>
  >>> tf.reduce_mean(x, 1)
  <tf.Tensor: shape=(2,), dtype=float32, numpy=array([1., 2.], dtype=float32)>

  Args:
    input_tensor: The tensor to reduce. Should have numeric type.
    axis: The dimensions to reduce. If `None` (the default), reduces all
      dimensions. Must be in the range `[-rank(input_tensor),
      rank(input_tensor))`.
    keepdims: If true, retains reduced dimensions with length 1.
    name: A name for the operation (optional).
    reduction_indices: The old (deprecated) name for axis.
    keep_dims: Deprecated alias for `keepdims`.

  Returns:
    The reduced tensor.

  @compatibility(numpy)
  Equivalent to np.mean

  Please note that `np.mean` has a `dtype` parameter that could be used to
  specify the output type. By default this is `dtype=float64`. On the other
  hand, `tf.reduce_mean` has an aggressive type inference from `input_tensor`,
  for example:

  >>> x = tf.constant([1, 0, 1, 0])
  >>> tf.reduce_mean(x)
  <tf.Tensor: shape=(), dtype=int32, numpy=0>
  >>> y = tf.constant([1., 0., 1., 0.])
  >>> tf.reduce_mean(y)
  <tf.Tensor: shape=(), dtype=float32, numpy=0.5>

  @end_compatibility
  """
  axis = deprecation.deprecated_argument_lookup("axis", axis,
                                                "reduction_indices",
                                                reduction_indices)
  keepdims = deprecation.deprecated_argument_lookup("keepdims", keepdims,
                                                    "keep_dims", keep_dims)
  return reduce_mean(input_tensor, axis, keepdims, name)


@tf_export("math.reduce_mean", "reduce_mean", v1=[])
@dispatch.add_dispatch_support
def reduce_mean(input_tensor, axis=None, keepdims=False, name=None):
  """Computes the mean of elements across dimensions of a tensor.

  Reduces `input_tensor` along the dimensions given in `axis` by computing the
  mean of elements across the dimensions in `axis`.
  Unless `keepdims` is true, the rank of the tensor is reduced by 1 for each
  entry in `axis`. If `keepdims` is true, the reduced dimensions are retained
  with length 1.

  If `axis` is None, all dimensions are reduced, and a tensor with a single
  element is returned.

  For example:

  >>> x = tf.constant([[1., 1.], [2., 2.]])
  >>> tf.reduce_mean(x)
  <tf.Tensor: shape=(), dtype=float32, numpy=1.5>
  >>> tf.reduce_mean(x, 0)
  <tf.Tensor: shape=(2,), dtype=float32, numpy=array([1.5, 1.5], dtype=float32)>
  >>> tf.reduce_mean(x, 1)
  <tf.Tensor: shape=(2,), dtype=float32, numpy=array([1., 2.], dtype=float32)>

  Args:
    input_tensor: The tensor to reduce. Should have numeric type.
    axis: The dimensions to reduce. If `None` (the default), reduces all
      dimensions. Must be in the range `[-rank(input_tensor),
      rank(input_tensor))`.
    keepdims: If true, retains reduced dimensions with length 1.
    name: A name for the operation (optional).

  Returns:
    The reduced tensor.

  @compatibility(numpy)
  Equivalent to np.mean

  Please note that `np.mean` has a `dtype` parameter that could be used to
  specify the output type. By default this is `dtype=float64`. On the other
  hand, `tf.reduce_mean` has an aggressive type inference from `input_tensor`,
  for example:

  >>> x = tf.constant([1, 0, 1, 0])
  >>> tf.reduce_mean(x)
  <tf.Tensor: shape=(), dtype=int32, numpy=0>
  >>> y = tf.constant([1., 0., 1., 0.])
  >>> tf.reduce_mean(y)
  <tf.Tensor: shape=(), dtype=float32, numpy=0.5>

  @end_compatibility
  """
  keepdims = False if keepdims is None else keepdims
  return _may_reduce_to_scalar(
      keepdims, axis,
      gen_math_ops.mean(
          input_tensor, _ReductionDims(input_tensor, axis), keepdims,
          name=name))


@tf_export("math.reduce_variance")
def reduce_variance(input_tensor, axis=None, keepdims=False, name=None):
  """Computes the variance of elements across dimensions of a tensor.

  Reduces `input_tensor` along the dimensions given in `axis`.
  Unless `keepdims` is true, the rank of the tensor is reduced by 1 for each
  entry in `axis`. If `keepdims` is true, the reduced dimensions
  are retained with length 1.

  If `axis` is None, all dimensions are reduced, and a
  tensor with a single element is returned.

  For example:

  ```python
  x = tf.constant([[1., 2.], [3., 4.]])
  tf.reduce_variance(x)  # 1.25
  tf.reduce_variance(x, 0)  # [1., 1.]
  tf.reduce_variance(x, 1)  # [0.25,  0.25]
  ```

  Args:
    input_tensor: The tensor to reduce. Should have numeric type.
    axis: The dimensions to reduce. If `None` (the default), reduces all
      dimensions. Must be in the range `[-rank(input_tensor),
      rank(input_tensor))`.
    keepdims: If true, retains reduced dimensions with length 1.
    name: A name scope for the associated operations (optional).

  Returns:
    The reduced tensor, of the same dtype as the input_tensor.

  @compatibility(numpy)
  Equivalent to np.var

  Please note that `np.var` has a `dtype` parameter that could be used to
  specify the output type. By default this is `dtype=float64`. On the other
  hand, `tf.reduce_variance` has an aggressive type inference from
  `input_tensor`,
  @end_compatibility
  """
  name = name if name else "reduce_variance"
  with ops.name_scope(name):
    means = reduce_mean(input_tensor, axis=axis, keepdims=True)
    squared_deviations = gen_math_ops.square(input_tensor - means)
    return reduce_mean(squared_deviations, axis=axis, keepdims=keepdims)


@tf_export("math.reduce_std")
def reduce_std(input_tensor, axis=None, keepdims=False, name=None):
  """Computes the standard deviation of elements across dimensions of a tensor.

  Reduces `input_tensor` along the dimensions given in `axis`.
  Unless `keepdims` is true, the rank of the tensor is reduced by 1 for each
  entry in `axis`. If `keepdims` is true, the reduced dimensions
  are retained with length 1.

  If `axis` is None, all dimensions are reduced, and a
  tensor with a single element is returned.

  For example:

  ```python
  x = tf.constant([[1., 2.], [3., 4.]])
  tf.reduce_std(x)  # 1.1180339887498949
  tf.reduce_std(x, 0)  # [1., 1.]
  tf.reduce_std(x, 1)  # [0.5,  0.5]
  ```

  Args:
    input_tensor: The tensor to reduce. Should have numeric type.
    axis: The dimensions to reduce. If `None` (the default), reduces all
      dimensions. Must be in the range `[-rank(input_tensor),
      rank(input_tensor))`.
    keepdims: If true, retains reduced dimensions with length 1.
    name: A name scope for the associated operations (optional).

  Returns:
    The reduced tensor, of the same dtype as the input_tensor.

  @compatibility(numpy)
  Equivalent to np.std

  Please note that `np.std` has a `dtype` parameter that could be used to
  specify the output type. By default this is `dtype=float64`. On the other
  hand, `tf.reduce_std` has an aggressive type inference from `input_tensor`,
  @end_compatibility
  """
  name = name if name else "reduce_std"
  with ops.name_scope(name):
    variance = reduce_variance(input_tensor, axis=axis, keepdims=keepdims)
    return gen_math_ops.sqrt(variance)


@tf_export("math.reduce_prod", "reduce_prod", v1=[])
@dispatch.add_dispatch_support
def reduce_prod(input_tensor, axis=None, keepdims=False, name=None):
  """Computes the product of elements across dimensions of a tensor.

  Reduces `input_tensor` along the dimensions given in `axis`.
  Unless `keepdims` is true, the rank of the tensor is reduced by 1 for each
  entry in `axis`. If `keepdims` is true, the reduced dimensions
  are retained with length 1.

  If `axis` is None, all dimensions are reduced, and a
  tensor with a single element is returned.

  Args:
    input_tensor: The tensor to reduce. Should have numeric type.
    axis: The dimensions to reduce. If `None` (the default), reduces all
      dimensions. Must be in the range `[-rank(input_tensor),
      rank(input_tensor))`.
    keepdims: If true, retains reduced dimensions with length 1.
    name: A name for the operation (optional).

  Returns:
    The reduced tensor.

  @compatibility(numpy)
  Equivalent to np.prod
  @end_compatibility
  """
  keepdims = False if keepdims is None else keepdims
  return _may_reduce_to_scalar(
      keepdims, axis,
      gen_math_ops.prod(
          input_tensor, _ReductionDims(input_tensor, axis), keepdims,
          name=name))


@tf_export(v1=["math.reduce_prod", "reduce_prod"])
@deprecation.deprecated_args(None,
                             "keep_dims is deprecated, use keepdims instead",
                             "keep_dims")
def reduce_prod_v1(input_tensor,
                   axis=None,
                   keepdims=None,
                   name=None,
                   reduction_indices=None,
                   keep_dims=None):
  """Computes the product of elements across dimensions of a tensor.

  Reduces `input_tensor` along the dimensions given in `axis`.
  Unless `keepdims` is true, the rank of the tensor is reduced by 1 for each
  entry in `axis`. If `keepdims` is true, the reduced dimensions
  are retained with length 1.

  If `axis` is None, all dimensions are reduced, and a
  tensor with a single element is returned.

  Args:
    input_tensor: The tensor to reduce. Should have numeric type.
    axis: The dimensions to reduce. If `None` (the default), reduces all
      dimensions. Must be in the range `[-rank(input_tensor),
      rank(input_tensor))`.
    keepdims: If true, retains reduced dimensions with length 1.
    name: A name for the operation (optional).
    reduction_indices: The old (deprecated) name for axis.
    keep_dims: Deprecated alias for `keepdims`.

  Returns:
    The reduced tensor.

  @compatibility(numpy)
  Equivalent to np.prod
  @end_compatibility
  """
  axis = deprecation.deprecated_argument_lookup("axis", axis,
                                                "reduction_indices",
                                                reduction_indices)
  keepdims = deprecation.deprecated_argument_lookup("keepdims", keepdims,
                                                    "keep_dims", keep_dims)
  return reduce_prod(input_tensor, axis, keepdims, name)


@tf_export(v1=["math.reduce_min", "reduce_min"])
@deprecation.deprecated_args(None,
                             "keep_dims is deprecated, use keepdims instead",
                             "keep_dims")
def reduce_min_v1(input_tensor,
                  axis=None,
                  keepdims=None,
                  name=None,
                  reduction_indices=None,
                  keep_dims=None):
  """Computes the minimum of elements across dimensions of a tensor.

  Reduces `input_tensor` along the dimensions given in `axis`.
  Unless `keepdims` is true, the rank of the tensor is reduced by 1 for each
  entry in `axis`. If `keepdims` is true, the reduced dimensions
  are retained with length 1.

  If `axis` is None, all dimensions are reduced, and a
  tensor with a single element is returned.

  Args:
    input_tensor: The tensor to reduce. Should have real numeric type.
    axis: The dimensions to reduce. If `None` (the default), reduces all
      dimensions. Must be in the range `[-rank(input_tensor),
      rank(input_tensor))`.
    keepdims: If true, retains reduced dimensions with length 1.
    name: A name for the operation (optional).
    reduction_indices: The old (deprecated) name for axis.
    keep_dims: Deprecated alias for `keepdims`.

  Returns:
    The reduced tensor.

  @compatibility(numpy)
  Equivalent to np.min
  @end_compatibility
  """
  axis = deprecation.deprecated_argument_lookup("axis", axis,
                                                "reduction_indices",
                                                reduction_indices)
  keepdims = deprecation.deprecated_argument_lookup("keepdims", keepdims,
                                                    "keep_dims", keep_dims)
  return reduce_min(input_tensor, axis, keepdims, name)


@tf_export("math.reduce_min", "reduce_min", v1=[])
@dispatch.add_dispatch_support
def reduce_min(input_tensor, axis=None, keepdims=False, name=None):
  """Computes the minimum of elements across dimensions of a tensor.

  Reduces `input_tensor` along the dimensions given in `axis`.
  Unless `keepdims` is true, the rank of the tensor is reduced by 1 for each
  entry in `axis`. If `keepdims` is true, the reduced dimensions
  are retained with length 1.

  If `axis` is None, all dimensions are reduced, and a
  tensor with a single element is returned.

  Args:
    input_tensor: The tensor to reduce. Should have real numeric type.
    axis: The dimensions to reduce. If `None` (the default), reduces all
      dimensions. Must be in the range `[-rank(input_tensor),
      rank(input_tensor))`.
    keepdims: If true, retains reduced dimensions with length 1.
    name: A name for the operation (optional).

  Returns:
    The reduced tensor.

  @compatibility(numpy)
  Equivalent to np.min
  @end_compatibility
  """
  keepdims = False if keepdims is None else keepdims
  return _may_reduce_to_scalar(
      keepdims, axis,
      gen_math_ops._min(
          input_tensor, _ReductionDims(input_tensor, axis), keepdims,
          name=name))


@tf_export(v1=["math.reduce_max", "reduce_max"])
@deprecation.deprecated_args(None,
                             "keep_dims is deprecated, use keepdims instead",
                             "keep_dims")
def reduce_max_v1(input_tensor,
                  axis=None,
                  keepdims=None,
                  name=None,
                  reduction_indices=None,
                  keep_dims=None):
  """Computes the maximum of elements across dimensions of a tensor.

  Reduces `input_tensor` along the dimensions given in `axis`.
  Unless `keepdims` is true, the rank of the tensor is reduced by 1 for each
  entry in `axis`. If `keepdims` is true, the reduced dimensions
  are retained with length 1.

  If `axis` is None, all dimensions are reduced, and a
  tensor with a single element is returned.

  Args:
    input_tensor: The tensor to reduce. Should have real numeric type.
    axis: The dimensions to reduce. If `None` (the default), reduces all
      dimensions. Must be in the range `[-rank(input_tensor),
      rank(input_tensor))`.
    keepdims: If true, retains reduced dimensions with length 1.
    name: A name for the operation (optional).
    reduction_indices: The old (deprecated) name for axis.
    keep_dims: Deprecated alias for `keepdims`.

  Returns:
    The reduced tensor.

  @compatibility(numpy)
  Equivalent to np.max
  @end_compatibility
  """
  axis = deprecation.deprecated_argument_lookup("axis", axis,
                                                "reduction_indices",
                                                reduction_indices)
  keepdims = deprecation.deprecated_argument_lookup("keepdims", keepdims,
                                                    "keep_dims", keep_dims)
  return reduce_max(input_tensor, axis, keepdims, name)


@tf_export("math.reduce_max", "reduce_max", v1=[])
@dispatch.add_dispatch_support
def reduce_max(input_tensor, axis=None, keepdims=False, name=None):
  """Computes the maximum of elements across dimensions of a tensor.

  Reduces `input_tensor` along the dimensions given in `axis`.
  Unless `keepdims` is true, the rank of the tensor is reduced by 1 for each
  entry in `axis`. If `keepdims` is true, the reduced dimensions
  are retained with length 1.

  If `axis` is None, all dimensions are reduced, and a
  tensor with a single element is returned.

  Args:
    input_tensor: The tensor to reduce. Should have real numeric type.
    axis: The dimensions to reduce. If `None` (the default), reduces all
      dimensions. Must be in the range `[-rank(input_tensor),
      rank(input_tensor))`.
    keepdims: If true, retains reduced dimensions with length 1.
    name: A name for the operation (optional).

  Returns:
    The reduced tensor.

  @compatibility(numpy)
  Equivalent to np.max
  @end_compatibility
  """
  return reduce_max_with_dims(input_tensor, axis, keepdims, name,
                              _ReductionDims(input_tensor, axis))


def reduce_max_with_dims(input_tensor,
                         axis=None,
                         keepdims=False,
                         name=None,
                         dims=None):
  keepdims = False if keepdims is None else keepdims
  return _may_reduce_to_scalar(
      keepdims, axis,
      gen_math_ops._max(input_tensor, dims, keepdims, name=name))


@tf_export(v1=["math.reduce_all", "reduce_all"])
@deprecation.deprecated_args(None,
                             "keep_dims is deprecated, use keepdims instead",
                             "keep_dims")
def reduce_all_v1(input_tensor,
                  axis=None,
                  keepdims=None,
                  name=None,
                  reduction_indices=None,
                  keep_dims=None):
  """Computes the "logical and" of elements across dimensions of a tensor.

  Reduces `input_tensor` along the dimensions given in `axis`.
  Unless `keepdims` is true, the rank of the tensor is reduced by 1 for each
  entry in `axis`. If `keepdims` is true, the reduced dimensions
  are retained with length 1.

  If `axis` is None, all dimensions are reduced, and a
  tensor with a single element is returned.

  For example:

  ```python
  x = tf.constant([[True,  True], [False, False]])
  tf.reduce_all(x)  # False
  tf.reduce_all(x, 0)  # [False, False]
  tf.reduce_all(x, 1)  # [True, False]
  ```

  Args:
    input_tensor: The boolean tensor to reduce.
    axis: The dimensions to reduce. If `None` (the default), reduces all
      dimensions. Must be in the range `[-rank(input_tensor),
      rank(input_tensor))`.
    keepdims: If true, retains reduced dimensions with length 1.
    name: A name for the operation (optional).
    reduction_indices: The old (deprecated) name for axis.
    keep_dims: Deprecated alias for `keepdims`.

  Returns:
    The reduced tensor.

  @compatibility(numpy)
  Equivalent to np.all
  @end_compatibility
  """
  axis = deprecation.deprecated_argument_lookup("axis", axis,
                                                "reduction_indices",
                                                reduction_indices)
  keepdims = deprecation.deprecated_argument_lookup("keepdims", keepdims,
                                                    "keep_dims", keep_dims)
  return reduce_all(input_tensor, axis, keepdims, name)


@tf_export("reduce_all", "math.reduce_all", v1=[])
@dispatch.add_dispatch_support
def reduce_all(input_tensor, axis=None, keepdims=False, name=None):
  """Computes the "logical and" of elements across dimensions of a tensor.

  Reduces `input_tensor` along the dimensions given in `axis`.
  Unless `keepdims` is true, the rank of the tensor is reduced by 1 for each
  entry in `axis`. If `keepdims` is true, the reduced dimensions
  are retained with length 1.

  If `axis` is None, all dimensions are reduced, and a
  tensor with a single element is returned.

  For example:

  ```python
  x = tf.constant([[True,  True], [False, False]])
  tf.reduce_all(x)  # False
  tf.reduce_all(x, 0)  # [False, False]
  tf.reduce_all(x, 1)  # [True, False]
  ```

  Args:
    input_tensor: The boolean tensor to reduce.
    axis: The dimensions to reduce. If `None` (the default), reduces all
      dimensions. Must be in the range `[-rank(input_tensor),
      rank(input_tensor))`.
    keepdims: If true, retains reduced dimensions with length 1.
    name: A name for the operation (optional).

  Returns:
    The reduced tensor.

  @compatibility(numpy)
  Equivalent to np.all
  @end_compatibility
  """
  keepdims = False if keepdims is None else keepdims
  return _may_reduce_to_scalar(
      keepdims, axis,
      gen_math_ops._all(
          input_tensor, _ReductionDims(input_tensor, axis), keepdims,
          name=name))


@tf_export(v1=["math.reduce_any", "reduce_any"])
@deprecation.deprecated_args(None,
                             "keep_dims is deprecated, use keepdims instead",
                             "keep_dims")
def reduce_any_v1(input_tensor,
                  axis=None,
                  keepdims=None,
                  name=None,
                  reduction_indices=None,
                  keep_dims=None):
  """Computes the "logical or" of elements across dimensions of a tensor.

  Reduces `input_tensor` along the dimensions given in `axis`.
  Unless `keepdims` is true, the rank of the tensor is reduced by 1 for each
  entry in `axis`. If `keepdims` is true, the reduced dimensions
  are retained with length 1.

  If `axis` is None, all dimensions are reduced, and a
  tensor with a single element is returned.

  For example:

  ```python
  x = tf.constant([[True,  True], [False, False]])
  tf.reduce_any(x)  # True
  tf.reduce_any(x, 0)  # [True, True]
  tf.reduce_any(x, 1)  # [True, False]
  ```

  Args:
    input_tensor: The boolean tensor to reduce.
    axis: The dimensions to reduce. If `None` (the default), reduces all
      dimensions. Must be in the range `[-rank(input_tensor),
      rank(input_tensor))`.
    keepdims: If true, retains reduced dimensions with length 1.
    name: A name for the operation (optional).
    reduction_indices: The old (deprecated) name for axis.
    keep_dims: Deprecated alias for `keepdims`.

  Returns:
    The reduced tensor.

  @compatibility(numpy)
  Equivalent to np.any
  @end_compatibility
  """
  axis = deprecation.deprecated_argument_lookup("axis", axis,
                                                "reduction_indices",
                                                reduction_indices)
  keepdims = deprecation.deprecated_argument_lookup("keepdims", keepdims,
                                                    "keep_dims", keep_dims)
  return reduce_any(input_tensor, axis, keepdims, name)


@tf_export("math.reduce_any", "reduce_any", v1=[])
@dispatch.add_dispatch_support
def reduce_any(input_tensor, axis=None, keepdims=False, name=None):
  """Computes the "logical or" of elements across dimensions of a tensor.

  Reduces `input_tensor` along the dimensions given in `axis`.
  Unless `keepdims` is true, the rank of the tensor is reduced by 1 for each
  entry in `axis`. If `keepdims` is true, the reduced dimensions
  are retained with length 1.

  If `axis` is None, all dimensions are reduced, and a
  tensor with a single element is returned.

  For example:

  ```python
  x = tf.constant([[True,  True], [False, False]])
  tf.reduce_any(x)  # True
  tf.reduce_any(x, 0)  # [True, True]
  tf.reduce_any(x, 1)  # [True, False]
  ```

  Args:
    input_tensor: The boolean tensor to reduce.
    axis: The dimensions to reduce. If `None` (the default), reduces all
      dimensions. Must be in the range `[-rank(input_tensor),
      rank(input_tensor))`.
    keepdims: If true, retains reduced dimensions with length 1.
    name: A name for the operation (optional).

  Returns:
    The reduced tensor.

  @compatibility(numpy)
  Equivalent to np.any
  @end_compatibility
  """
  keepdims = False if keepdims is None else keepdims
  return _may_reduce_to_scalar(
      keepdims, axis,
      gen_math_ops._any(
          input_tensor, _ReductionDims(input_tensor, axis), keepdims,
          name=name))


@tf_export(v1=["math.reduce_logsumexp", "reduce_logsumexp"])
@deprecation.deprecated_args(None,
                             "keep_dims is deprecated, use keepdims instead",
                             "keep_dims")
def reduce_logsumexp_v1(input_tensor,
                        axis=None,
                        keepdims=None,
                        name=None,
                        reduction_indices=None,
                        keep_dims=None):
  """Computes log(sum(exp(elements across dimensions of a tensor))).

  Reduces `input_tensor` along the dimensions given in `axis`.
  Unless `keepdims` is true, the rank of the tensor is reduced by 1 for each
  entry in `axis`. If `keepdims` is true, the reduced dimensions
  are retained with length 1.

  If `axis` has no entries, all dimensions are reduced, and a
  tensor with a single element is returned.

  This function is more numerically stable than log(sum(exp(input))). It avoids
  overflows caused by taking the exp of large inputs and underflows caused by
  taking the log of small inputs.

  For example:

  ```python
  x = tf.constant([[0., 0., 0.], [0., 0., 0.]])
  tf.reduce_logsumexp(x)  # log(6)
  tf.reduce_logsumexp(x, 0)  # [log(2), log(2), log(2)]
  tf.reduce_logsumexp(x, 1)  # [log(3), log(3)]
  tf.reduce_logsumexp(x, 1, keepdims=True)  # [[log(3)], [log(3)]]
  tf.reduce_logsumexp(x, [0, 1])  # log(6)
  ```

  Args:
    input_tensor: The tensor to reduce. Should have numeric type.
    axis: The dimensions to reduce. If `None` (the default), reduces all
      dimensions. Must be in the range `[-rank(input_tensor),
      rank(input_tensor))`.
    keepdims: If true, retains reduced dimensions with length 1.
    name: A name for the operation (optional).
    reduction_indices: The old (deprecated) name for axis.
    keep_dims: Deprecated alias for `keepdims`.

  Returns:
    The reduced tensor.
  """
  axis = deprecation.deprecated_argument_lookup("axis", axis,
                                                "reduction_indices",
                                                reduction_indices)
  keepdims = deprecation.deprecated_argument_lookup("keepdims", keepdims,
                                                    "keep_dims", keep_dims)
  return reduce_logsumexp(input_tensor, axis, keepdims, name)


@tf_export("math.reduce_logsumexp", "reduce_logsumexp", v1=[])
def reduce_logsumexp(input_tensor, axis=None, keepdims=False, name=None):
  """Computes log(sum(exp(elements across dimensions of a tensor))).

  Reduces `input_tensor` along the dimensions given in `axis`.
  Unless `keepdims` is true, the rank of the tensor is reduced by 1 for each
  entry in `axis`. If `keepdims` is true, the reduced dimensions
  are retained with length 1.

  If `axis` has no entries, all dimensions are reduced, and a
  tensor with a single element is returned.

  This function is more numerically stable than log(sum(exp(input))). It avoids
  overflows caused by taking the exp of large inputs and underflows caused by
  taking the log of small inputs.

  For example:

  ```python
  x = tf.constant([[0., 0., 0.], [0., 0., 0.]])
  tf.reduce_logsumexp(x)  # log(6)
  tf.reduce_logsumexp(x, 0)  # [log(2), log(2), log(2)]
  tf.reduce_logsumexp(x, 1)  # [log(3), log(3)]
  tf.reduce_logsumexp(x, 1, keepdims=True)  # [[log(3)], [log(3)]]
  tf.reduce_logsumexp(x, [0, 1])  # log(6)
  ```

  Args:
    input_tensor: The tensor to reduce. Should have numeric type.
    axis: The dimensions to reduce. If `None` (the default), reduces all
      dimensions. Must be in the range `[-rank(input_tensor),
      rank(input_tensor))`.
    keepdims: If true, retains reduced dimensions with length 1.
    name: A name for the operation (optional).

  Returns:
    The reduced tensor.
  """
  keepdims = False if keepdims is None else keepdims
  input_tensor = ops.convert_to_tensor(input_tensor)
  with ops.name_scope(name, "ReduceLogSumExp", [input_tensor]) as name:
    reduce_dim = _ReductionDims(input_tensor, axis)
    raw_max = reduce_max_with_dims(
        input_tensor, axis=axis, keepdims=True, dims=reduce_dim)
    my_max = array_ops.stop_gradient(
        gen_math_ops.select(
            gen_math_ops.is_finite(raw_max), raw_max,
            gen_array_ops.zeros_like(raw_max)))
    result = gen_math_ops.log(
        reduce_sum_with_dims(
            gen_math_ops.exp(gen_math_ops.sub(input_tensor, my_max)),
            axis=axis,
            keepdims=keepdims,
            dims=reduce_dim))
    if not keepdims:
      my_max = array_ops.reshape(my_max, gen_array_ops.shape(result))
    result = gen_math_ops.add(result, my_max)
    return _may_reduce_to_scalar(keepdims, axis, result)


@tf_export("linalg.trace", v1=["linalg.trace", "trace"])
@deprecation.deprecated_endpoints("trace")
@dispatch.add_dispatch_support
def trace(x, name=None):
  """Compute the trace of a tensor `x`.

  `trace(x)` returns the sum along the main diagonal of each inner-most matrix
  in x. If x is of rank `k` with shape `[I, J, K, ..., L, M, N]`, then output
  is a tensor of rank `k-2` with dimensions `[I, J, K, ..., L]` where

  `output[i, j, k, ..., l] = trace(x[i, j, i, ..., l, :, :])`

  For example:

  ```python
  x = tf.constant([[1, 2], [3, 4]])
  tf.linalg.trace(x)  # 5

  x = tf.constant([[1, 2, 3],
                   [4, 5, 6],
                   [7, 8, 9]])
  tf.linalg.trace(x)  # 15

  x = tf.constant([[[1, 2, 3],
                    [4, 5, 6],
                    [7, 8, 9]],
                   [[-1, -2, -3],
                    [-4, -5, -6],
                    [-7, -8, -9]]])
  tf.linalg.trace(x)  # [15, -15]
  ```

  Args:
    x: tensor.
    name: A name for the operation (optional).

  Returns:
    The trace of input tensor.
  """
  with ops.name_scope(name, "Trace", [x]) as name:
    x = ops.convert_to_tensor(x, name="x")
    return reduce_sum(array_ops.matrix_diag_part(x), [-1], name=name)


@tf_export("linalg.matmul", "matmul")
@dispatch.add_dispatch_support
def matmul(a,
           b,
           transpose_a=False,
           transpose_b=False,
           adjoint_a=False,
           adjoint_b=False,
           a_is_sparse=False,
           b_is_sparse=False,
           name=None):
  """Multiplies matrix `a` by matrix `b`, producing `a` * `b`.

  The inputs must, following any transpositions, be tensors of rank >= 2
  where the inner 2 dimensions specify valid matrix multiplication dimensions,
  and any further outer dimensions specify matching batch size.

  Both matrices must be of the same type. The supported types are:
  `float16`, `float32`, `float64`, `int32`, `complex64`, `complex128`.

  Either matrix can be transposed or adjointed (conjugated and transposed) on
  the fly by setting one of the corresponding flag to `True`. These are `False`
  by default.

  If one or both of the matrices contain a lot of zeros, a more efficient
  multiplication algorithm can be used by setting the corresponding
  `a_is_sparse` or `b_is_sparse` flag to `True`. These are `False` by default.
  This optimization is only available for plain matrices (rank-2 tensors) with
  datatypes `bfloat16` or `float32`.

  A simple 2-D tensor matrix multiplication:

  >>> a = tf.constant([1, 2, 3, 4, 5, 6], shape=[2, 3])
  >>> a  # 2-D tensor
  <tf.Tensor: shape=(2, 3), dtype=int32, numpy=
  array([[1, 2, 3],
         [4, 5, 6]], dtype=int32)>
  >>> b = tf.constant([7, 8, 9, 10, 11, 12], shape=[3, 2])
  >>> b  # 2-D tensor
  <tf.Tensor: shape=(3, 2), dtype=int32, numpy=
  array([[ 7,  8],
         [ 9, 10],
         [11, 12]], dtype=int32)>
  >>> c = tf.matmul(a, b)
  >>> c  # `a` * `b`
  <tf.Tensor: shape=(2, 2), dtype=int32, numpy=
  array([[ 58,  64],
         [139, 154]], dtype=int32)>

  A batch matrix multiplication with batch shape [2]:

  >>> a = tf.constant(np.arange(1, 13, dtype=np.int32), shape=[2, 2, 3])
  >>> a  # 3-D tensor
  <tf.Tensor: shape=(2, 2, 3), dtype=int32, numpy=
  array([[[ 1,  2,  3],
          [ 4,  5,  6]],
         [[ 7,  8,  9],
          [10, 11, 12]]], dtype=int32)>
  >>> b = tf.constant(np.arange(13, 25, dtype=np.int32), shape=[2, 3, 2])
  >>> b  # 3-D tensor
  <tf.Tensor: shape=(2, 3, 2), dtype=int32, numpy=
  array([[[13, 14],
          [15, 16],
          [17, 18]],
         [[19, 20],
          [21, 22],
          [23, 24]]], dtype=int32)>
  >>> c = tf.matmul(a, b)
  >>> c  # `a` * `b`
  <tf.Tensor: shape=(2, 2, 2), dtype=int32, numpy=
  array([[[ 94, 100],
          [229, 244]],
         [[508, 532],
          [697, 730]]], dtype=int32)>

  Since python >= 3.5 the @ operator is supported
  (see [PEP 465](https://www.python.org/dev/peps/pep-0465/)). In TensorFlow,
  it simply calls the `tf.matmul()` function, so the following lines are
  equivalent:

  >>> d = a @ b @ [[10], [11]]
  >>> d = tf.matmul(tf.matmul(a, b), [[10], [11]])

  Args:
    a: `tf.Tensor` of type `float16`, `float32`, `float64`, `int32`,
      `complex64`, `complex128` and rank > 1.
    b: `tf.Tensor` with same type and rank as `a`.
    transpose_a: If `True`, `a` is transposed before multiplication.
    transpose_b: If `True`, `b` is transposed before multiplication.
    adjoint_a: If `True`, `a` is conjugated and transposed before
      multiplication.
    adjoint_b: If `True`, `b` is conjugated and transposed before
      multiplication.
    a_is_sparse: If `True`, `a` is treated as a sparse matrix.
    b_is_sparse: If `True`, `b` is treated as a sparse matrix.
    name: Name for the operation (optional).

  Returns:
    A `tf.Tensor` of the same type as `a` and `b` where each inner-most matrix
    is the product of the corresponding matrices in `a` and `b`, e.g. if all
    transpose or adjoint attributes are `False`:

    `output[..., i, j] = sum_k (a[..., i, k] * b[..., k, j])`,
    for all indices `i`, `j`.

    Note: This is matrix product, not element-wise product.


  Raises:
    ValueError: If `transpose_a` and `adjoint_a`, or `transpose_b` and
      `adjoint_b` are both set to `True`.
  """
  with ops.name_scope(name, "MatMul", [a, b]) as name:
    if transpose_a and adjoint_a:
      raise ValueError("Only one of transpose_a and adjoint_a can be True.")
    if transpose_b and adjoint_b:
      raise ValueError("Only one of transpose_b and adjoint_b can be True.")

    if context.executing_eagerly():
      if not isinstance(a, (ops.EagerTensor, _resource_variable_type)):
        a = ops.convert_to_tensor(a, name="a")
      if not isinstance(b, (ops.EagerTensor, _resource_variable_type)):
        b = ops.convert_to_tensor(b, name="b")
    else:
      a = ops.convert_to_tensor(a, name="a")
      b = ops.convert_to_tensor(b, name="b")

    # TODO(apassos) remove _shape_tuple here when it is not needed.
    a_shape = a._shape_tuple()  # pylint: disable=protected-access
    b_shape = b._shape_tuple()  # pylint: disable=protected-access

    output_may_have_non_empty_batch_shape = (
        (a_shape is None or len(a_shape) > 2) or
        (b_shape is None or len(b_shape) > 2))

    if (not a_is_sparse and
        not b_is_sparse) and output_may_have_non_empty_batch_shape:
      # BatchMatmul does not support transpose, so we conjugate the matrix and
      # use adjoint instead. Conj() is a noop for real matrices.
      if transpose_a:
        a = conj(a)
        adjoint_a = True
      if transpose_b:
        b = conj(b)
        adjoint_b = True
      return gen_math_ops.batch_mat_mul_v2(
          a, b, adj_x=adjoint_a, adj_y=adjoint_b, name=name)

    # Neither matmul nor sparse_matmul support adjoint, so we conjugate
    # the matrix and use transpose instead. Conj() is a noop for real
    # matrices.
    if adjoint_a:
      a = conj(a)
      transpose_a = True
    if adjoint_b:
      b = conj(b)
      transpose_b = True

    use_sparse_matmul = False
    if a_is_sparse or b_is_sparse:
      sparse_matmul_types = [dtypes.bfloat16, dtypes.float32]
      use_sparse_matmul = (
          a.dtype in sparse_matmul_types and b.dtype in sparse_matmul_types)
    if ((a.dtype == dtypes.bfloat16 or b.dtype == dtypes.bfloat16) and
        a.dtype != b.dtype):
      # matmul currently doesn't handle mixed-precision inputs.
      use_sparse_matmul = True
    if use_sparse_matmul:
      ret = sparse_matmul(
          a,
          b,
          transpose_a=transpose_a,
          transpose_b=transpose_b,
          a_is_sparse=a_is_sparse,
          b_is_sparse=b_is_sparse,
          name=name)
      # sparse_matmul always returns float32, even with
      # bfloat16 inputs. This prevents us from configuring bfloat16 training.
      # casting to bfloat16 also matches non-sparse matmul behavior better.
      if a.dtype == dtypes.bfloat16 and b.dtype == dtypes.bfloat16:
        ret = cast(ret, dtypes.bfloat16)
      return ret
    else:
      return gen_math_ops.mat_mul(
          a, b, transpose_a=transpose_a, transpose_b=transpose_b, name=name)


@tf_export("linalg.matvec")
def matvec(a,
           b,
           transpose_a=False,
           adjoint_a=False,
           a_is_sparse=False,
           b_is_sparse=False,
           name=None):
  """Multiplies matrix `a` by vector `b`, producing `a` * `b`.

  The matrix `a` must, following any transpositions, be a tensor of rank >= 2,
  with `shape(a)[-1] == shape(b)[-1]`, and `shape(a)[:-2]` able to broadcast
  with `shape(b)[:-1]`.

  Both `a` and `b` must be of the same type. The supported types are:
  `float16`, `float32`, `float64`, `int32`, `complex64`, `complex128`.

  Matrix `a` can be transposed or adjointed (conjugated and transposed) on
  the fly by setting one of the corresponding flag to `True`. These are `False`
  by default.

  If one or both of the inputs contain a lot of zeros, a more efficient
  multiplication algorithm can be used by setting the corresponding
  `a_is_sparse` or `b_is_sparse` flag to `True`. These are `False` by default.
  This optimization is only available for plain matrices/vectors (rank-2/1
  tensors) with datatypes `bfloat16` or `float32`.

  For example:

  ```python
  # 2-D tensor `a`
  # [[1, 2, 3],
  #  [4, 5, 6]]
  a = tf.constant([1, 2, 3, 4, 5, 6], shape=[2, 3])

  # 1-D tensor `b`
  # [7, 9, 11]
  b = tf.constant([7, 9, 11], shape=[3])

  # `a` * `b`
  # [ 58,  64]
  c = tf.linalg.matvec(a, b)


  # 3-D tensor `a`
  # [[[ 1,  2,  3],
  #   [ 4,  5,  6]],
  #  [[ 7,  8,  9],
  #   [10, 11, 12]]]
  a = tf.constant(np.arange(1, 13, dtype=np.int32),
                  shape=[2, 2, 3])

  # 2-D tensor `b`
  # [[13, 14, 15],
  #  [16, 17, 18]]
  b = tf.constant(np.arange(13, 19, dtype=np.int32),
                  shape=[2, 3])

  # `a` * `b`
  # [[ 86, 212],
  #  [410, 563]]
  c = tf.linalg.matvec(a, b)
  ```

  Args:
    a: `Tensor` of type `float16`, `float32`, `float64`, `int32`, `complex64`,
      `complex128` and rank > 1.
    b: `Tensor` with same type as `a` and compatible dimensions.
    transpose_a: If `True`, `a` is transposed before multiplication.
    adjoint_a: If `True`, `a` is conjugated and transposed before
      multiplication.
    a_is_sparse: If `True`, `a` is treated as a sparse matrix.
    b_is_sparse: If `True`, `b` is treated as a sparse matrix.
    name: Name for the operation (optional).

  Returns:
    A `Tensor` of the same type as `a` and `b` where each inner-most vector is
    the product of the corresponding matrices in `a` and vectors in `b`, e.g. if
    all transpose or adjoint attributes are `False`:

    `output`[..., i] = sum_k (`a`[..., i, k] * `b`[..., k]), for all indices i.

    Note: This is matrix-vector product, not element-wise product.


  Raises:
    ValueError: If transpose_a and adjoint_a are both set to True.
  """
  with ops.name_scope(name, "MatVec", [a, b]) as name:
    output = matmul(
        a,
        array_ops.expand_dims(b, axis=-1),
        transpose_a=transpose_a,
        adjoint_a=adjoint_a,
        a_is_sparse=a_is_sparse,
        b_is_sparse=b_is_sparse)
    return array_ops.squeeze(output, axis=-1)


_OverrideBinaryOperatorHelper(matmul, "matmul")

sparse_matmul = deprecation.deprecated(None, "Use `tf.linalg.matmul` instead")(
    gen_math_ops.sparse_mat_mul)
tf_export(v1=["sparse_matmul"])(sparse_matmul)


@ops.RegisterStatistics("MatMul", "flops")
def _calc_mat_mul_flops(graph, node):
  """Calculates the compute resources needed for MatMul."""
  transpose_a = node.attr["transpose_a"].b
  a_shape = graph_util.tensor_shape_from_node_def_name(graph, node.input[0])
  a_shape.assert_is_fully_defined()
  if transpose_a:
    k = int(a_shape[0])
  else:
    k = int(a_shape[1])
  output_shape = graph_util.tensor_shape_from_node_def_name(graph, node.name)
  output_shape.assert_is_fully_defined()
  output_count = np.prod(output_shape.as_list())
  return ops.OpStats("flops", (k * output_count * 2))


@ops.RegisterStatistics("BatchMatMul", "flops")
@ops.RegisterStatistics("BatchMatMulV2", "flops")
def _calc_batch_mat_mul_flops(graph, node):
  """Calculates the compute resources needed for BatchMatMul."""
  transpose_a = node.attr["transpose_a"].b
  a_shape = graph_util.tensor_shape_from_node_def_name(graph, node.input[0])
  a_shape.assert_is_fully_defined()
  if transpose_a:
    k = int(a_shape[-2])
  else:
    k = int(a_shape[-1])
  output_shape = graph_util.tensor_shape_from_node_def_name(graph, node.name)
  output_shape.assert_is_fully_defined()
  output_count = np.prod(output_shape.as_list())
  return ops.OpStats("flops", (k * output_count * 2))


def _as_indexed_slices(x, optimize=True):
  """Convert 'x' to IndexedSlices.

  Convert a dense Tensor to a block-sparse IndexedSlices.

  Args:
    x: Either a Tensor object, or an IndexedSlices object.
    optimize: if true, attempt to optimize the conversion of 'x'.

  Returns:
    An IndexedSlices object.

  Raises:
    TypeError: If 'x' is not a Tensor or an IndexedSlices object.
  """
  # TODO(touts): op_scope
  if not isinstance(x, (ops.Tensor, ops.IndexedSlices)):
    raise TypeError("Not a Tensor or IndexedSlices: %s" % type(x))
  if isinstance(x, ops.IndexedSlices):
    return x
  x_shape = array_ops.shape_internal(x, optimize=optimize)
  return ops.IndexedSlices(x, range(0, x_shape[0]), x_shape)


def _as_indexed_slices_list(inputs, optimize=True):
  """Convert all elements of 'inputs' to IndexedSlices.

  Additionally, homogenize the types of all the indices to
  either int32 or int64.

  Args:
    inputs: List containing either Tensor or IndexedSlices objects.
    optimize: if true, attempt to optimize the conversion of each input.

  Returns:
    A list of IndexedSlices objects.

  Raises:
    TypeError: If 'inputs' is not a list or a tuple.
  """
  if not isinstance(inputs, (list, tuple)):
    raise TypeError("Expected a list or tuple, not a %s" % type(inputs))
  outputs = [_as_indexed_slices(i, optimize=optimize) for i in inputs]
  with_int32_index = [
      o.indices for o in outputs if o.indices.dtype == dtypes.int32
  ]
  if not with_int32_index or len(with_int32_index) == len(outputs):
    return outputs
  casted_outputs = []
  for o in outputs:
    if o.indices.dtype == dtypes.int32:
      casted_outputs.append(
          ops.IndexedSlices(o.values, cast(o.indices, dtypes.int64),
                            o.dense_shape))
    else:
      casted_outputs.append(o)
  return casted_outputs


@tf_export("math.add_n", "add_n")
@dispatch.add_dispatch_support
def add_n(inputs, name=None):
  """Adds all input tensors element-wise.

  `tf.math.add_n` performs the same operation as `tf.math.accumulate_n`, but it
  waits for all of its inputs to be ready before beginning to sum.
  This buffering can result in higher memory consumption when inputs are ready
  at different times, since the minimum temporary storage required is
  proportional to the input size rather than the output size.

  This op does not [broadcast](
  https://docs.scipy.org/doc/numpy-1.13.0/user/basics.broadcasting.html)
  its inputs. If you need broadcasting, use `tf.math.add` (or the `+` operator)
  instead.

  For example:

  >>> a = tf.constant([[3, 5], [4, 8]])
  >>> b = tf.constant([[1, 6], [2, 9]])
  >>> tf.math.add_n([a, b, a])
  <tf.Tensor: shape=(2, 2), dtype=int32, numpy=
  array([[ 7, 16],
         [10, 25]], dtype=int32)>

  Args:
    inputs: A list of `tf.Tensor` or `tf.IndexedSlices` objects, each with the
      same shape and type. `tf.IndexedSlices` objects will be converted into
      dense tensors prior to adding.
    name: A name for the operation (optional).

  Returns:
    A `tf.Tensor` of the same shape and type as the elements of `inputs`.

  Raises:
    ValueError: If `inputs` don't all have same shape and dtype or the shape
    cannot be inferred.
  """
  if not inputs or not isinstance(inputs, (list, tuple)):
    raise ValueError("inputs must be a list of at least one "
                     "Tensor/IndexedSlices with the same dtype and shape")
  inputs = ops.convert_n_to_tensor_or_indexed_slices(inputs)
  if not all(isinstance(x, (ops.Tensor, ops.IndexedSlices)) for x in inputs):
    raise ValueError("inputs must be a list of at least one "
                     "Tensor/IndexedSlices with the same dtype and shape")

  if len(inputs) == 1:
    if isinstance(inputs[0], ops.IndexedSlices):
      values = ops.convert_to_tensor(inputs[0])
    else:
      values = inputs[0]
    if name:
      return array_ops.identity(values, name=name)
    return values
  return gen_math_ops.add_n(inputs, name=name)


@tf_export("math.accumulate_n", v1=["math.accumulate_n", "accumulate_n"])
@deprecation.deprecated_endpoints("accumulate_n")
def accumulate_n(inputs, shape=None, tensor_dtype=None, name=None):
  """Returns the element-wise sum of a list of tensors.

  Optionally, pass `shape` and `tensor_dtype` for shape and type checking,
  otherwise, these are inferred.

  `accumulate_n` performs the same operation as `tf.math.add_n`.

  For example:

  ```python
  a = tf.constant([[1, 2], [3, 4]])
  b = tf.constant([[5, 0], [0, 6]])
  tf.math.accumulate_n([a, b, a])  # [[7, 4], [6, 14]]

  # Explicitly pass shape and type
  tf.math.accumulate_n([a, b, a], shape=[2, 2], tensor_dtype=tf.int32)
                                                                 # [[7,  4],
                                                                 #  [6, 14]]
  ```

  Args:
    inputs: A list of `Tensor` objects, each with same shape and type.
    shape: Expected shape of elements of `inputs` (optional). Also controls the
      output shape of this op, which may affect type inference in other ops. A
      value of `None` means "infer the input shape from the shapes in `inputs`".
    tensor_dtype: Expected data type of `inputs` (optional). A value of `None`
      means "infer the input dtype from `inputs[0]`".
    name: A name for the operation (optional).

  Returns:
    A `Tensor` of same shape and type as the elements of `inputs`.

  Raises:
    ValueError: If `inputs` don't all have same shape and dtype or the shape
    cannot be inferred.
  """

  def _input_error():
    return ValueError("inputs must be a list of at least one Tensor with the "
                      "same dtype and shape")

  if not inputs or not isinstance(inputs, (list, tuple)):
    raise _input_error()
  inputs = ops.convert_n_to_tensor_or_indexed_slices(inputs)
  if not all(isinstance(x, ops.Tensor) for x in inputs):
    raise _input_error()
  if not all(x.dtype == inputs[0].dtype for x in inputs):
    raise _input_error()
  if shape is not None:
    shape = tensor_shape.as_shape(shape)
  else:
    shape = tensor_shape.unknown_shape()
  for input_tensor in inputs:
    if isinstance(input_tensor, ops.Tensor):
      shape = shape.merge_with(input_tensor.get_shape())

  # tensor_dtype is for safety only; operator's output type computed in C++
  if tensor_dtype is not None and tensor_dtype != inputs[0].dtype:
    raise TypeError("tensor_dtype is {}, but input is of type {}".format(
        tensor_dtype, inputs[0].dtype))

  if len(inputs) == 1 and name is None:
    return inputs[0]
  elif len(inputs) == 1 and name is not None:
    return array_ops.identity(inputs[0], name=name)
  return add_n(inputs, name=name)


@ops.RegisterGradient("AccumulateNV2")
def _accumulate_n_grad(op, grad):
  """Same as gradient for AddN. Copies the gradient to all inputs."""
  # Not broadcasting.
  return [grad] * len(op.inputs)


@tf_export("math.sigmoid", "nn.sigmoid", "sigmoid")
def sigmoid(x, name=None):
  """Computes sigmoid of `x` element-wise.

  Specifically, `y = 1 / (1 + exp(-x))`.

  Args:
    x: A Tensor with type `float16`, `float32`, `float64`, `complex64`, or
      `complex128`.
    name: A name for the operation (optional).

  Returns:
    A Tensor with the same type as `x`.

  @compatibility(scipy)
  Equivalent to scipy.special.expit
  @end_compatibility
  """
  with ops.name_scope(name, "Sigmoid", [x]) as name:
    x = ops.convert_to_tensor(x, name="x")
    return gen_math_ops.sigmoid(x, name=name)


@tf_export("math.log_sigmoid", v1=["math.log_sigmoid", "log_sigmoid"])
@dispatch.add_dispatch_support
@deprecation.deprecated_endpoints("log_sigmoid")
def log_sigmoid(x, name=None):
  """Computes log sigmoid of `x` element-wise.

  Specifically, `y = log(1 / (1 + exp(-x)))`.  For numerical stability,
  we use `y = -tf.nn.softplus(-x)`.

  Args:
    x: A Tensor with type `float32` or `float64`.
    name: A name for the operation (optional).

  Returns:
    A Tensor with the same type as `x`.
  """
  with ops.name_scope(name, "LogSigmoid", [x]) as name:
    x = ops.convert_to_tensor(x, name="x")
    return gen_math_ops.neg(gen_nn_ops.softplus(-x), name=name)


@tf_export("math.bincount", v1=[])
def bincount(arr,
             weights=None,
             minlength=None,
             maxlength=None,
             dtype=dtypes.int32,
             name=None):
  """Counts the number of occurrences of each value in an integer array.

  If `minlength` and `maxlength` are not given, returns a vector with length
  `tf.reduce_max(arr) + 1` if `arr` is non-empty, and length 0 otherwise.
  If `weights` are non-None, then index `i` of the output stores the sum of the
  value in `weights` at each index where the corresponding value in `arr` is
  `i`.

  ```python
  values = tf.constant([1,1,2,3,2,4,4,5])
  tf.math.bincount(values) #[0 2 2 1 2 1]
  ```
  Vector length = Maximum element in vector `values` is 5. Adding 1, which is 6
                  will be the vector length.

  Each bin value in the output indicates number of occurrences of the particular
  index. Here, index 1 in output has a value 2. This indicates value 1 occurs
  two times in `values`.

  ```python
  values = tf.constant([1,1,2,3,2,4,4,5])
  weights = tf.constant([1,5,0,1,0,5,4,5])
  tf.math.bincount(values, weights=weights) #[0 6 0 1 9 5]
  ```
  Bin will be incremented by the corresponding weight instead of 1.
  Here, index 1 in output has a value 6. This is the summation of weights
  corresponding to the value in `values`.

  Args:
    arr: An int32 tensor of non-negative values.
    weights: If non-None, must be the same shape as arr. For each value in
      `arr`, the bin will be incremented by the corresponding weight instead of
      1.
    minlength: If given, ensures the output has length at least `minlength`,
      padding with zeros at the end if necessary.
    maxlength: If given, skips values in `arr` that are equal or greater than
      `maxlength`, ensuring that the output has length at most `maxlength`.
    dtype: If `weights` is None, determines the type of the output bins.
    name: A name scope for the associated operations (optional).

  Returns:
    A vector with the same dtype as `weights` or the given `dtype`. The bin
    values.

  Raises:
    `InvalidArgumentError` if negative values are provided as an input.

  """
  name = "bincount" if name is None else name
  with ops.name_scope(name):
    arr = ops.convert_to_tensor(arr, name="arr", dtype=dtypes.int32)
    array_is_nonempty = reduce_prod(array_ops.shape(arr)) > 0
    output_size = cast(array_is_nonempty, dtypes.int32) * (reduce_max(arr) + 1)
    if minlength is not None:
      minlength = ops.convert_to_tensor(
          minlength, name="minlength", dtype=dtypes.int32)
      output_size = gen_math_ops.maximum(minlength, output_size)
    if maxlength is not None:
      maxlength = ops.convert_to_tensor(
          maxlength, name="maxlength", dtype=dtypes.int32)
      output_size = gen_math_ops.minimum(maxlength, output_size)
    if weights is not None:
      weights = ops.convert_to_tensor(weights, name="weights")
      return gen_math_ops.unsorted_segment_sum(weights, arr, output_size)
    weights = constant_op.constant([], dtype)
    return gen_math_ops.bincount(arr, output_size, weights)


@tf_export(v1=["math.bincount", "bincount"])
@deprecation.deprecated_endpoints("bincount")
def bincount_v1(arr,
                weights=None,
                minlength=None,
                maxlength=None,
                dtype=dtypes.int32):
  """Counts the number of occurrences of each value in an integer array.

  If `minlength` and `maxlength` are not given, returns a vector with length
  `tf.reduce_max(arr) + 1` if `arr` is non-empty, and length 0 otherwise.
  If `weights` are non-None, then index `i` of the output stores the sum of the
  value in `weights` at each index where the corresponding value in `arr` is
  `i`.

  Args:
    arr: An int32 tensor of non-negative values.
    weights: If non-None, must be the same shape as arr. For each value in
      `arr`, the bin will be incremented by the corresponding weight instead of
      1.
    minlength: If given, ensures the output has length at least `minlength`,
      padding with zeros at the end if necessary.
    maxlength: If given, skips values in `arr` that are equal or greater than
      `maxlength`, ensuring that the output has length at most `maxlength`.
    dtype: If `weights` is None, determines the type of the output bins.

  Returns:
    A vector with the same dtype as `weights` or the given `dtype`. The bin
    values.
  """
  return bincount(arr, weights, minlength, maxlength, dtype)


@tf_export("math.cumsum", "cumsum")
def cumsum(x, axis=0, exclusive=False, reverse=False, name=None):
  """Compute the cumulative sum of the tensor `x` along `axis`.

  By default, this op performs an inclusive cumsum, which means that the first
  element of the input is identical to the first element of the output:
  For example:

  >>> # tf.cumsum([a, b, c])   # [a, a + b, a + b + c]
  >>> x = tf.constant([2, 4, 6, 8])
  >>> tf.cumsum(x)
  <tf.Tensor: shape=(4,), dtype=int32,
  numpy=array([ 2,  6, 12, 20], dtype=int32)>

  >>> # using varying `axis` values
  >>> y = tf.constant([[2, 4, 6, 8], [1,3,5,7]])
  >>> tf.cumsum(y, axis=0)
  <tf.Tensor: shape=(2, 4), dtype=int32, numpy=
  array([[ 2,  4,  6,  8],
         [ 3,  7, 11, 15]], dtype=int32)>
  >>> tf.cumsum(y, axis=1)
  <tf.Tensor: shape=(2, 4), dtype=int32, numpy=
  array([[ 2,  6, 12, 20],
         [ 1,  4,  9, 16]], dtype=int32)>

  By setting the `exclusive` kwarg to `True`, an exclusive cumsum is performed
  instead:

  >>> # tf.cumsum([a, b, c], exclusive=True)  => [0, a, a + b]
  >>> x = tf.constant([2, 4, 6, 8])
  >>> tf.cumsum(x, exclusive=True)
  <tf.Tensor: shape=(4,), dtype=int32,
  numpy=array([ 0,  2,  6, 12], dtype=int32)>

  By setting the `reverse` kwarg to `True`, the cumsum is performed in the
  opposite direction:

  >>> # tf.cumsum([a, b, c], reverse=True)  # [a + b + c, b + c, c]
  >>> x = tf.constant([2, 4, 6, 8])
  >>> tf.cumsum(x, reverse=True)
  <tf.Tensor: shape=(4,), dtype=int32,
  numpy=array([20, 18, 14,  8], dtype=int32)>

  This is more efficient than using separate `tf.reverse` ops.
  The `reverse` and `exclusive` kwargs can also be combined:

  >>> # tf.cumsum([a, b, c], exclusive=True, reverse=True)  # [b + c, c, 0]
  >>> x = tf.constant([2, 4, 6, 8])
  >>> tf.cumsum(x, exclusive=True, reverse=True)
  <tf.Tensor: shape=(4,), dtype=int32,
  numpy=array([18, 14,  8,  0], dtype=int32)>

  Args:
    x: A `Tensor`. Must be one of the following types: `float32`, `float64`,
      `int64`, `int32`, `uint8`, `uint16`, `int16`, `int8`, `complex64`,
      `complex128`, `qint8`, `quint8`, `qint32`, `half`.
    axis: A `Tensor` of type `int32` (default: 0). Must be in the range
      `[-rank(x), rank(x))`.
    exclusive: If `True`, perform exclusive cumsum.
    reverse: A `bool` (default: False).
    name: A name for the operation (optional).

  Returns:
    A `Tensor`. Has the same type as `x`.
  """
  with ops.name_scope(name, "Cumsum", [x]) as name:
    x = ops.convert_to_tensor(x, name="x")
    return gen_math_ops.cumsum(
        x, axis, exclusive=exclusive, reverse=reverse, name=name)


@tf_export("math.cumprod", v1=["math.cumprod", "cumprod"])
@deprecation.deprecated_endpoints("cumprod")
def cumprod(x, axis=0, exclusive=False, reverse=False, name=None):
  """Compute the cumulative product of the tensor `x` along `axis`.

  By default, this op performs an inclusive cumprod, which means that the
  first element of the input is identical to the first element of the output:

  ```python
  tf.math.cumprod([a, b, c])  # [a, a * b, a * b * c]
  ```

  By setting the `exclusive` kwarg to `True`, an exclusive cumprod is
  performed
  instead:

  ```python
  tf.math.cumprod([a, b, c], exclusive=True)  # [1, a, a * b]
  ```

  By setting the `reverse` kwarg to `True`, the cumprod is performed in the
  opposite direction:

  ```python
  tf.math.cumprod([a, b, c], reverse=True)  # [a * b * c, b * c, c]
  ```

  This is more efficient than using separate `tf.reverse` ops.
  The `reverse` and `exclusive` kwargs can also be combined:

  ```python
  tf.math.cumprod([a, b, c], exclusive=True, reverse=True)  # [b * c, c, 1]
  ```

  Args:
    x: A `Tensor`. Must be one of the following types: `float32`, `float64`,
      `int64`, `int32`, `uint8`, `uint16`, `int16`, `int8`, `complex64`,
      `complex128`, `qint8`, `quint8`, `qint32`, `half`.
    axis: A `Tensor` of type `int32` (default: 0). Must be in the range
      `[-rank(x), rank(x))`.
    exclusive: If `True`, perform exclusive cumprod.
    reverse: A `bool` (default: False).
    name: A name for the operation (optional).

  Returns:
    A `Tensor`. Has the same type as `x`.
  """
  with ops.name_scope(name, "Cumprod", [x]) as name:
    x = ops.convert_to_tensor(x, name="x")
    return gen_math_ops.cumprod(
        x, axis, exclusive=exclusive, reverse=reverse, name=name)


@tf_export("math.cumulative_logsumexp", v1=["math.cumulative_logsumexp"])
def cumulative_logsumexp(x, axis=0, exclusive=False, reverse=False, name=None):
  """Compute the cumulative log-sum-exp of the tensor `x` along `axis`.

  By default, this op performs an inclusive cumulative log-sum-exp, which means
  that the first element of the input is identical to the first element of
  the output.

  This operation is significantly more numerically stable than the equivalent
  tensorflow operation `tf.math.log(tf.math.cumsum(tf.math.exp(x)))`, although
  computes the same result given infinite numerical precision. However, note
  that in some cases, it may be less stable than `tf.math.reduce_logsumexp`
  for a given element, as it applies the "log-sum-exp trick" in a different
  way.

  More precisely, where `tf.math.reduce_logsumexp` uses the following trick:

  ```
  log(sum(exp(x))) == log(sum(exp(x - max(x)))) + max(x)
  ```

  it cannot be directly used here as there is no fast way of applying it
  to each prefix `x[:i]`. Instead, this function implements a prefix
  scan using pairwise log-add-exp, which is a commutative and associative
  (up to floating point precision) operator:

  ```
  log_add_exp(x, y) = log(exp(x) + exp(y))
                    = log(1 + exp(min(x, y) - max(x, y))) + max(x, y)
  ```

  However, reducing using the above operator leads to a different computation
  tree (logs are taken repeatedly instead of only at the end), and the maximum
  is only computed pairwise instead of over the entire prefix. In general, this
  leads to a different and slightly less precise computation.

  Args:
    x: A `Tensor`. Must be one of the following types: `float16`, `float32`,
      `float64`.
    axis: A `Tensor` of type `int32` or `int64` (default: 0). Must be in the
      range `[-rank(x), rank(x))`.
    exclusive: If `True`, perform exclusive cumulative log-sum-exp.
    reverse: If `True`, performs the cumulative log-sum-exp in the reverse
      direction.
    name: A name for the operation (optional).

  Returns:
    A `Tensor`. Has the same shape and type as `x`.
  """
  with ops.name_scope(name, "CumulativeLogsumexp", [x]) as name:
    x = ops.convert_to_tensor(x, name="x")
    return gen_math_ops.cumulative_logsumexp(
        x, axis, exclusive=exclusive, reverse=reverse, name=name)


@tf_export("math.conj", v1=["math.conj", "conj"])
@dispatch.add_dispatch_support
@deprecation.deprecated_endpoints("conj")
def conj(x, name=None):
  r"""Returns the complex conjugate of a complex number.

  Given a tensor `input` of complex numbers, this operation returns a tensor of
  complex numbers that are the complex conjugate of each element in `input`. The
  complex numbers in `input` must be of the form \\(a + bj\\), where *a* is the
  real part and *b* is the imaginary part.

  The complex conjugate returned by this operation is of the form \\(a - bj\\).

  For example:

      # tensor 'input' is [-2.25 + 4.75j, 3.25 + 5.75j]
      tf.math.conj(input) ==> [-2.25 - 4.75j, 3.25 - 5.75j]

  If `x` is real, it is returned unchanged.

  Args:
    x: `Tensor` to conjugate.  Must have numeric or variant type.
    name: A name for the operation (optional).

  Returns:
    A `Tensor` that is the conjugate of `x` (with the same type).

  Raises:
    TypeError: If `x` is not a numeric tensor.
  """
  if isinstance(x, ops.Tensor):
    dt = x.dtype
    if dt.is_floating or dt.is_integer:
      return x
  with ops.name_scope(name, "Conj", [x]) as name:
    x = ops.convert_to_tensor(x, name="x")
    if x.dtype.is_complex or x.dtype == dtypes.variant:
      return gen_math_ops.conj(x, name=name)
    elif x.dtype.is_floating or x.dtype.is_integer:
      return x
    else:
      raise TypeError("Expected numeric or variant tensor, got dtype %r" %
                      x.dtype)


def reduced_shape(input_shape, axes):
  """Helper function for reduction ops.

  Args:
    input_shape: 1-D Tensor, the shape of the Tensor being reduced.
    axes: 1-D Tensor, the reduction axes.

  Returns:
    A 1-D Tensor, the output shape as if keepdims were set to True.
  """
  if context.executing_eagerly():
    input_shape = input_shape.numpy()
    axes = axes.numpy()
    input_shape[axes] = 1
    return input_shape

  # Example:
  # cast needed for SparseTensor reductions
  input_shape = cast(input_shape, dtypes.int32)  # [2, 3, 5, 7]
  axes = cast(axes, dtypes.int32)  # [1, 2]

  input_rank = array_ops.size(input_shape)  # 4
  axes = (axes + input_rank) % input_rank
  axes_shape = array_ops.shape(axes)  # [2]
  return gen_data_flow_ops.dynamic_stitch(  # [2, 1, 1, 7]
      [
          range(input_rank),  # [0, 1, 2, 3]
          axes
      ],  # [1, 2]
      [
          input_shape,  # [2, 3, 5, 7]
          array_ops.fill(axes_shape, 1)
      ])  # [1, 1]


def _unsorted_segment_N(data, segment_ids, num_segments):
  """ Helper function for unsorted_segment_mean/_sqrtN.

  Computes the number
      of segment entries with 0-entries set to 1 to allow division by N.
  """
  num_segments = ops.convert_to_tensor(num_segments)
  # bincount doesn't support negative indices so we use unsorted_segment_sum
  segment_ids_shape = array_ops.shape_internal(segment_ids)
  ones_tensor = array_ops.ones(segment_ids_shape, dtype=data.dtype)
  n = gen_math_ops.unsorted_segment_sum(ones_tensor, segment_ids, num_segments)
  # add dimensions for all non-reduced axes
  broadcastable_shape = array_ops.concat(
      [num_segments[array_ops.newaxis],
       array_ops.ones([array_ops.rank(data)
                       - array_ops.rank(segment_ids)],
                      dtype=num_segments.dtype)],
      axis=0)
  n = array_ops.reshape(n, broadcastable_shape)
  return gen_math_ops.maximum(n, 1)


@tf_export(
    "math.unsorted_segment_mean",
    v1=["math.unsorted_segment_mean", "unsorted_segment_mean"])
@deprecation.deprecated_endpoints("unsorted_segment_mean")
@dispatch.add_dispatch_support
def unsorted_segment_mean(data, segment_ids, num_segments, name=None):
  r"""Computes the mean along segments of a tensor.

  Read [the section on
  segmentation](https://www.tensorflow.org/versions/r2.0/api_docs/python/tf/math#about_segmentation)
  for an explanation of segments.

  This operator is similar to the unsorted segment sum operator found
  [here](../../../api_docs/python/math_ops.md#UnsortedSegmentSum).
  Instead of computing the sum over segments, it computes the mean of all
  entries belonging to a segment such that:

  \\(output_i = 1/N_i \sum_{j...} data[j...]\\) where the sum is over tuples
  `j...` such that `segment_ids[j...] == i` with \\N_i\\ being the number of
  occurrences of id \\i\\.

  If there is no entry for a given segment ID `i`, it outputs 0.

  If the given segment ID `i` is negative, the value is dropped and will not
  be added to the sum of the segment.

  Args:
    data: A `Tensor` with floating point or complex dtype.
    segment_ids: An integer tensor whose shape is a prefix of `data.shape`.
    num_segments: An integer scalar `Tensor`.  The number of distinct segment
      IDs.
    name: A name for the operation (optional).

  Returns:
    A `Tensor`.  Has same shape as data, except for the first `segment_ids.rank`
    dimensions, which are replaced with a single dimension which has size
   `num_segments`.
  """
  with ops.name_scope(name, "UnsortedSegmentMean"):
    data = ops.convert_to_tensor(data)
    segment_ids = ops.convert_to_tensor(segment_ids)
    N = _unsorted_segment_N(data, segment_ids, num_segments)
    summed = gen_math_ops.unsorted_segment_sum(data, segment_ids, num_segments)
    return summed / N


@tf_export(
    "math.unsorted_segment_sqrt_n",
    v1=["math.unsorted_segment_sqrt_n", "unsorted_segment_sqrt_n"])
@deprecation.deprecated_endpoints("unsorted_segment_sqrt_n")
@dispatch.add_dispatch_support
def unsorted_segment_sqrt_n(data, segment_ids, num_segments, name=None):
  r"""Computes the sum along segments of a tensor divided by the sqrt(N).

  Read [the section on
  segmentation](https://www.tensorflow.org/versions/r2.0/api_docs/python/tf/math#about_segmentation)
  for an explanation of segments.

  This operator is similar to the unsorted segment sum operator found
  [here](../../../api_docs/python/math_ops.md#UnsortedSegmentSum).
  Additionally to computing the sum over segments, it divides the results by
  sqrt(N).

  \\(output_i = 1/sqrt(N_i) \sum_{j...} data[j...]\\) where the sum is over
  tuples `j...` such that `segment_ids[j...] == i` with \\N_i\\ being the
  number of occurrences of id \\i\\.

  If there is no entry for a given segment ID `i`, it outputs 0.

  Note that this op only supports floating point and complex dtypes,
  due to tf.sqrt only supporting these types.

  If the given segment ID `i` is negative, the value is dropped and will not
  be added to the sum of the segment.

  Args:
    data: A `Tensor` with floating point or complex dtype.
    segment_ids: An integer tensor whose shape is a prefix of `data.shape`.
    num_segments: An integer scalar `Tensor`.  The number of distinct segment
      IDs.
    name: A name for the operation (optional).

  Returns:
    A `Tensor`.  Has same shape as data, except for the first `segment_ids.rank`
    dimensions, which are replaced with a single dimension which has size
   `num_segments`.
  """
  with ops.name_scope(name, "UnsortedSegmentSqrtN"):
    data = ops.convert_to_tensor(data)
    segment_ids = ops.convert_to_tensor(segment_ids)
    N = _unsorted_segment_N(data, segment_ids, num_segments)
    summed = gen_math_ops.unsorted_segment_sum(data, segment_ids, num_segments)
    return summed / gen_math_ops.sqrt(N)


@tf_export(v1=["sparse.segment_sum", "sparse_segment_sum"])
@deprecation.deprecated_endpoints("sparse_segment_sum")
def sparse_segment_sum(data,
                       indices,
                       segment_ids,
                       name=None,
                       num_segments=None):
  r"""Computes the sum along sparse segments of a tensor.

  Read [the section on
  segmentation](https://www.tensorflow.org/versions/r2.0/api_docs/python/tf/math#about_segmentation)
  for an explanation of segments.

  Like `tf.math.segment_sum`, but `segment_ids` can have rank less than `data`'s
  first dimension, selecting a subset of dimension 0, specified by `indices`.
  `segment_ids` is allowed to have missing ids, in which case the output will
  be zeros at those indices. In those cases `num_segments` is used to determine
  the size of the output.

  For example:

  ```python
  c = tf.constant([[1,2,3,4], [-1,-2,-3,-4], [5,6,7,8]])

  # Select two rows, one segment.
  tf.sparse.segment_sum(c, tf.constant([0, 1]), tf.constant([0, 0]))
  # => [[0 0 0 0]]

  # Select two rows, two segment.
  tf.sparse.segment_sum(c, tf.constant([0, 1]), tf.constant([0, 1]))
  # => [[ 1  2  3  4]
  #     [-1 -2 -3 -4]]

  # With missing segment ids.
  tf.sparse.segment_sum(c, tf.constant([0, 1]), tf.constant([0, 2]),
                        num_segments=4)
  # => [[ 1  2  3  4]
  #     [ 0  0  0  0]
  #     [-1 -2 -3 -4]
  #     [ 0  0  0  0]]

  # Select all rows, two segments.
  tf.sparse.segment_sum(c, tf.constant([0, 1, 2]), tf.constant([0, 0, 1]))
  # => [[0 0 0 0]
  #     [5 6 7 8]]

  # Which is equivalent to:
  tf.math.segment_sum(c, tf.constant([0, 0, 1]))
  ```

  Args:
    data: A `Tensor` with data that will be assembled in the output.
    indices: A 1-D `Tensor` with indices into `data`. Has same rank as
      `segment_ids`.
    segment_ids: A 1-D `Tensor` with indices into the output `Tensor`. Values
      should be sorted and can be repeated.
    name: A name for the operation (optional).
    num_segments: An optional int32 scalar. Indicates the size of the output
      `Tensor`.

  Returns:
    A `tensor` of the shape as data, except for dimension 0 which
    has size `k`, the number of segments specified via `num_segments` or
    inferred for the last element in `segments_ids`.
  """
  if num_segments is not None:
    return gen_math_ops.sparse_segment_sum_with_num_segments(
        data=data,
        indices=indices,
        segment_ids=segment_ids,
        num_segments=num_segments,
        name=name)
  else:
    return gen_math_ops.sparse_segment_sum(
        data=data, indices=indices, segment_ids=segment_ids, name=name)


@tf_export("sparse.segment_sum", v1=[])
def sparse_segment_sum_v2(data,
                          indices,
                          segment_ids,
                          num_segments=None,
                          name=None):
  r"""Computes the sum along sparse segments of a tensor.

  Read [the section on
  segmentation](https://www.tensorflow.org/versions/r2.0/api_docs/python/tf/math#about_segmentation)
  for an explanation of segments.

  Like `tf.math.segment_sum`, but `segment_ids` can have rank less than `data`'s
  first dimension, selecting a subset of dimension 0, specified by `indices`.
  `segment_ids` is allowed to have missing ids, in which case the output will
  be zeros at those indices. In those cases `num_segments` is used to determine
  the size of the output.

  For example:

  ```python
  c = tf.constant([[1,2,3,4], [-1,-2,-3,-4], [5,6,7,8]])

  # Select two rows, one segment.
  tf.sparse.segment_sum(c, tf.constant([0, 1]), tf.constant([0, 0]))
  # => [[0 0 0 0]]

  # Select two rows, two segment.
  tf.sparse.segment_sum(c, tf.constant([0, 1]), tf.constant([0, 1]))
  # => [[ 1  2  3  4]
  #     [-1 -2 -3 -4]]

  # With missing segment ids.
  tf.sparse.segment_sum(c, tf.constant([0, 1]), tf.constant([0, 2]),
                        num_segments=4)
  # => [[ 1  2  3  4]
  #     [ 0  0  0  0]
  #     [-1 -2 -3 -4]
  #     [ 0  0  0  0]]

  # Select all rows, two segments.
  tf.sparse.segment_sum(c, tf.constant([0, 1, 2]), tf.constant([0, 0, 1]))
  # => [[0 0 0 0]
  #     [5 6 7 8]]

  # Which is equivalent to:
  tf.math.segment_sum(c, tf.constant([0, 0, 1]))
  ```

  Args:
    data: A `Tensor` with data that will be assembled in the output.
    indices: A 1-D `Tensor` with indices into `data`. Has same rank as
      `segment_ids`.
    segment_ids: A 1-D `Tensor` with indices into the output `Tensor`. Values
      should be sorted and can be repeated.
    num_segments: An optional int32 scalar. Indicates the size of the output
      `Tensor`.
    name: A name for the operation (optional).

  Returns:
    A `tensor` of the shape as data, except for dimension 0 which
    has size `k`, the number of segments specified via `num_segments` or
    inferred for the last element in `segments_ids`.
  """
  return sparse_segment_sum(
      data, indices, segment_ids, name=name, num_segments=num_segments)


@tf_export(v1=["sparse.segment_mean", "sparse_segment_mean"])
@deprecation.deprecated_endpoints("sparse_segment_mean")
def sparse_segment_mean(data,
                        indices,
                        segment_ids,
                        name=None,
                        num_segments=None):
  r"""Computes the mean along sparse segments of a tensor.

  Read [the section on
  segmentation](https://www.tensorflow.org/versions/r2.0/api_docs/python/tf/math#about_segmentation)
  for an explanation of segments.

  Like `tf.math.segment_mean`, but `segment_ids` can have rank less than
  `data`'s first dimension, selecting a subset of dimension 0, specified by
  `indices`.
  `segment_ids` is allowed to have missing ids, in which case the output will
  be zeros at those indices. In those cases `num_segments` is used to determine
  the size of the output.

  Args:
    data: A `Tensor` with data that will be assembled in the output.
    indices: A 1-D `Tensor` with indices into `data`. Has same rank as
      `segment_ids`.
    segment_ids: A 1-D `Tensor` with indices into the output `Tensor`. Values
      should be sorted and can be repeated.
    name: A name for the operation (optional).
    num_segments: An optional int32 scalar. Indicates the size of the output
      `Tensor`.

  Returns:
    A `tensor` of the shape as data, except for dimension 0 which
    has size `k`, the number of segments specified via `num_segments` or
    inferred for the last element in `segments_ids`.
  """
  if num_segments is not None:
    return gen_math_ops.sparse_segment_mean_with_num_segments(
        data=data,
        indices=indices,
        segment_ids=segment_ids,
        num_segments=num_segments,
        name=name)
  else:
    return gen_math_ops.sparse_segment_mean(
        data=data, indices=indices, segment_ids=segment_ids, name=name)


@tf_export("sparse.segment_mean", v1=[])
def sparse_segment_mean_v2(data,
                           indices,
                           segment_ids,
                           num_segments=None,
                           name=None):
  r"""Computes the mean along sparse segments of a tensor.

  Read [the section on
  segmentation](https://www.tensorflow.org/versions/r2.0/api_docs/python/tf/math#about_segmentation)
  for an explanation of segments.

  Like `tf.math.segment_mean`, but `segment_ids` can have rank less than
  `data`'s first dimension, selecting a subset of dimension 0, specified by
  `indices`.
  `segment_ids` is allowed to have missing ids, in which case the output will
  be zeros at those indices. In those cases `num_segments` is used to determine
  the size of the output.

  Args:
    data: A `Tensor` with data that will be assembled in the output.
    indices: A 1-D `Tensor` with indices into `data`. Has same rank as
      `segment_ids`.
    segment_ids: A 1-D `Tensor` with indices into the output `Tensor`. Values
      should be sorted and can be repeated.
    num_segments: An optional int32 scalar. Indicates the size of the output
      `Tensor`.
    name: A name for the operation (optional).

  Returns:
    A `tensor` of the shape as data, except for dimension 0 which
    has size `k`, the number of segments specified via `num_segments` or
    inferred for the last element in `segments_ids`.
  """
  return sparse_segment_mean(
      data, indices, segment_ids, name=name, num_segments=num_segments)


@tf_export(v1=["sparse.segment_sqrt_n", "sparse_segment_sqrt_n"])
@deprecation.deprecated_endpoints("sparse_segment_sqrt_n")
def sparse_segment_sqrt_n(data,
                          indices,
                          segment_ids,
                          name=None,
                          num_segments=None):
  r"""Computes the sum along sparse segments of a tensor divided by the sqrt(N).

  `N` is the size of the segment being reduced.

  Args:
    data: A `Tensor` with data that will be assembled in the output.
    indices: A 1-D `Tensor` with indices into `data`. Has same rank as
      `segment_ids`.
    segment_ids: A 1-D `Tensor` with indices into the output `Tensor`. Values
      should be sorted and can be repeated.
    name: A name for the operation (optional).
    num_segments: An optional int32 scalar. Indicates the size of the output
      `Tensor`.

  Returns:
    A `tensor` of the shape as data, except for dimension 0 which
    has size `k`, the number of segments specified via `num_segments` or
    inferred for the last element in `segments_ids`.
  """
  if num_segments is not None:
    return gen_math_ops.sparse_segment_sqrt_n_with_num_segments(
        data=data,
        indices=indices,
        segment_ids=segment_ids,
        num_segments=num_segments,
        name=name)
  else:
    return gen_math_ops.sparse_segment_sqrt_n(
        data=data, indices=indices, segment_ids=segment_ids, name=name)


@tf_export("sparse.segment_sqrt_n", v1=[])
def sparse_segment_sqrt_n_v2(data,
                             indices,
                             segment_ids,
                             num_segments=None,
                             name=None):
  r"""Computes the sum along sparse segments of a tensor divided by the sqrt(N).

  Read [the section on
  segmentation](https://www.tensorflow.org/versions/r2.0/api_docs/python/tf/math#about_segmentation)
  for an explanation of segments.

  Like `tf.sparse.segment_mean`, but instead of dividing by the size of the
  segment, `N`, divide by `sqrt(N)` instead.

  Args:
    data: A `Tensor` with data that will be assembled in the output.
    indices: A 1-D `Tensor` with indices into `data`. Has same rank as
      `segment_ids`.
    segment_ids: A 1-D `Tensor` with indices into the output `Tensor`. Values
      should be sorted and can be repeated.
    num_segments: An optional int32 scalar. Indicates the size of the output
      `Tensor`.
    name: A name for the operation (optional).

  Returns:
    A `tensor` of the shape as data, except for dimension 0 which
    has size `k`, the number of segments specified via `num_segments` or
    inferred for the last element in `segments_ids`.
  """
  return sparse_segment_sqrt_n(
      data, indices, segment_ids, name=name, num_segments=num_segments)


@tf_export("tensordot", "linalg.tensordot")
def tensordot(a, b, axes, name=None):
  r"""Tensor contraction of a and b along specified axes and outer product.

  Tensordot (also known as tensor contraction) sums the product of elements
  from `a` and `b` over the indices specified by `a_axes` and `b_axes`.
  The lists `a_axes` and `b_axes` specify those pairs of axes along which to
  contract the tensors. The axis `a_axes[i]` of `a` must have the same dimension
  as axis `b_axes[i]` of `b` for all `i` in `range(0, len(a_axes))`. The lists
  `a_axes` and `b_axes` must have identical length and consist of unique
  integers that specify valid axes for each of the tensors. Additionally
  outer product is supported by passing `axes=0`.

  This operation corresponds to `numpy.tensordot(a, b, axes)`.

  Example 1: When `a` and `b` are matrices (order 2), the case `axes = 1`
  is equivalent to matrix multiplication.

  Example 2: When `a` and `b` are matrices (order 2), the case
  `axes = [[1], [0]]` is equivalent to matrix multiplication.

  Example 3: When `a` and `b` are matrices (order 2), the case `axes=0` gives
  the outer product, a tensor of order 4.

  Example 4: Suppose that \\(a_{ijk}\\) and \\(b_{lmn}\\) represent two
  tensors of order 3. Then, `contract(a, b, [[0], [2]])` is the order 4 tensor
  \\(c_{jklm}\\) whose entry
  corresponding to the indices \\((j,k,l,m)\\) is given by:

  \\( c_{jklm} = \sum_i a_{ijk} b_{lmi} \\).

  In general, `order(c) = order(a) + order(b) - 2*len(axes[0])`.

  Args:
    a: `Tensor` of type `float32` or `float64`.
    b: `Tensor` with the same type as `a`.
    axes: Either a scalar `N`, or a list or an `int32` `Tensor` of shape [2, k].
      If axes is a scalar, sum over the last N axes of a and the first N axes of
      b in order. If axes is a list or `Tensor` the first and second row contain
      the set of unique integers specifying axes along which the contraction is
      computed, for `a` and `b`, respectively. The number of axes for `a` and
      `b` must be equal. If `axes=0`, computes the outer product between `a` and
      `b`.
    name: A name for the operation (optional).

  Returns:
    A `Tensor` with the same type as `a`.

  Raises:
    ValueError: If the shapes of `a`, `b`, and `axes` are incompatible.
    IndexError: If the values in axes exceed the rank of the corresponding
      tensor.
  """

  def _tensordot_reshape(a, axes, flipped=False):
    """Helper method to perform transpose and reshape for contraction op.

    This method is helpful in reducing `math_ops.tensordot` to `math_ops.matmul`
    using `array_ops.transpose` and `array_ops.reshape`. The method takes a
    tensor and performs the correct transpose and reshape operation for a given
    set of indices. It returns the reshaped tensor as well as a list of indices
    necessary to reshape the tensor again after matrix multiplication.

    Args:
      a: `Tensor`.
      axes: List or `int32` `Tensor` of unique indices specifying valid axes of
        `a`.
      flipped: An optional `bool`. Defaults to `False`. If `True`, the method
        assumes that `a` is the second argument in the contraction operation.

    Returns:
      A tuple `(reshaped_a, free_dims, free_dims_static)` where `reshaped_a` is
      the tensor `a` reshaped to allow contraction via `matmul`, `free_dims` is
      either a list of integers or an `int32` `Tensor`, depending on whether
      the shape of a is fully specified, and free_dims_static is either a list
      of integers and None values, or None, representing the inferred
      static shape of the free dimensions
    """
    if a.get_shape().is_fully_defined() and isinstance(axes, (list, tuple)):
      shape_a = a.get_shape().as_list()
      axes = [i if i >= 0 else i + len(shape_a) for i in axes]
      free = [i for i in xrange(len(shape_a)) if i not in axes]
      free_dims = [shape_a[i] for i in free]
      prod_free = int(np.prod([shape_a[i] for i in free]))
      prod_axes = int(np.prod([shape_a[i] for i in axes]))
      perm = list(axes) + free if flipped else free + list(axes)
      new_shape = [prod_axes, prod_free] if flipped else [prod_free, prod_axes]
      if (perm != np.arange(len(shape_a))).any():
        a_trans = array_ops.transpose(a, perm)
      else:
        a_trans = a
      if a_trans.get_shape().as_list() != new_shape:
        reshaped_a = array_ops.reshape(a_trans, new_shape)
      else:
        reshaped_a = a_trans
      return reshaped_a, free_dims, free_dims
    else:
      if a.get_shape().ndims is not None and isinstance(axes, (list, tuple)):
        shape_a = a.get_shape().as_list()
        axes = [i if i >= 0 else i + len(shape_a) for i in axes]
        free = [i for i in xrange(len(shape_a)) if i not in axes]
        axes_dims = [shape_a[i] for i in axes]
        free_dims = [shape_a[i] for i in free]
        free_dims_static = free_dims
        axes = ops.convert_to_tensor(axes, dtype=dtypes.int32, name="axes")
        free = ops.convert_to_tensor(free, dtype=dtypes.int32, name="free")
        shape_a = array_ops.shape(a)
      else:
        free_dims_static = None
        shape_a = array_ops.shape(a)
        rank_a = array_ops.rank(a)
        axes = ops.convert_to_tensor(axes, dtype=dtypes.int32, name="axes")
        axes = array_ops.where(axes >= 0, axes, axes + rank_a)
        free, _ = array_ops.setdiff1d(range(rank_a), axes)
      free_dims = array_ops.gather(shape_a, free)
      axes_dims = array_ops.gather(shape_a, axes)
      prod_free_dims = reduce_prod(free_dims)
      prod_axes_dims = reduce_prod(axes_dims)
      if flipped:
        perm = array_ops.concat([axes, free], 0)
        new_shape = array_ops.stack([prod_axes_dims, prod_free_dims])
      else:
        perm = array_ops.concat([free, axes], 0)
        new_shape = array_ops.stack([prod_free_dims, prod_axes_dims])
      reshaped_a = array_ops.reshape(array_ops.transpose(a, perm), new_shape)
      return reshaped_a, free_dims, free_dims_static

  def _tensordot_axes(a, axes):
    """Generates two sets of contraction axes for the two tensor arguments."""
    a_shape = a.get_shape()
    if isinstance(axes, compat.integral_types):
      if axes < 0:
        raise ValueError("'axes' must be at least 0.")
      if a_shape.ndims is not None:
        if axes > a_shape.ndims:
          raise ValueError("'axes' must not be larger than the number of "
                           "dimensions of tensor %s." % a)
        return (list(xrange(a_shape.ndims - axes,
                            a_shape.ndims)), list(xrange(axes)))
      else:
        rank = array_ops.rank(a)
        return (range(rank - axes, rank,
                      dtype=dtypes.int32), range(axes, dtype=dtypes.int32))
    elif isinstance(axes, (list, tuple)):
      if len(axes) != 2:
        raise ValueError("'axes' must be an integer or have length 2.")
      a_axes = axes[0]
      b_axes = axes[1]
      if isinstance(a_axes, compat.integral_types) and \
          isinstance(b_axes, compat.integral_types):
        a_axes = [a_axes]
        b_axes = [b_axes]
      if len(a_axes) != len(b_axes):
        raise ValueError(
            "Different number of contraction axes 'a' and 'b', %s != %s." %
            (len(a_axes), len(b_axes)))
      return a_axes, b_axes
    else:
      axes = ops.convert_to_tensor(axes, name="axes", dtype=dtypes.int32)
      return axes[0], axes[1]

  with ops.name_scope(name, "Tensordot", [a, b, axes]) as name:
    a = ops.convert_to_tensor(a, name="a")
    b = ops.convert_to_tensor(b, name="b")
    a_axes, b_axes = _tensordot_axes(a, axes)
    a_reshape, a_free_dims, a_free_dims_static = _tensordot_reshape(a, a_axes)
    b_reshape, b_free_dims, b_free_dims_static = _tensordot_reshape(
        b, b_axes, True)
    ab_matmul = matmul(a_reshape, b_reshape)
    if isinstance(a_free_dims, list) and isinstance(b_free_dims, list):
      if (ab_matmul.get_shape().is_fully_defined() and
          ab_matmul.get_shape().as_list() == a_free_dims + b_free_dims):
        return ab_matmul
      else:
        return array_ops.reshape(
            ab_matmul, a_free_dims + b_free_dims, name=name)
    else:
      a_free_dims = ops.convert_to_tensor(a_free_dims, dtype=dtypes.int32)
      b_free_dims = ops.convert_to_tensor(b_free_dims, dtype=dtypes.int32)
      product = array_ops.reshape(
          ab_matmul, array_ops.concat([a_free_dims, b_free_dims], 0), name=name)
      if a_free_dims_static is not None and b_free_dims_static is not None:
        product.set_shape(a_free_dims_static + b_free_dims_static)
      return product


@tf_export("math.polyval")
def polyval(coeffs, x, name=None):
  r"""Computes the elementwise value of a polynomial.

  If `x` is a tensor and `coeffs` is a list n + 1 tensors,
  this function returns the value of the n-th order polynomial

     p(x) = coeffs[n-1] + coeffs[n-2] * x + ...  + coeffs[0] * x**(n-1)

  evaluated using Horner's method, i.e.

     p(x) = coeffs[n-1] + x * (coeffs[n-2] + ... + x * (coeffs[1] +
            x * coeffs[0]))

  Args:
    coeffs: A list of `Tensor` representing the coefficients of the polynomial.
    x: A `Tensor` representing the variable of the polynomial.
    name: A name for the operation (optional).

  Returns:
    A `tensor` of the shape as the expression p(x) with usual broadcasting
    rules for element-wise addition and multiplication applied.

  @compatibility(numpy)
  Equivalent to numpy.polyval.
  @end_compatibility
  """

  with ops.name_scope(name, "polyval", nest.flatten(coeffs) + [x]) as name:
    x = ops.convert_to_tensor(x, name="x")
    if len(coeffs) < 1:
      return array_ops.zeros_like(x, name=name)
    coeffs = [
        ops.convert_to_tensor(coeff, name=("coeff_%d" % index))
        for index, coeff in enumerate(coeffs)
    ]
    p = coeffs[0]
    for c in coeffs[1:]:
      p = c + p * x
    return p


@tf_export("math.reciprocal_no_nan")
def reciprocal_no_nan(x, name=None):
  """Performs a safe reciprocal operation, element wise.

  If a particular element is zero, the reciprocal for that element is
  also set to zero.

  For example:
  ```python
  x = tf.constant([2.0, 0.5, 0, 1], dtype=tf.float32)
  tf.math.reciprocal_no_nan(x)  # [ 0.5, 2, 0.0, 1.0 ]
  ```

  Args:
    x: A `Tensor` of type `float16`, `float32`, `float64` `complex64` or
      `complex128`.
    name: A name for the operation (optional).

  Returns:
    A `Tensor` of same shape and type as `x`.

  Raises:
    TypeError: x must be of a valid dtype.

  """

  with ops.name_scope(name, "reciprocal_no_nan", [x]) as scope:
    x = ops.convert_to_tensor(x, name="x")
    one = constant_op.constant(1, dtype=x.dtype.base_dtype, name="one")
    return gen_math_ops.div_no_nan(one, x, name=scope)


@tf_export("math.erfinv")
@dispatch.add_dispatch_support
def erfinv(x, name=None):
  """Compute inverse error function.

  Given `x`, compute the inverse error function of `x`. This function
  is the inverse of `tf.math.erf`.

  Args:
    x: `Tensor` with type `float` or `double`.
    name: A name for the operation (optional).
  Returns:
    Inverse error function of `x`.
  """
  with ops.name_scope(name, "erfinv", [x]):
    return gen_math_ops.erfinv(x)


@tf_export("math.ndtri")
@dispatch.add_dispatch_support
def ndtri(x, name=None):
  """Compute quantile of Standard Normal.

  Args:
    x: `Tensor` with type `float` or `double`.
    name: A name for the operation (optional).
  Returns:
    Inverse error function of `x`.
  """
  with ops.name_scope(name, "ndtri", [x]):
    return gen_math_ops.ndtri(x)


@tf_export("math.ceil", v1=["math.ceil", "ceil"])
@deprecation.deprecated_endpoints("ceil")
@dispatch.add_dispatch_support
def ceil(x, name=None):
  """Return the ceiling of the input, element-wise.

  For example:

  >>> tf.math.ceil([-1.7, -1.5, -0.2, 0.2, 1.5, 1.7, 2.0])
  <tf.Tensor: shape=(7,), dtype=float32,
  numpy=array([-1., -1., -0.,  1.,  2.,  2.,  2.], dtype=float32)>

  Args:
    x: A `tf.Tensor`. Must be one of the following types: `bfloat16`, `half`,
      `float32`, `float64`. `int32`
    name: A name for the operation (optional).

  Returns:
    A `tf.Tensor`. Has the same type as `x`.

  @compatibility(numpy)
  Equivalent to np.ceil
  @end_compatibility
  """
  return gen_math_ops.ceil(x, name)


@tf_export("math.sqrt", "sqrt")
@dispatch.add_dispatch_support
def sqrt(x, name=None):  # pylint: disable=redefined-builtin
  r"""Computes element-wise square root of the input tensor.

  Note: This operation does not support integer types.

  >>> x = tf.constant([[4.0], [16.0]])
  >>> tf.sqrt(x)
  <tf.Tensor: shape=(2, 1), dtype=float32, numpy=
    array([[2.],
           [4.]], dtype=float32)>
  >>> y = tf.constant([[-4.0], [16.0]])
  >>> tf.sqrt(y)
  <tf.Tensor: shape=(2, 1), dtype=float32, numpy=
    array([[nan],
           [ 4.]], dtype=float32)>
  >>> z = tf.constant([[-1.0], [16.0]], dtype=tf.complex128)
  >>> tf.sqrt(z)
  <tf.Tensor: shape=(2, 1), dtype=complex128, numpy=
    array([[0.0+1.j],
           [4.0+0.j]])>

  Note: In order to support complex complex, please provide an input tensor
  of `complex64` or `complex128`.

  Args:
    x: A `tf.Tensor` of type `bfloat16`, `half`, `float32`, `float64`,
      `complex64`, `complex128`
    name: A name for the operation (optional).

  Returns:
    A `tf.Tensor` of same size, type and sparsity as `x`.
  """
  return gen_math_ops.sqrt(x, name)


# pylint: disable=g-docstring-has-escape
@tf_export("math.exp", "exp")
@dispatch.add_dispatch_support
def exp(x, name=None):
  """Computes exponential of x element-wise.  \\(y = e^x\\).

  This function computes the exponential of the input tensor element-wise.
  i.e. `math.exp(x)` or \\(e^x\\), where `x` is the input tensor.
  \\(e\\) denotes Euler's number and is approximately equal to 2.718281.
  Output is positive for any real input.

  >>> x = tf.constant(2.0)
  >>> tf.math.exp(x)
  <tf.Tensor: shape=(), dtype=float32, numpy=7.389056>

  >>> x = tf.constant([2.0, 8.0])
  >>> tf.math.exp(x)
  <tf.Tensor: shape=(2,), dtype=float32,
  numpy=array([   7.389056, 2980.958   ], dtype=float32)>

  For complex numbers, the exponential value is calculated as
  \\(e^{x+iy}={e^x}{e^{iy}}={e^x}{\\cos(y)+i\\sin(y)}\\)

  For `1+1j` the value would be computed as:
  \\(e^1{\\cos(1)+i\\sin(1)} = 2.7182817 \\times (0.5403023+0.84147096j)\\)

  >>> x = tf.constant(1 + 1j)
  >>> tf.math.exp(x)
  <tf.Tensor: shape=(), dtype=complex128,
  numpy=(1.4686939399158851+2.2873552871788423j)>

  Args:
    x: A `tf.Tensor`. Must be one of the following types: `bfloat16`, `half`,
      `float32`, `float64`, `complex64`, `complex128`.
    name: A name for the operation (optional).

  Returns:
    A `tf.Tensor`. Has the same type as `x`.

  @compatibility(numpy)
  Equivalent to np.exp
  @end_compatibility
  """
  return gen_math_ops.exp(x, name)


# pylint: enable=g-docstring-has-escape


@tf_export("math.sobol_sample")
def sobol_sample(dim, num_results, skip=0, dtype=None, name=None):
  """Generates points from the Sobol sequence.

  Creates a Sobol sequence with `num_results` samples. Each sample has dimension
  `dim`. Skips the first `skip` samples.

  Args:
    dim: Positive scalar `Tensor` representing each sample's dimension.
    num_results: Positive scalar `Tensor` of dtype int32. The number of Sobol
        points to return in the output.
    skip: (Optional) Positive scalar `Tensor` of dtype int32. The number of
        initial points of the Sobol sequence to skip. Default value is 0.
    dtype: (Optional) The dtype of the sample. One of: `float32` or `float64`.
        Default value is determined by the C++ kernel.
    name: (Optional) Python `str` name prefixed to ops created by this function.

  Returns:
    `Tensor` of samples from Sobol sequence with `shape` [num_results, dim].
  """
  with ops.name_scope(name, "sobol", [dim, num_results, skip]):
    return gen_math_ops.sobol_sample(dim, num_results, skip, dtype=dtype)<|MERGE_RESOLUTION|>--- conflicted
+++ resolved
@@ -334,11 +334,13 @@
 
 @tf_export("math.multiply", "multiply")
 @dispatch.add_dispatch_support
-<<<<<<< HEAD
+
 def multiply(x, y, name=None):  # pylint: disable=missing-docstring
   # Do an is comparison here since this is cheaper than isinstance or __eq__
   if y is 1:  # pylint: disable=literal-comparison
     return x
+  
+def multiply(x, y, name=None):
   """Returns 'x' * 'y' element wise.
   
   For example:
@@ -358,10 +360,6 @@
   Returns:
     A 'Tensor'. Has the same type as 'x'
   """
-
-=======
-def multiply(x, y, name=None):
->>>>>>> 049101c6
   return gen_math_ops.mul(x, y, name)
 
 
