# Copyright 2015 The TensorFlow Authors. All Rights Reserved.
#
# Licensed under the Apache License, Version 2.0 (the "License");
# you may not use this file except in compliance with the License.
# You may obtain a copy of the License at
#
#     http://www.apache.org/licenses/LICENSE-2.0
#
# Unless required by applicable law or agreed to in writing, software
# distributed under the License is distributed on an "AS IS" BASIS,
# WITHOUT WARRANTIES OR CONDITIONS OF ANY KIND, either express or implied.
# See the License for the specific language governing permissions and
# limitations under the License.
# ==============================================================================
"""Math Operations.

Note: Functions taking `Tensor` arguments can also take anything accepted by
`tf.convert_to_tensor`.

Note: Elementwise binary operations in TensorFlow follow [numpy-style
broadcasting](http://docs.scipy.org/doc/numpy/user/basics.broadcasting.html).

TensorFlow provides a variety of math functions including:

* Basic arithmetic operators and trigonometric functions.
* Special math functions (like: `tf.math.igamma` and `tf.math.zeta`)
* Complex number functions (like: `tf.math.imag` and `tf.math.angle`)
* Reductions and scans (like: `tf.math.reduce_mean` and `tf.math.cumsum`)
* Segment functions (like: `tf.math.segment_sum`)

See: `tf.linalg` for matrix and tensor functions.

<a id=Segmentation></a>

## About Segmentation

TensorFlow provides several operations that you can use to perform common
math computations on tensor segments.
Here a segmentation is a partitioning of a tensor along
the first dimension, i.e. it  defines a mapping from the first dimension onto
`segment_ids`. The `segment_ids` tensor should be the size of
the first dimension, `d0`, with consecutive IDs in the range `0` to `k`,
where `k<d0`.
In particular, a segmentation of a matrix tensor is a mapping of rows to
segments.

For example:

```python
c = tf.constant([[1,2,3,4], [-1,-2,-3,-4], [5,6,7,8]])
tf.math.segment_sum(c, tf.constant([0, 0, 1]))
#  ==>  [[0 0 0 0]
#        [5 6 7 8]]
```

The standard `segment_*` functions assert that the segment indices are sorted.
If you have unsorted indices use the equivalent `unsorted_segment_` function.
These functions take an additional argument `num_segments` so that the output
tensor can be efficiently allocated.

``` python
c = tf.constant([[1,2,3,4], [-1,-2,-3,-4], [5,6,7,8]])
tf.math.unsorted_segment_sum(c, tf.constant([0, 1, 0]), num_segments=2)
# ==> [[ 6,  8, 10, 12],
#       [-1, -2, -3, -4]]
```

"""
from __future__ import absolute_import
from __future__ import division
from __future__ import print_function

import numpy as np
import six
from six.moves import builtins
from six.moves import xrange  # pylint: disable=redefined-builtin

from tensorflow.python.eager import context
from tensorflow.python.framework import constant_op
from tensorflow.python.framework import dtypes
from tensorflow.python.framework import graph_util
from tensorflow.python.framework import ops
from tensorflow.python.framework import sparse_tensor
from tensorflow.python.framework import tensor_shape
from tensorflow.python.ops import array_ops
from tensorflow.python.ops import gen_array_ops
from tensorflow.python.ops import gen_data_flow_ops
from tensorflow.python.ops import gen_math_ops
from tensorflow.python.ops import gen_nn_ops
from tensorflow.python.ops import gen_sparse_ops
# go/tf-wildcard-import
# pylint: disable=wildcard-import
from tensorflow.python.ops.gen_math_ops import *
# pylint: enable=wildcard-import
from tensorflow.python.platform import tf_logging as logging
from tensorflow.python.util import compat
from tensorflow.python.util import deprecation
from tensorflow.python.util import dispatch
from tensorflow.python.util import nest
from tensorflow.python.util.tf_export import tf_export

# Aliases for some automatically-generated names.
linspace = gen_math_ops.lin_space
nextafter = gen_math_ops.next_after

arg_max = deprecation.deprecated(None, "Use `tf.math.argmax` instead")(arg_max)  # pylint: disable=used-before-assignment
arg_min = deprecation.deprecated(None, "Use `tf.math.argmin` instead")(arg_min)  # pylint: disable=used-before-assignment
tf_export(v1=["arg_max"])(arg_max)
tf_export(v1=["arg_min"])(arg_min)


# This is set by resource_variable_ops.py. It is included in this way since
# there is a circular dependency between math_ops and resource_variable_ops
_resource_variable_type = None


def _set_doc(doc):

  def _decorator(func):
    func.__doc__ = doc
    return func

  return _decorator


# pylint: disable=redefined-builtin
@tf_export(v1=["math.argmax", "argmax"])
@deprecation.deprecated_args(None, "Use the `axis` argument instead",
                             "dimension")
@_set_doc(
    gen_math_ops.arg_max.__doc__.replace("dimensions",
                                         "axes").replace("dimension", "axis"))
def argmax(input,
           axis=None,
           name=None,
           dimension=None,
           output_type=dtypes.int64):
  axis = deprecation.deprecated_argument_lookup("axis", axis, "dimension",
                                                dimension)
  return argmax_v2(input, axis, output_type, name)


@tf_export("math.argmax", "argmax", v1=[])
def argmax_v2(input, axis=None, output_type=dtypes.int64, name=None):
  """Returns the index with the largest value across axes of a tensor.

  Note that in case of ties the identity of the return value is not guaranteed.

  For example:

  >>> A = tf.constant([2, 20, 30, 3, 6])
  >>> tf.math.argmax(A)  # A[2] is maximum in tensor A
  <tf.Tensor: shape=(), dtype=int64, numpy=2>
  >>> B = tf.constant([[2, 20, 30, 3, 6], [3, 11, 16, 1, 8],
  ...                  [14, 45, 23, 5, 27]])
  >>> tf.math.argmax(B, 0)
  <tf.Tensor: shape=(5,), dtype=int64, numpy=array([2, 2, 0, 2, 2])>
  >>> tf.math.argmax(B, 1)
  <tf.Tensor: shape=(3,), dtype=int64, numpy=array([2, 2, 1])>

  Args:
    input: A `Tensor`.
    axis: An integer, the axis to reduce across. Default to 0.
    output_type: An optional output dtype (`tf.int32` or `tf.int64`). Defaults
      to `tf.int64`.
    name: An optional name for the operation.

  Returns:
    A `Tensor` of type `output_type`.
  """
  if axis is None:
    axis = 0
  return gen_math_ops.arg_max(input, axis, name=name, output_type=output_type)


@tf_export(v1=["math.argmin", "argmin"])
@deprecation.deprecated_args(None, "Use the `axis` argument instead",
                             "dimension")
@_set_doc(
    gen_math_ops.arg_min.__doc__.replace("dimensions",
                                         "axes").replace("dimension", "axis"))
def argmin(input,
           axis=None,
           name=None,
           dimension=None,
           output_type=dtypes.int64):
  axis = deprecation.deprecated_argument_lookup("axis", axis, "dimension",
                                                dimension)
  return argmin_v2(input, axis, output_type, name)


@tf_export("math.argmin", "argmin", v1=[])
def argmin_v2(input, axis=None, output_type=dtypes.int64, name=None):
  """Returns the index with the smallest value across axes of a tensor.

  Note that in case of ties the identity of the return value is not guaranteed.

  Args:
    input: A `Tensor`. Must be one of the following types: `float32`, `float64`,
      `int32`, `uint8`, `int16`, `int8`, `complex64`, `int64`, `qint8`,
      `quint8`, `qint32`, `bfloat16`, `uint16`, `complex128`, `half`, `uint32`,
      `uint64`.
    axis: A `Tensor`. Must be one of the following types: `int32`, `int64`.
      int32 or int64, must be in the range `-rank(input), rank(input))`.
      Describes which axis of the input Tensor to reduce across. For vectors,
      use axis = 0.
    output_type: An optional `tf.DType` from: `tf.int32, tf.int64`. Defaults to
      `tf.int64`.
    name: A name for the operation (optional).

  Returns:
    A `Tensor` of type `output_type`.

  Usage:
  ```python
  import tensorflow as tf
  a = [1, 10, 26.9, 2.8, 166.32, 62.3]
  b = tf.math.argmin(input = a)
  c = tf.keras.backend.eval(b)
  # c = 0
  # here a[0] = 1 which is the smallest element of a across axis 0
  ```
  """
  if axis is None:
    axis = 0
  return gen_math_ops.arg_min(input, axis, name=name, output_type=output_type)


# pylint: enable=redefined-builtin


# pylint: disable=anomalous-backslash-in-string,protected-access
# pylint: disable=g-docstring-has-escape
@tf_export("math.abs", "abs")
@dispatch.add_dispatch_support
def abs(x, name=None):  # pylint: disable=redefined-builtin
  r"""Computes the absolute value of a tensor.

  Given a tensor of integer or floating-point values, this operation returns a
  tensor of the same type, where each element contains the absolute value of the
  corresponding element in the input.

  Given a tensor `x` of complex numbers, this operation returns a tensor of type
  `float32` or `float64` that is the absolute value of each element in `x`. For
  a complex number \\(a + bj\\), its absolute value is computed as \\(\sqrt{a^2
  + b^2}\\).  For example:

  >>> x = tf.constant([[-2.25 + 4.75j], [-3.25 + 5.75j]])
  >>> tf.abs(x)
  <tf.Tensor: shape=(2, 1), dtype=float64, numpy=
  array([[5.25594901],
         [6.60492241]])>

  Args:
    x: A `Tensor` or `SparseTensor` of type `float16`, `float32`, `float64`,
      `int32`, `int64`, `complex64` or `complex128`.
    name: A name for the operation (optional).

  Returns:
    A `Tensor` or `SparseTensor` of the same size, type and sparsity as `x`,
      with absolute values. Note, for `complex64` or `complex128` input, the
      returned `Tensor` will be of type `float32` or `float64`, respectively.
  """
  with ops.name_scope(name, "Abs", [x]) as name:
    x = ops.convert_to_tensor(x, name="x")
    if x.dtype.is_complex:
      return gen_math_ops.complex_abs(x, Tout=x.dtype.real_dtype, name=name)
    return gen_math_ops._abs(x, name=name)


# pylint: enable=g-docstring-has-escape


# pylint: disable=redefined-builtin
def _bucketize(input, boundaries, name=None):
  return gen_math_ops.bucketize(input=input, boundaries=boundaries, name=name)


# pylint: enable=redefined-builtin


class DivideDelegateWithName(object):
  """Use Python2/Python3 division delegation to implement divide for tensors."""

  def __init__(self, x, name):
    """Construct DivideDelegateWithName.

    Args:
      x: Tensor to use as left operand in operator overloads
      name: The name that is preferred for the op created.
    """
    self.x = x
    self.name = name

  def __truediv__(self, y):
    return _truediv_python3(self.x, y, self.name)

  def __floordiv__(self, y):
    return floordiv(self.x, y, self.name)

  def __div__(self, y):
    return _div_python2(self.x, y, self.name)


@tf_export("math.divide", "divide")
@dispatch.add_dispatch_support
def divide(x, y, name=None):
  """Computes Python style division of `x` by `y`.

  For example:

  >>> x = tf.constant([16, 12, 11])
  >>> y = tf.constant([4, 6, 2])
  >>> tf.divide(x,y)
  <tf.Tensor: shape=(3,), dtype=float64,
  numpy=array([4. , 2. , 5.5])>

  Args:
    x: A `Tensor`
    y: A `Tensor`
    name: A name for the operation (optional).

  Returns:
    A `Tensor` with same shape as input
  """

  if name is not None:
    # Cannot use tensors operator overload, because it has no way to track
    # override names. Use a dummy class to track the runtime division behavior
    return DivideDelegateWithName(x, name) / y
  else:
    return x / y


@tf_export("math.multiply", "multiply")
@dispatch.add_dispatch_support
<<<<<<< HEAD
def multiply(x, y, name=None):  
  """Returns 'x' * 'y' element wise.
  
  For example:
  >>> tf.math.multiply(34, 32) 
  <tf.Tensor: shape=(), dtype=int32, numpy=1088>
  
  Args:
    'x': A 'Tensor'. Must be one of the following types: 
      'bfloat16', 'half', 'float32', 'float64', 
      'uint8', 'int8', 'uint16', 'int16',
      'int32', 'int64', 'complex64', 'complex128'.
    'y': A 'Tensor'. Must have the same type as 'x'.
    'name': A name for the operation (optional).
    
  Returns:
    A 'Tensor'. Has the same type as 'x'
  """
  return gen_math_ops.mul(x, y, name)
=======
def multiply(x, y, name=None):
  """Returns an element-wise x * y.

  For example:

  >>> x = tf.constant(([1, 2, 3, 4]))
  >>> tf.math.multiply(x, x)
  <tf.Tensor: shape=(4,), dtype=..., numpy=array([ 1,  4,  9, 16], dtype=int32)>

  Since `tf.math.multiply` will convert its arguments to `Tensor`s, you can also
  pass in non-`Tensor` arguments:

  >>> tf.math.multiply(7,6)
  <tf.Tensor: shape=(), dtype=int32, numpy=42>

  If `x.shape` is not thes same as `y.shape`, they will be broadcast to a
  compatible shape. (More about broadcasting
  [here](https://docs.scipy.org/doc/numpy/user/basics.broadcasting.html).)

  For example:

  >>> x = tf.ones([1, 2]);
  >>> y = tf.ones([2, 1]);
  >>> x * y  # Taking advantage of operator overriding
  <tf.Tensor: shape=(2, 2), dtype=float32, numpy=
  array([[1., 1.],
       [1., 1.]], dtype=float32)>
>>>>>>> 6a97247a

  Args:
    x: A Tensor. Must be one of the following types: `bfloat16`,
      `half`, `float32`, `float64`, `uint8`, `int8`, `uint16`,
      `int16`, `int32`, `int64`, `complex64`, `complex128`.
    y: A `Tensor`. Must have the same type as `x`.
    name: A name for the operation (optional).

  Returns:

  A `Tensor`.  Has the same type as `x`.

  Raises:

   * InvalidArgumentError: When `x` and `y` have incomptatible shapes or types.
  """

  return gen_math_ops.mul(x, y, name)


# TODO(aselle): put deprecation in after another round of global code changes
@deprecation.deprecated(
    "2016-12-30",
    "`tf.mul(x, y)` is deprecated; use `tf.math.multiply(x, y)` or `x * y`")
def _mul(x, y, name=None):
  return gen_math_ops.mul(x, y, name)


_mul.__doc__ = (
    gen_math_ops.mul.__doc__ + ("" if _mul.__doc__ is None else _mul.__doc__))


@tf_export("math.subtract", "subtract")
@dispatch.add_dispatch_support
def subtract(x, y, name=None):
  return gen_math_ops.sub(x, y, name)


subtract.__doc__ = gen_math_ops.sub.__doc__.replace("`Sub`", "`tf.subtract`")


# TODO(aselle): put deprecation in after another round of global code changes
@deprecation.deprecated(
    "2016-12-30",
    "`tf.sub(x, y)` is deprecated, please use `tf.subtract(x, y)` or `x - y`")
def _sub(x, y, name=None):
  return gen_math_ops.sub(x, y, name)


_sub.__doc__ = (
    gen_math_ops.sub.__doc__ + ("" if _sub.__doc__ is None else _sub.__doc__))

negative = gen_math_ops.neg


# pylint: disable=g-docstring-has-escape
@deprecation.deprecated(
    "2016-12-30",
    "`tf.neg(x)` is deprecated, please use `tf.negative(x)` or `-x`")
def _neg(x, name=None):
  """Computes numerical negative value element-wise.

  I.e., \\(y = -x\\).

  Args:
    x: A `Tensor` or `SparseTensor`. Must be one of the following types: `half`,
      `float32`, `float64`, `int32`, `int64`, `complex64`, `complex128`.
    name: A name for the operation (optional).

  Returns:
    A `Tensor` or `SparseTensor`, respectively. Has the same type as `x`.
  """
  return negative(x, name)


# pylint: enable=g-docstring-has-escape


@tf_export(v1=["math.scalar_mul", "scalar_mul"])
def scalar_mul(scalar, x, name=None):
  """Multiplies a scalar times a `Tensor` or `IndexedSlices` object.

  Intended for use in gradient code which might deal with `IndexedSlices`
  objects, which are easy to multiply by a scalar but more expensive to
  multiply with arbitrary tensors.

  Args:
    scalar: A 0-D scalar `Tensor`. Must have known shape.
    x: A `Tensor` or `IndexedSlices` to be scaled.
    name: A name for the operation (optional).

  Returns:
    `scalar * x` of the same type (`Tensor` or `IndexedSlices`) as `x`.

  Raises:
    ValueError: if scalar is not a 0-D `scalar`.
  """
  scalar = ops.convert_to_tensor(
      scalar, dtype=x.dtype.base_dtype, name="scalar")
  shape = scalar.get_shape()
  if shape.ndims == 0:
    if isinstance(x, ops.IndexedSlices):
      return ops.IndexedSlices(
          gen_math_ops.mul(scalar, x.values, name), x.indices, x.dense_shape)
    else:
      return gen_math_ops.mul(scalar, x, name)
  else:
    raise ValueError("Only scalar multiply works, got shape %s" % shape)


@tf_export("math.scalar_mul", "scalar_mul", v1=[])
@_set_doc(scalar_mul.__doc__)
def scalar_mul_v2(scalar, x, name=None):
  with ops.name_scope(name, "scalar_mul", [x]) as name:
    return scalar_mul(scalar, x, name)


@tf_export("math.pow", "pow")
@dispatch.add_dispatch_support
def pow(x, y, name=None):  # pylint: disable=redefined-builtin
  r"""Computes the power of one value to another.

  Given a tensor `x` and a tensor `y`, this operation computes \\(x^y\\) for
  corresponding elements in `x` and `y`. For example:

  ```python
  x = tf.constant([[2, 2], [3, 3]])
  y = tf.constant([[8, 16], [2, 3]])
  tf.pow(x, y)  # [[256, 65536], [9, 27]]
  ```

  Args:
    x: A `Tensor` of type `float16`, `float32`, `float64`, `int32`, `int64`,
      `complex64`, or `complex128`.
    y: A `Tensor` of type `float16`, `float32`, `float64`, `int32`, `int64`,
      `complex64`, or `complex128`.
    name: A name for the operation (optional).

  Returns:
    A `Tensor`.
  """
  with ops.name_scope(name, "Pow", [x]) as name:
    return gen_math_ops._pow(x, y, name=name)


# pylint: disable=redefined-builtin,redefined-outer-name
@tf_export("dtypes.complex", "complex")
@dispatch.add_dispatch_support
def complex(real, imag, name=None):
  r"""Converts two real numbers to a complex number.

  Given a tensor `real` representing the real part of a complex number, and a
  tensor `imag` representing the imaginary part of a complex number, this
  operation returns complex numbers elementwise of the form \\(a + bj\\), where
  *a* represents the `real` part and *b* represents the `imag` part.

  The input tensors `real` and `imag` must have the same shape.

  For example:

  ```python
  real = tf.constant([2.25, 3.25])
  imag = tf.constant([4.75, 5.75])
  tf.complex(real, imag)  # [[2.25 + 4.75j], [3.25 + 5.75j]]
  ```

  Args:
    real: A `Tensor`. Must be one of the following types: `float32`, `float64`.
    imag: A `Tensor`. Must have the same type as `real`.
    name: A name for the operation (optional).

  Returns:
    A `Tensor` of type `complex64` or `complex128`.

  Raises:
    TypeError: Real and imag must be correct types
  """
  real = ops.convert_to_tensor(real, name="real")
  imag = ops.convert_to_tensor(imag, name="imag")
  with ops.name_scope(name, "Complex", [real, imag]) as name:
    input_types = (real.dtype, imag.dtype)
    if input_types == (dtypes.float64, dtypes.float64):
      Tout = dtypes.complex128
    elif input_types == (dtypes.float32, dtypes.float32):
      Tout = dtypes.complex64
    else:
      raise TypeError("real and imag have incorrect types: "
                      "{} {}".format(real.dtype.name, imag.dtype.name))
    return gen_math_ops._complex(real, imag, Tout=Tout, name=name)


@tf_export("math.sign", "sign")
@dispatch.add_dispatch_support
def sign(x, name=None):
  """Returns an element-wise indication of the sign of a number.

  y = sign(x) = -1 if x < 0; 0 if x == 0; 1 if x > 0.

  For complex numbers, y = sign(x) = x / |x| if x != 0, otherwise y = 0.

  Example usage:

  >>> tf.math.sign([0., 2., -3.])
  <tf.Tensor: ... numpy=array([ 0.,  1., -1.], dtype=float32)>

  Args:
   x: A Tensor. Must be one of the following types: bfloat16, half, float32,
      float64, int32, int64, complex64, complex128.
   name: A name for the operation (optional).

  Returns:
   A Tensor. Has the same type as x.

   If x is a SparseTensor, returns SparseTensor(x.indices,
     tf.math.sign(x.values, ...), x.dense_shape).
  """
  x = ops.convert_to_tensor(x)
  if x.dtype in (dtypes.complex64, dtypes.complex128):
    return gen_math_ops.div_no_nan(
        x,
        cast(
            gen_math_ops.complex_abs(
                x,
                Tout=dtypes.float32
                if x.dtype == dtypes.complex64 else dtypes.float64),
            dtype=x.dtype),
        name=name)
  return gen_math_ops.sign(x, name=name)


@tf_export("math.real", v1=["math.real", "real"])
@deprecation.deprecated_endpoints("real")
@dispatch.add_dispatch_support
def real(input, name=None):
  r"""Returns the real part of a complex (or real) tensor.

  Given a tensor `input`, this operation returns a tensor of type `float` that
  is the real part of each element in `input` considered as a complex number.

  For example:

  ```python
  x = tf.constant([-2.25 + 4.75j, 3.25 + 5.75j])
  tf.math.real(x)  # [-2.25, 3.25]
  ```

  If `input` is already real, it is returned unchanged.

  Args:
    input: A `Tensor`. Must have numeric type.
    name: A name for the operation (optional).

  Returns:
    A `Tensor` of type `float32` or `float64`.
  """
  with ops.name_scope(name, "Real", [input]) as name:
    input = ops.convert_to_tensor(input, name="input")
    if input.dtype.is_complex:
      real_dtype = input.dtype.real_dtype
      return gen_math_ops.real(input, Tout=real_dtype, name=name)
    else:
      return input


@tf_export("math.imag", v1=["math.imag", "imag"])
@deprecation.deprecated_endpoints("imag")
@dispatch.add_dispatch_support
def imag(input, name=None):
  r"""Returns the imaginary part of a complex (or real) tensor.

  Given a tensor `input`, this operation returns a tensor of type `float` that
  is the imaginary part of each element in `input` considered as a complex
  number. If `input` is real, a tensor of all zeros is returned.

  For example:

  ```python
  x = tf.constant([-2.25 + 4.75j, 3.25 + 5.75j])
  tf.math.imag(x)  # [4.75, 5.75]
  ```

  Args:
    input: A `Tensor`. Must be one of the following types: `float`, `double`,
      `complex64`, `complex128`.
    name: A name for the operation (optional).

  Returns:
    A `Tensor` of type `float32` or `float64`.
  """
  with ops.name_scope(name, "Imag", [input]) as name:
    input = ops.convert_to_tensor(input, name="input")
    if input.dtype.is_complex:
      return gen_math_ops.imag(input, Tout=input.dtype.real_dtype, name=name)
    else:
      return array_ops.zeros_like(input)


@tf_export("math.angle", v1=["math.angle", "angle"])
@deprecation.deprecated_endpoints("angle")
@dispatch.add_dispatch_support
def angle(input, name=None):
  r"""Returns the element-wise argument of a complex (or real) tensor.

  Given a tensor `input`, this operation returns a tensor of type `float` that
  is the argument of each element in `input` considered as a complex number.

  The elements in `input` are considered to be complex numbers of the form
  \\(a + bj\\), where *a* is the real part and *b* is the imaginary part.
  If `input` is real then *b* is zero by definition.

  The argument returned by this function is of the form \\(atan2(b, a)\\).
  If `input` is real, a tensor of all zeros is returned.

  For example:

  ```
  input = tf.constant([-2.25 + 4.75j, 3.25 + 5.75j], dtype=tf.complex64)
  tf.math.angle(input).numpy()
  # ==> array([2.0131705, 1.056345 ], dtype=float32)
  ```

  Args:
    input: A `Tensor`. Must be one of the following types: `float`, `double`,
      `complex64`, `complex128`.
    name: A name for the operation (optional).

  Returns:
    A `Tensor` of type `float32` or `float64`.
  """
  with ops.name_scope(name, "Angle", [input]) as name:
    input = ops.convert_to_tensor(input, name="input")
    if input.dtype.is_complex:
      return gen_math_ops.angle(input, Tout=input.dtype.real_dtype, name=name)
    else:
      return array_ops.zeros_like(input)


# pylint: enable=redefined-outer-name,redefined-builtin


@tf_export("math.round", "round")
@dispatch.add_dispatch_support
def round(x, name=None):  # pylint: disable=redefined-builtin
  """Rounds the values of a tensor to the nearest integer, element-wise.

  Rounds half to even.  Also known as bankers rounding. If you want to round
  according to the current system rounding mode use tf::cint.
  For example:

  ```python
  x = tf.constant([0.9, 2.5, 2.3, 1.5, -4.5])
  tf.round(x)  # [ 1.0, 2.0, 2.0, 2.0, -4.0 ]
  ```

  Args:
    x: A `Tensor` of type `float16`, `float32`, `float64`, `int32`, or `int64`.
    name: A name for the operation (optional).

  Returns:
    A `Tensor` of same shape and type as `x`.
  """
  x = ops.convert_to_tensor(x, name="x")
  if x.dtype.is_integer:
    return x
  else:
    return gen_math_ops.round(x, name=name)


@tf_export("cast", "dtypes.cast")
@dispatch.add_dispatch_support
def cast(x, dtype, name=None):
  """Casts a tensor to a new type.

  The operation casts `x` (in case of `Tensor`) or `x.values`
  (in case of `SparseTensor` or `IndexedSlices`) to `dtype`.

  For example:

  >>> x = tf.constant([1.8, 2.2], dtype=tf.float32)
  >>> tf.dtypes.cast(x, tf.int32)
  <tf.Tensor: shape=(2,), dtype=int32, numpy=array([1, 2], dtype=int32)>

  The operation supports data types (for `x` and `dtype`) of
  `uint8`, `uint16`, `uint32`, `uint64`, `int8`, `int16`, `int32`, `int64`,
  `float16`, `float32`, `float64`, `complex64`, `complex128`, `bfloat16`.
  In case of casting from complex types (`complex64`, `complex128`) to real
  types, only the real part of `x` is returned. In case of casting from real
  types to complex types (`complex64`, `complex128`), the imaginary part of the
  returned value is set to `0`. The handling of complex types here matches the
  behavior of numpy.

  Args:
    x: A `Tensor` or `SparseTensor` or `IndexedSlices` of numeric type. It could
      be `uint8`, `uint16`, `uint32`, `uint64`, `int8`, `int16`, `int32`,
      `int64`, `float16`, `float32`, `float64`, `complex64`, `complex128`,
      `bfloat16`.
    dtype: The destination type. The list of supported dtypes is the same as
      `x`.
    name: A name for the operation (optional).

  Returns:
    A `Tensor` or `SparseTensor` or `IndexedSlices` with same shape as `x` and
      same type as `dtype`.

  Raises:
    TypeError: If `x` cannot be cast to the `dtype`.
  """
  base_type = dtypes.as_dtype(dtype).base_dtype
  if isinstance(x,
                (ops.Tensor, _resource_variable_type)) and base_type == x.dtype:
    return x
  with ops.name_scope(name, "Cast", [x]) as name:
    if isinstance(x, sparse_tensor.SparseTensor):
      values_cast = cast(x.values, base_type, name=name)
      x = sparse_tensor.SparseTensor(x.indices, values_cast, x.dense_shape)
    elif isinstance(x, ops.IndexedSlices):
      values_cast = cast(x.values, base_type, name=name)
      x = ops.IndexedSlices(values_cast, x.indices, x.dense_shape)
    else:
      # TODO(josh11b): If x is not already a Tensor, we could return
      # ops.convert_to_tensor(x, dtype=dtype, ...)  here, but that
      # allows some conversions that cast() can't do, e.g. casting numbers to
      # strings.
      x = ops.convert_to_tensor(x, name="x")
      if x.dtype.base_dtype != base_type:
        x = gen_math_ops.cast(x, base_type, name=name)
    if x.dtype.is_complex and base_type.is_floating:
      logging.warn("Casting complex to real discards imaginary part.")
    return x


@tf_export("dtypes.saturate_cast", "saturate_cast")
@dispatch.add_dispatch_support
def saturate_cast(value, dtype, name=None):
  """Performs a safe saturating cast of `value` to `dtype`.

  This function casts the input to `dtype` without applying any scaling.  If
  there is a danger that values would over or underflow in the cast, this op
  applies the appropriate clamping before the cast.

  Args:
    value: A `Tensor`.
    dtype: The desired output `DType`.
    name: A name for the operation (optional).

  Returns:
    `value` safely cast to `dtype`.
  """
  # When casting to a type with smaller representable range, clamp.
  # Note that this covers casting to unsigned types as well.
  with ops.name_scope(name, "saturate_cast", [value]) as name:
    value = ops.convert_to_tensor(value, name="value")
    dtype = dtypes.as_dtype(dtype).base_dtype
    if value.dtype.min < dtype.min:
      value = gen_math_ops.maximum(
          value,
          ops.convert_to_tensor(dtype.min, dtype=value.dtype, name="min"))
    if value.dtype.max > dtype.max:
      value = gen_math_ops.minimum(
          value,
          ops.convert_to_tensor(dtype.max, dtype=value.dtype, name="max"))
    return cast(value, dtype, name=name)


@deprecation.deprecated(date=None, instructions="Use `tf.cast` instead.")
@tf_export(v1=["to_float"])
def to_float(x, name="ToFloat"):
  """Casts a tensor to type `float32`.

  Args:
    x: A `Tensor` or `SparseTensor` or `IndexedSlices`.
    name: A name for the operation (optional).

  Returns:
    A `Tensor` or `SparseTensor` or `IndexedSlices` with same shape as `x` with
    type `float32`.

  Raises:
    TypeError: If `x` cannot be cast to the `float32`.
  """
  return cast(x, dtypes.float32, name=name)


@deprecation.deprecated(date=None, instructions="Use `tf.cast` instead.")
@tf_export(v1=["to_double"])
def to_double(x, name="ToDouble"):
  """Casts a tensor to type `float64`.

  Args:
    x: A `Tensor` or `SparseTensor` or `IndexedSlices`.
    name: A name for the operation (optional).

  Returns:
    A `Tensor` or `SparseTensor` or `IndexedSlices` with same shape as `x` with
    type `float64`.

  Raises:
    TypeError: If `x` cannot be cast to the `float64`.
  """
  return cast(x, dtypes.float64, name=name)


@deprecation.deprecated(date=None, instructions="Use `tf.cast` instead.")
@tf_export(v1=["to_int32"])
def to_int32(x, name="ToInt32"):
  """Casts a tensor to type `int32`.

  Args:
    x: A `Tensor` or `SparseTensor` or `IndexedSlices`.
    name: A name for the operation (optional).

  Returns:
    A `Tensor` or `SparseTensor` or `IndexedSlices` with same shape as `x` with
    type `int32`.

  Raises:
    TypeError: If `x` cannot be cast to the `int32`.
  """
  return cast(x, dtypes.int32, name=name)


@deprecation.deprecated(date=None, instructions="Use `tf.cast` instead.")
@tf_export(v1=["to_int64"])
def to_int64(x, name="ToInt64"):
  """Casts a tensor to type `int64`.

  Args:
    x: A `Tensor` or `SparseTensor` or `IndexedSlices`.
    name: A name for the operation (optional).

  Returns:
    A `Tensor` or `SparseTensor` or `IndexedSlices` with same shape as `x` with
    type `int64`.

  Raises:
    TypeError: If `x` cannot be cast to the `int64`.
  """
  return cast(x, dtypes.int64, name=name)


@deprecation.deprecated(date=None, instructions="Use `tf.cast` instead.")
@tf_export(v1=["to_bfloat16"])
def to_bfloat16(x, name="ToBFloat16"):
  """Casts a tensor to type `bfloat16`.

  Args:
    x: A `Tensor` or `SparseTensor` or `IndexedSlices`.
    name: A name for the operation (optional).

  Returns:
    A `Tensor` or `SparseTensor` or `IndexedSlices` with same shape as `x` with
    type `bfloat16`.

  Raises:
    TypeError: If `x` cannot be cast to the `bfloat16`.
  """
  return cast(x, dtypes.bfloat16, name=name)


@deprecation.deprecated(date=None, instructions="Use `tf.cast` instead.")
@tf_export(v1=["to_complex64"])
def to_complex64(x, name="ToComplex64"):
  """Casts a tensor to type `complex64`.

  Args:
    x: A `Tensor` or `SparseTensor` or `IndexedSlices`.
    name: A name for the operation (optional).

  Returns:
    A `Tensor` or `SparseTensor` or `IndexedSlices` with same shape as `x` with
    type `complex64`.

  Raises:
    TypeError: If `x` cannot be cast to the `complex64`.
  """
  return cast(x, dtypes.complex64, name=name)


@deprecation.deprecated(date=None, instructions="Use `tf.cast` instead.")
@tf_export(v1=["to_complex128"])
def to_complex128(x, name="ToComplex128"):
  """Casts a tensor to type `complex128`.

  Args:
    x: A `Tensor` or `SparseTensor` or `IndexedSlices`.
    name: A name for the operation (optional).

  Returns:
    A `Tensor` or `SparseTensor` or `IndexedSlices` with same shape as `x` with
    type `complex128`.

  Raises:
    TypeError: If `x` cannot be cast to the `complex128`.
  """
  return cast(x, dtypes.complex128, name=name)


ops.Tensor._override_operator("__neg__", gen_math_ops.neg)
ops.Tensor._override_operator("__abs__", abs)
# __invert__ corresponds to the ~ operator.  Here we follow the numpy convention
# ~ marks an elementwise bit-wise inverse.  This is only implemented for boolean
# tensors and will throw a TypeError if used on nonboolean arrays
ops.Tensor._override_operator("__invert__", gen_math_ops.logical_not)


def _OverrideBinaryOperatorHelper(func, op_name, clazz_object=ops.Tensor):
  """Register operators with different tensor and scalar versions.

  If `clazz_object` is `SparseTensor`, assumes `func` takes `(sp_indices,
  sp_values, sp_shape, dense)` and outputs `(new_sp_values)`.

  Args:
    func: the operator
    op_name: name of the operator being overridden
    clazz_object: class to override for.  Either `Tensor` or `SparseTensor`.
  """

  def binary_op_wrapper(x, y):
    with ops.name_scope(None, op_name, [x, y]) as name:
      if isinstance(x, ops.Tensor) and isinstance(y, ops.Tensor):
        return func(x, y, name=name)
      elif not isinstance(y, sparse_tensor.SparseTensor):
        try:
          y = ops.convert_to_tensor_v2(
              y, dtype_hint=x.dtype.base_dtype, name="y")
        except TypeError:
          # If the RHS is not a tensor, it might be a tensor aware object
          # that can implement the operator with knowledge of itself
          # and the tensor.
          if hasattr(type(y), "__r%s__" % op_name):
            return NotImplemented
          else:
            raise
      return func(x, y, name=name)

  def binary_op_wrapper_sparse(sp_x, y):
    with ops.name_scope(None, op_name, [sp_x, y]) as name:
      y = ops.convert_to_tensor(y, dtype=sp_x.dtype.base_dtype, name="y")
      return sparse_tensor.SparseTensor(
          sp_x.indices,
          func(sp_x.indices, sp_x.values, sp_x.dense_shape, y, name=name),
          sp_x.dense_shape)

  def r_binary_op_wrapper(y, x):
    with ops.name_scope(None, op_name, [x, y]) as name:
      x = ops.convert_to_tensor(x, dtype=y.dtype.base_dtype, name="x")
      return func(x, y, name=name)

  # Propagate func.__doc__ to the wrappers
  try:
    doc = func.__doc__
  except AttributeError:
    doc = None
  binary_op_wrapper.__doc__ = doc
  r_binary_op_wrapper.__doc__ = doc
  binary_op_wrapper_sparse.__doc__ = doc

  if clazz_object is ops.Tensor:
    clazz_object._override_operator("__%s__" % op_name, binary_op_wrapper)
    del binary_op_wrapper
    clazz_object._override_operator("__r%s__" % op_name, r_binary_op_wrapper)
    del r_binary_op_wrapper
  else:
    clazz_object._override_operator("__%s__" % op_name,
                                    binary_op_wrapper_sparse)
    del binary_op_wrapper_sparse


# Conversion table for __truediv__.  None entries mean no conversion required.
_TRUEDIV_TABLE = {
    dtypes.uint8: dtypes.float32,
    dtypes.int8: dtypes.float32,
    dtypes.uint16: dtypes.float32,
    dtypes.int16: dtypes.float32,
    dtypes.int32: dtypes.float64,
    dtypes.int64: dtypes.float64,
    dtypes.bfloat16: None,
    dtypes.float16: None,
    dtypes.float32: None,
    dtypes.float64: None,
    dtypes.complex64: None,
    dtypes.complex128: None,
}


# NOTE: the support of "sparse (true)div dense" is currently not baked in into
# "tf.(true_)div()".  Until such an API decision is made, the supported usage is
# to explicitly use the "/" operator to invoke either truediv or div.
def _sparse_dense_truediv(sp_indices, sp_values, sp_shape, y, name=None):
  """Internal helper function for 'sp_t / dense_t'."""
  with ops.name_scope(name, "truediv",
                      [sp_indices, sp_values, sp_shape, y]) as name:
    sp_values = ops.convert_to_tensor(sp_values, name="sp_values")
    y = ops.convert_to_tensor(y, name="y")
    x_dtype = sp_values.dtype.base_dtype
    y_dtype = y.dtype.base_dtype
    if x_dtype != y_dtype:
      raise TypeError("x and y must have the same dtype, got %r != %r" %
                      (x_dtype, y_dtype))
    try:
      dtype = _TRUEDIV_TABLE[x_dtype]
    except KeyError:
      raise TypeError("Invalid dtype %r in __truediv__" % x_dtype)
    if dtype is not None:
      sp_values = cast(sp_values, dtype)
      y = cast(y, dtype)
    return gen_sparse_ops.sparse_dense_cwise_div(
        sp_indices, sp_values, sp_shape, y, name=name)


def _truediv_python3(x, y, name=None):
  with ops.name_scope(name, "truediv", [x, y]) as name:
    x = ops.convert_to_tensor(x, name="x")
    y = ops.convert_to_tensor(y, name="y")
    x_dtype = x.dtype.base_dtype
    y_dtype = y.dtype.base_dtype
    if x_dtype != y_dtype:
      raise TypeError("x and y must have the same dtype, got %r != %r" %
                      (x_dtype, y_dtype))
    try:
      dtype = _TRUEDIV_TABLE[x_dtype]
    except KeyError:
      raise TypeError("Invalid dtype %r in __truediv__" % x_dtype)
    if dtype is not None:
      x = cast(x, dtype)
      y = cast(y, dtype)
    return gen_math_ops.real_div(x, y, name=name)


def _div_python2(x, y, name=None):
  """Divide two values using Python 2 semantics.

  Used for Tensor.__div__.

  Args:
    x: `Tensor` numerator of real numeric type.
    y: `Tensor` denominator of real numeric type.
    name: A name for the operation (optional).

  Returns:
    `x / y` returns the quotient of x and y.
  """

  with ops.name_scope(name, "div", [x, y]) as name:
    x = ops.convert_to_tensor(x, name="x")
    y = ops.convert_to_tensor(y, name="y", dtype=x.dtype.base_dtype)
    x_dtype = x.dtype.base_dtype
    y_dtype = y.dtype.base_dtype
    if x_dtype != y_dtype:
      raise TypeError("x and y must have the same dtype, got %r != %r" %
                      (x_dtype, y_dtype))
    if x_dtype.is_floating or x_dtype.is_complex:
      return gen_math_ops.real_div(x, y, name=name)
    else:
      return gen_math_ops.floor_div(x, y, name=name)


@tf_export("math.truediv", "truediv")
@dispatch.add_dispatch_support
def truediv(x, y, name=None):
  """Divides x / y elementwise (using Python 3 division operator semantics).

  NOTE: Prefer using the Tensor operator or tf.divide which obey Python
  division operator semantics.

  This function forces Python 3 division operator semantics where all integer
  arguments are cast to floating types first.   This op is generated by normal
  `x / y` division in Python 3 and in Python 2.7 with
  `from __future__ import division`.  If you want integer division that rounds
  down, use `x // y` or `tf.math.floordiv`.

  `x` and `y` must have the same numeric type.  If the inputs are floating
  point, the output will have the same type.  If the inputs are integral, the
  inputs are cast to `float32` for `int8` and `int16` and `float64` for `int32`
  and `int64` (matching the behavior of Numpy).

  Args:
    x: `Tensor` numerator of numeric type.
    y: `Tensor` denominator of numeric type.
    name: A name for the operation (optional).

  Returns:
    `x / y` evaluated in floating point.

  Raises:
    TypeError: If `x` and `y` have different dtypes.
  """
  return _truediv_python3(x, y, name)


@deprecation.deprecated(
    date=None,
    instructions="Deprecated in favor of operator or tf.math.divide.")
@tf_export(v1=["div"])
def div(x, y, name=None):
  """Divides x / y elementwise (using Python 2 division operator semantics).

  NOTE: Prefer using the Tensor division operator or tf.divide which obey Python
  3 division operator semantics.

  This function divides `x` and `y`, forcing Python 2 semantics. That is, if `x`
  and `y` are both integers then the result will be an integer. This is in
  contrast to Python 3, where division with `/` is always a float while division
  with `//` is always an integer.

  Args:
    x: `Tensor` numerator of real numeric type.
    y: `Tensor` denominator of real numeric type.
    name: A name for the operation (optional).

  Returns:
    `x / y` returns the quotient of x and y.
  """
  return _div_python2(x, y, name)


@tf_export("math.divide_no_nan", v1=["math.divide_no_nan", "div_no_nan"])
@deprecation.deprecated_endpoints("div_no_nan")
@dispatch.add_dispatch_support
def div_no_nan(x, y, name=None):
  """Computes a safe divide which returns 0 if the y is zero.

  Args:
    x: A `Tensor`. Must be one of the following types: `float32`, `float64`.
    y: A `Tensor` whose dtype is compatible with `x`.
    name: A name for the operation (optional).

  Returns:
    The element-wise value of the x divided by y.
  """

  with ops.name_scope(name, "div_no_nan", [x, y]) as name:
    x = ops.convert_to_tensor(x, name="x")
    y = ops.convert_to_tensor(y, name="y", dtype=x.dtype.base_dtype)
    return gen_math_ops.div_no_nan(x, y, name=name)


@tf_export("math.multiply_no_nan")
@dispatch.add_dispatch_support
def multiply_no_nan(x, y, name=None):
  """Computes the product of x and y and returns 0 if the y is zero, even if x is NaN or infinite.

  Args:
    x: A `Tensor`. Must be one of the following types: `float32`, `float64`.
    y: A `Tensor` whose dtype is compatible with `x`.
    name: A name for the operation (optional).

  Returns:
    The element-wise value of the x times y.
  """

  with ops.name_scope(name, "multiply_no_nan", [x, y]) as name:
    x = ops.convert_to_tensor(x, name="x")
    y = ops.convert_to_tensor(y, name="y", dtype=x.dtype.base_dtype)
    x_dtype = x.dtype.base_dtype
    y_dtype = y.dtype.base_dtype
    if x_dtype != y_dtype:
      raise TypeError("x and y must have the same dtype, got %r != %r" %
                      (x_dtype, y_dtype))
    return gen_math_ops.mul_no_nan(x, y, name=name)


# TODO(aselle): This should be removed
mod = gen_math_ops.floor_mod


# TODO(aselle): Deprecate this once all internal functionality uses
# tf.truncatediv
@tf_export("math.floordiv", v1=["math.floordiv", "floordiv"])
@dispatch.add_dispatch_support
@deprecation.deprecated_endpoints("floordiv")
def floordiv(x, y, name=None):
  """Divides `x / y` elementwise, rounding toward the most negative integer.

  The same as `tf.compat.v1.div(x,y)` for integers, but uses
  `tf.floor(tf.compat.v1.div(x,y))` for
  floating point arguments so that the result is always an integer (though
  possibly an integer represented as floating point).  This op is generated by
  `x // y` floor division in Python 3 and in Python 2.7 with
  `from __future__ import division`.

  `x` and `y` must have the same type, and the result will have the same type
  as well.

  Args:
    x: `Tensor` numerator of real numeric type.
    y: `Tensor` denominator of real numeric type.
    name: A name for the operation (optional).

  Returns:
    `x / y` rounded down.

  Raises:
    TypeError: If the inputs are complex.
  """
  with ops.name_scope(name, "floordiv", [x, y]) as name:
    return gen_math_ops.floor_div(x, y, name=name)


realdiv = gen_math_ops.real_div
truncatediv = gen_math_ops.truncate_div
# TODO(aselle): Rename this to floordiv when we can.
floor_div = gen_math_ops.floor_div
truncatemod = gen_math_ops.truncate_mod
floormod = gen_math_ops.floor_mod


def _add_dispatch(x, y, name=None):
  """Dispatches to add for strings and add_v2 for all other types."""
  if x.dtype == dtypes.string:
    return gen_math_ops.add(x, y, name=name)
  else:
    return gen_math_ops.add_v2(x, y, name=name)


def _mul_dispatch(x, y, name=None):
  """Dispatches cwise mul for "Dense*Dense" and "Dense*Sparse"."""
  is_tensor_y = isinstance(y, ops.Tensor)
  if is_tensor_y:
    return gen_math_ops.mul(x, y, name=name)
  else:
    assert isinstance(y, sparse_tensor.SparseTensor)  # Case: Dense * Sparse.
    new_vals = gen_sparse_ops.sparse_dense_cwise_mul(y.indices, y.values,
                                                     y.dense_shape, x, name)
    return sparse_tensor.SparseTensor(y.indices, new_vals, y.dense_shape)


# NOTE(aselle): When integer division is added for sparse_dense_cwise,
# div, truediv, and floordiv should be delegated appropriately for
# Python sematnics, analogous to dense cwise tensor operations.
_OverrideBinaryOperatorHelper(gen_sparse_ops.sparse_dense_cwise_div, "div",
                              sparse_tensor.SparseTensor)
_OverrideBinaryOperatorHelper(_sparse_dense_truediv, "truediv",
                              sparse_tensor.SparseTensor)
_OverrideBinaryOperatorHelper(gen_sparse_ops.sparse_dense_cwise_mul, "mul",
                              sparse_tensor.SparseTensor)

_OverrideBinaryOperatorHelper(_add_dispatch, "add")
_OverrideBinaryOperatorHelper(gen_math_ops.sub, "sub")
_OverrideBinaryOperatorHelper(_mul_dispatch, "mul")
_OverrideBinaryOperatorHelper(_div_python2, "div")
_OverrideBinaryOperatorHelper(_truediv_python3, "truediv")
_OverrideBinaryOperatorHelper(floordiv, "floordiv")
_OverrideBinaryOperatorHelper(gen_math_ops.floor_mod, "mod")
_OverrideBinaryOperatorHelper(pow, "pow")


@tf_export("math.logical_xor", v1=["math.logical_xor", "logical_xor"])
@dispatch.add_dispatch_support
@deprecation.deprecated_endpoints("logical_xor")
def logical_xor(x, y, name="LogicalXor"):
  """Logical XOR function.

  x ^ y = (x | y) & ~(x & y)

  The operation works for the following input types:

  - Two single elements of type `bool`
  - One `tf.Tensor` of type `bool` and one single `bool`, where the result will
    be calculated by applying logical XOR with the single element to each
    element in the larger Tensor.
  - Two `tf.Tensor` objects of type `bool` of the same shape. In this case,
    the result will be the element-wise logical XOR of the two input tensors.

  Usage:

  >>> a = tf.constant([True])
  >>> b = tf.constant([False])
  >>> tf.math.logical_xor(a, b)
  <tf.Tensor: shape=(1,), dtype=bool, numpy=array([ True])>

  >>> c = tf.constant([True])
  >>> x = tf.constant([False, True, True, False])
  >>> tf.math.logical_xor(c, x)
  <tf.Tensor: shape=(4,), dtype=bool, numpy=array([ True, False, False,  True])>

  >>> y = tf.constant([False, False, True, True])
  >>> z = tf.constant([False, True, False, True])
  >>> tf.math.logical_xor(y, z)
  <tf.Tensor: shape=(4,), dtype=bool, numpy=array([False,  True,  True, False])>

  Args:
      x: A `tf.Tensor` type bool.
      y: A `tf.Tensor` of type bool.
      name: A name for the operation (optional).

  Returns:
    A `tf.Tensor` of type bool with the same size as that of x or y.
  """
  # TODO(alemi) Make this a cwise op if people end up relying on it.
  return gen_math_ops.logical_and(
      gen_math_ops.logical_or(x, y),
      gen_math_ops.logical_not(gen_math_ops.logical_and(x, y)),
      name=name)


@tf_export("math.logical_and", "logical_and")
@dispatch.add_dispatch_support
def logical_and(x, y, name=None):
  """Logical AND function.

  The operation works for the following input types:

  - Two single elements of type `bool`
  - One `tf.Tensor` of type `bool` and one single `bool`, where the result will
    be calculated by applying logical AND with the single element to each
    element in the larger Tensor.
  - Two `tf.Tensor` objects of type `bool` of the same shape. In this case,
    the result will be the element-wise logical AND of the two input tensors.

  Usage:

  >>> a = tf.constant([True])
  >>> b = tf.constant([False])
  >>> tf.math.logical_and(a, b)
  <tf.Tensor: shape=(1,), dtype=bool, numpy=array([False])>

  >>> c = tf.constant([True])
  >>> x = tf.constant([False, True, True, False])
  >>> tf.math.logical_and(c, x)
  <tf.Tensor: shape=(4,), dtype=bool, numpy=array([False,  True,  True, False])>

  >>> y = tf.constant([False, False, True, True])
  >>> z = tf.constant([False, True, False, True])
  >>> tf.math.logical_and(y, z)
  <tf.Tensor: shape=(4,), dtype=bool, numpy=array([False, False, False,  True])>

  Args:
      x: A `tf.Tensor` type bool.
      y: A `tf.Tensor` of type bool.
      name: A name for the operation (optional).

  Returns:
    A `tf.Tensor` of type bool with the same size as that of x or y.
  """
  return gen_math_ops.logical_and(x, y, name)


_OverrideBinaryOperatorHelper(gen_math_ops.logical_and, "and")
_OverrideBinaryOperatorHelper(gen_math_ops.logical_or, "or")
_OverrideBinaryOperatorHelper(logical_xor, "xor")

ops.Tensor._override_operator("__lt__", gen_math_ops.less)
ops.Tensor._override_operator("__le__", gen_math_ops.less_equal)
ops.Tensor._override_operator("__gt__", gen_math_ops.greater)
ops.Tensor._override_operator("__ge__", gen_math_ops.greater_equal)


@tf_export("math.equal", "equal")
@dispatch.add_dispatch_support
def equal(x, y, name=None):
  """Returns the truth value of (x == y) element-wise.

  Performs a [broadcast](
  https://docs.scipy.org/doc/numpy/user/basics.broadcasting.html) with the
  arguments and then an element-wise equality comparison, returning a Tensor of
  boolean values.

  For example:

  >>> x = tf.constant([2, 4])
  >>> y = tf.constant(2)
  >>> tf.math.equal(x, y)
  <tf.Tensor: shape=(2,), dtype=bool, numpy=array([ True,  False])>

  >>> x = tf.constant([2, 4])
  >>> y = tf.constant([2, 4])
  >>> tf.math.equal(x, y)
  <tf.Tensor: shape=(2,), dtype=bool, numpy=array([ True,  True])>

  Args:
    x: A `tf.Tensor` or `tf.SparseTensor` or `tf.IndexedSlices`.
    y: A `tf.Tensor` or `tf.SparseTensor` or `tf.IndexedSlices`.
    name: A name for the operation (optional).

  Returns:
    A `tf.Tensor` of type bool with the same size as that of x or y.

  Raises:
    `tf.errors.InvalidArgumentError`: If shapes of arguments are incompatible
  """
  return gen_math_ops.equal(x, y, name=name)


@tf_export("math.not_equal", "not_equal")
@dispatch.add_dispatch_support
def not_equal(x, y, name=None):
  """Returns the truth value of (x != y) element-wise.

  Performs a [broadcast](
  https://docs.scipy.org/doc/numpy/user/basics.broadcasting.html) with the
  arguments and then an element-wise inequality comparison, returning a Tensor
  of boolean values.

  For example:

  >>> x = tf.constant([2, 4])
  >>> y = tf.constant(2)
  >>> tf.math.not_equal(x, y)
  <tf.Tensor: shape=(2,), dtype=bool, numpy=array([False,  True])>

  >>> x = tf.constant([2, 4])
  >>> y = tf.constant([2, 4])
  >>> tf.math.not_equal(x, y)
  <tf.Tensor: shape=(2,), dtype=bool, numpy=array([False,  False])>

  Args:
    x: A `tf.Tensor` or `tf.SparseTensor` or `tf.IndexedSlices`.
    y: A `tf.Tensor` or `tf.SparseTensor` or `tf.IndexedSlices`.
    name: A name for the operation (optional).

  Returns:
    A `tf.Tensor` of type bool with the same size as that of x or y.

  Raises:
    `tf.errors.InvalidArgumentError`: If shapes of arguments are incompatible
  """
  return gen_math_ops.not_equal(x, y, name=name)


def tensor_equals(self, other):
  """Compares two tensors element-wise for equality."""
  if other is None:
    return False
  g = getattr(self, "graph", None)
  if (ops.Tensor._USE_EQUALITY and ops.executing_eagerly_outside_functions() and
      (g is None or g._building_function)):  # pylint: disable=protected-access
    return gen_math_ops.equal(self, other, incompatible_shape_error=False)
  else:
    # In legacy graph mode, tensor equality is object equality
    return self is other


def tensor_not_equals(self, other):
  """Compares two tensors element-wise for equality."""
  if other is None:
    return True
  if ops.Tensor._USE_EQUALITY and ops.executing_eagerly_outside_functions():
    return gen_math_ops.not_equal(self, other, incompatible_shape_error=False)
  else:
    # In legacy graph mode, tensor equality is object equality
    return self is not other


ops.Tensor._override_operator("__eq__", tensor_equals)
ops.Tensor._override_operator("__ne__", tensor_not_equals)


@tf_export("range")
def range(start, limit=None, delta=1, dtype=None, name="range"):  # pylint: disable=redefined-builtin
  """Creates a sequence of numbers.

  Creates a sequence of numbers that begins at `start` and extends by
  increments of `delta` up to but not including `limit`.

  The dtype of the resulting tensor is inferred from the inputs unless
  it is provided explicitly.

  Like the Python builtin `range`, `start` defaults to 0, so that
  `range(n) = range(0, n)`.

  For example:

  >>> start = 3
  >>> limit = 18
  >>> delta = 3
  >>> tf.range(start, limit, delta)
  <tf.Tensor: shape=(5,), dtype=int32,
  numpy=array([ 3,  6,  9, 12, 15], dtype=int32)>

  >>> start = 3
  >>> limit = 1
  >>> delta = -0.5
  >>> tf.range(start, limit, delta)
  <tf.Tensor: shape=(4,), dtype=float32,
  numpy=array([3. , 2.5, 2. , 1.5], dtype=float32)>

  >>> limit = 5
  >>> tf.range(limit)
  <tf.Tensor: shape=(5,), dtype=int32,
  numpy=array([0, 1, 2, 3, 4], dtype=int32)>

  Args:
    start: A 0-D `Tensor` (scalar). Acts as first entry in the range if `limit`
      is not None; otherwise, acts as range limit and first entry defaults to 0.
    limit: A 0-D `Tensor` (scalar). Upper limit of sequence, exclusive. If None,
      defaults to the value of `start` while the first entry of the range
      defaults to 0.
    delta: A 0-D `Tensor` (scalar). Number that increments `start`. Defaults to
      1.
    dtype: The type of the elements of the resulting tensor.
    name: A name for the operation. Defaults to "range".

  Returns:
    An 1-D `Tensor` of type `dtype`.

  @compatibility(numpy)
  Equivalent to np.arange
  @end_compatibility
  """
  if limit is None:
    start, limit = 0, start

  with ops.name_scope(name, "Range", [start, limit, delta]) as name:
    if not isinstance(start, ops.Tensor):
      start = ops.convert_to_tensor(start, dtype=dtype, name="start")
    if not isinstance(limit, ops.Tensor):
      limit = ops.convert_to_tensor(limit, dtype=dtype, name="limit")
    if not isinstance(delta, ops.Tensor):
      delta = ops.convert_to_tensor(delta, dtype=dtype, name="delta")

    # infer dtype if not explicitly provided
    if dtype is None:
      dtype_hierarchy = [
          dtypes.int32, dtypes.int64, dtypes.float32, dtypes.float64
      ]
      assert all(arg.dtype in dtype_hierarchy for arg in [start, limit, delta])
      inferred_dtype = max([arg.dtype for arg in [start, limit, delta]],
                           key=dtype_hierarchy.index)
    else:
      inferred_dtype = dtype
    # Always try perform a cast even start/limit/delta are already tensors.
    # This will revole the case where start/limit/delta's original's dtype
    # is different from provided dtype.
    start = cast(start, inferred_dtype)
    limit = cast(limit, inferred_dtype)
    delta = cast(delta, inferred_dtype)

    return gen_math_ops._range(start, limit, delta, name=name)


def _range_tensor_conversion_function(value, dtype=None, name=None,
                                      as_ref=False):
  del as_ref
  return range(value.start, value.stop, value.step, dtype=dtype, name=name)


if not six.PY2:
  ops.register_tensor_conversion_function(builtins.range,
                                          _range_tensor_conversion_function)

# Reduction operations
def _ReductionDims(x, axis, reduction_indices=None):  # pylint: disable=invalid-name
  """Returns range(0, rank(x)) if reduction_indices is None."""
  # TODO(aselle): Remove this after deprecation
  if reduction_indices is not None:
    if axis is not None:
      raise ValueError("Can't specify both axis' and 'reduction_indices'.")
    axis = reduction_indices
  if axis is not None:
    return axis
  else:
    # Fast path: avoid creating Rank and Range ops if ndims is known.
    if isinstance(x, ops.Tensor):
      rank = x.shape.rank
      if rank is not None:
        return constant_op.constant(np.arange(rank, dtype=np.int32))
    elif (isinstance(x, sparse_tensor.SparseTensor) and
          x.dense_shape.shape.is_fully_defined()):
      rank = x.dense_shape.shape.dims[0].value  # sparse.dense_shape is 1-D.
      return constant_op.constant(np.arange(rank, dtype=np.int32))

    # Otherwise, we rely on Range and Rank to do the right thing at run-time.
    return range(0, array_ops.rank(x))


def _has_fully_defined_shape(tensor):
  """Returns true if tensor has a fully defined shape."""
  return isinstance(tensor, ops.EagerTensor) or tensor.shape.is_fully_defined()


def _may_reduce_to_scalar(keepdims, axis, output):
  """Set a reduction's output shape to be a scalar if we are certain."""
  if not _has_fully_defined_shape(output) and (not keepdims) and (
      axis is None):
    output.set_shape(())
  return output


@tf_export(v1=["math.reduce_sum", "reduce_sum"])
@deprecation.deprecated_args(None,
                             "keep_dims is deprecated, use keepdims instead",
                             "keep_dims")
def reduce_sum_v1(input_tensor,
                  axis=None,
                  keepdims=None,
                  name=None,
                  reduction_indices=None,
                  keep_dims=None):
  """Computes the sum of elements across dimensions of a tensor.

  Reduces `input_tensor` along the dimensions given in `axis`.
  Unless `keepdims` is true, the rank of the tensor is reduced by 1 for each
  entry in `axis`. If `keepdims` is true, the reduced dimensions
  are retained with length 1.

  If `axis` is None, all dimensions are reduced, and a
  tensor with a single element is returned.

  For example:

  ```python
  x = tf.constant([[1, 1, 1], [1, 1, 1]])
  tf.reduce_sum(x)  # 6
  tf.reduce_sum(x, 0)  # [2, 2, 2]
  tf.reduce_sum(x, 1)  # [3, 3]
  tf.reduce_sum(x, 1, keepdims=True)  # [[3], [3]]
  tf.reduce_sum(x, [0, 1])  # 6
  ```

  Args:
    input_tensor: The tensor to reduce. Should have numeric type.
    axis: The dimensions to reduce. If `None` (the default), reduces all
      dimensions. Must be in the range `[-rank(input_tensor),
      rank(input_tensor))`.
    keepdims: If true, retains reduced dimensions with length 1.
    name: A name for the operation (optional).
    reduction_indices: The old (deprecated) name for axis.
    keep_dims: Deprecated alias for `keepdims`.

  Returns:
    The reduced tensor, of the same dtype as the input_tensor.

  @compatibility(numpy)
  Equivalent to np.sum apart the fact that numpy upcast uint8 and int32 to
  int64 while tensorflow returns the same dtype as the input.
  @end_compatibility
  """
  axis = deprecation.deprecated_argument_lookup("axis", axis,
                                                "reduction_indices",
                                                reduction_indices)
  keepdims = deprecation.deprecated_argument_lookup("keepdims", keepdims,
                                                    "keep_dims", keep_dims)
  return reduce_sum(input_tensor, axis, keepdims, name)


@tf_export("math.reduce_sum", "reduce_sum", v1=[])
@dispatch.add_dispatch_support
def reduce_sum(input_tensor, axis=None, keepdims=False, name=None):
  """Computes the sum of elements across dimensions of a tensor.

  Reduces `input_tensor` along the dimensions given in `axis`.
  Unless `keepdims` is true, the rank of the tensor is reduced by 1 for each
  entry in `axis`. If `keepdims` is true, the reduced dimensions
  are retained with length 1.

  If `axis` is None, all dimensions are reduced, and a
  tensor with a single element is returned.

  For example:

  ```python
  x = tf.constant([[1, 1, 1], [1, 1, 1]])
  tf.reduce_sum(x)  # 6
  tf.reduce_sum(x, 0)  # [2, 2, 2]
  tf.reduce_sum(x, 1)  # [3, 3]
  tf.reduce_sum(x, 1, keepdims=True)  # [[3], [3]]
  tf.reduce_sum(x, [0, 1])  # 6
  ```

  Args:
    input_tensor: The tensor to reduce. Should have numeric type.
    axis: The dimensions to reduce. If `None` (the default), reduces all
      dimensions. Must be in the range `[-rank(input_tensor),
      rank(input_tensor))`.
    keepdims: If true, retains reduced dimensions with length 1.
    name: A name for the operation (optional).

  Returns:
    The reduced tensor, of the same dtype as the input_tensor.

  @compatibility(numpy)
  Equivalent to np.sum apart the fact that numpy upcast uint8 and int32 to
  int64 while tensorflow returns the same dtype as the input.
  @end_compatibility
  """

  return reduce_sum_with_dims(input_tensor, axis, keepdims, name,
                              _ReductionDims(input_tensor, axis))


def reduce_sum_with_dims(input_tensor,
                         axis=None,
                         keepdims=False,
                         name=None,
                         dims=None):
  keepdims = False if keepdims is None else keepdims
  return _may_reduce_to_scalar(
      keepdims, axis,
      gen_math_ops._sum(input_tensor, dims, keepdims, name=name))


@tf_export("math.reduce_euclidean_norm")
def reduce_euclidean_norm(input_tensor, axis=None, keepdims=False, name=None):
  """Computes the Euclidean norm of elements across dimensions of a tensor.

  Reduces `input_tensor` along the dimensions given in `axis`.
  Unless `keepdims` is true, the rank of the tensor is reduced by 1 for each
  entry in `axis`. If `keepdims` is true, the reduced dimensions
  are retained with length 1.

  If `axis` is None, all dimensions are reduced, and a
  tensor with a single element is returned.

  For example:

  ```python
  x = tf.constant([[1, 2, 3], [1, 1, 1]])
  tf.reduce_euclidean_norm(x)  # sqrt(17)
  tf.reduce_euclidean_norm(x, 0)  # [sqrt(2), sqrt(5), sqrt(10)]
  tf.reduce_euclidean_norm(x, 1)  # [sqrt(14), sqrt(3)]
  tf.reduce_euclidean_norm(x, 1, keepdims=True)  # [[sqrt(14)], [sqrt(3)]]
  tf.reduce_euclidean_norm(x, [0, 1])  # sqrt(17)
  ```

  Args:
    input_tensor: The tensor to reduce. Should have numeric type.
    axis: The dimensions to reduce. If `None` (the default), reduces all
      dimensions. Must be in the range `[-rank(input_tensor),
      rank(input_tensor))`.
    keepdims: If true, retains reduced dimensions with length 1.
    name: A name for the operation (optional).

  Returns:
    The reduced tensor, of the same dtype as the input_tensor.
  """
  return _may_reduce_to_scalar(
      keepdims, axis,
      gen_math_ops.euclidean_norm(
          input_tensor, _ReductionDims(input_tensor, axis), keepdims,
          name=name))


@tf_export(v1=["math.count_nonzero", "count_nonzero"])
@deprecation.deprecated_args(None,
                             "keep_dims is deprecated, use keepdims instead",
                             "keep_dims")
@deprecation.deprecated_args(
    None, "reduction_indices is deprecated, use axis instead",
    "reduction_indices")
def count_nonzero(input_tensor=None,
                  axis=None,
                  keepdims=None,
                  dtype=dtypes.int64,
                  name=None,
                  reduction_indices=None,
                  keep_dims=None,
                  input=None):  # pylint: disable=redefined-builtin
  """Computes number of nonzero elements across dimensions of a tensor.

  Reduces `input_tensor` along the dimensions given in `axis`.
  Unless `keepdims` is true, the rank of the tensor is reduced by 1 for each
  entry in `axis`. If `keepdims` is true, the reduced dimensions
  are retained with length 1.

  If `axis` has no entries, all dimensions are reduced, and a
  tensor with a single element is returned.

  **NOTE** Floating point comparison to zero is done by exact floating point
  equality check.  Small values are **not** rounded to zero for purposes of
  the nonzero check.

  For example:

  ```python
  x = tf.constant([[0, 1, 0], [1, 1, 0]])
  tf.math.count_nonzero(x)  # 3
  tf.math.count_nonzero(x, 0)  # [1, 2, 0]
  tf.math.count_nonzero(x, 1)  # [1, 2]
  tf.math.count_nonzero(x, 1, keepdims=True)  # [[1], [2]]
  tf.math.count_nonzero(x, [0, 1])  # 3
  ```

  **NOTE** Strings are compared against zero-length empty string `""`. Any
  string with a size greater than zero is already considered as nonzero.

  For example:
  ```python
  x = tf.constant(["", "a", "  ", "b", ""])
  tf.math.count_nonzero(x) # 3, with "a", "  ", and "b" as nonzero strings.
  ```

  Args:
    input_tensor: The tensor to reduce. Should be of numeric type, `bool`, or
      `string`.
    axis: The dimensions to reduce. If `None` (the default), reduces all
      dimensions. Must be in the range `[-rank(input_tensor),
      rank(input_tensor))`.
    keepdims: If true, retains reduced dimensions with length 1.
    dtype: The output dtype; defaults to `tf.int64`.
    name: A name for the operation (optional).
    reduction_indices: The old (deprecated) name for axis.
    keep_dims: Deprecated alias for `keepdims`.
    input: Overrides input_tensor. For compatibility.

  Returns:
    The reduced tensor (number of nonzero values).
  """
  keepdims = deprecation.deprecated_argument_lookup("keepdims", keepdims,
                                                    "keep_dims", keep_dims)
  input_tensor = deprecation.deprecated_argument_lookup("input", input,
                                                        "input_tensor",
                                                        input_tensor)
  axis = deprecation.deprecated_argument_lookup("axis", axis,
                                                "reduction_indices",
                                                reduction_indices)

  return count_nonzero_v2(input_tensor, axis, keepdims, dtype, name)


@tf_export("math.count_nonzero", v1=[])
def count_nonzero_v2(
    input,  # pylint: disable=redefined-builtin
    axis=None,
    keepdims=None,
    dtype=dtypes.int64,
    name=None):
  """Computes number of nonzero elements across dimensions of a tensor.

  Reduces `input` along the dimensions given in `axis`.
  Unless `keepdims` is true, the rank of the tensor is reduced by 1 for each
  entry in `axis`. If `keepdims` is true, the reduced dimensions
  are retained with length 1.

  If `axis` has no entries, all dimensions are reduced, and a
  tensor with a single element is returned.

  **NOTE** Floating point comparison to zero is done by exact floating point
  equality check.  Small values are **not** rounded to zero for purposes of
  the nonzero check.

  For example:

  ```python
  x = tf.constant([[0, 1, 0], [1, 1, 0]])
  tf.math.count_nonzero(x)  # 3
  tf.math.count_nonzero(x, 0)  # [1, 2, 0]
  tf.math.count_nonzero(x, 1)  # [1, 2]
  tf.math.count_nonzero(x, 1, keepdims=True)  # [[1], [2]]
  tf.math.count_nonzero(x, [0, 1])  # 3
  ```

  **NOTE** Strings are compared against zero-length empty string `""`. Any
  string with a size greater than zero is already considered as nonzero.

  For example:
  ```python
  x = tf.constant(["", "a", "  ", "b", ""])
  tf.math.count_nonzero(x) # 3, with "a", "  ", and "b" as nonzero strings.
  ```

  Args:
    input: The tensor to reduce. Should be of numeric type, `bool`, or `string`.
    axis: The dimensions to reduce. If `None` (the default), reduces all
      dimensions. Must be in the range `[-rank(input), rank(input))`.
    keepdims: If true, retains reduced dimensions with length 1.
    dtype: The output dtype; defaults to `tf.int64`.
    name: A name for the operation (optional).

  Returns:
    The reduced tensor (number of nonzero values).
  """
  if keepdims is None:
    keepdims = False
  with ops.name_scope(name, "count_nonzero", [input]):
    input = ops.convert_to_tensor(input, name="input")
    # A scalar of 'zero' is enough as `not_equal` will broadcast.
    zero = array_ops.zeros([], dtype=input.dtype)
    return cast(
        reduce_sum(
            # int64 reduction happens on GPU
            cast(gen_math_ops.not_equal(input, zero), dtypes.int64),
            axis=axis,
            keepdims=keepdims),
        dtype=dtype)


@tf_export(v1=["math.reduce_mean", "reduce_mean"])
def reduce_mean_v1(input_tensor,
                   axis=None,
                   keepdims=None,
                   name=None,
                   reduction_indices=None,
                   keep_dims=None):
  """Computes the mean of elements across dimensions of a tensor.

  Reduces `input_tensor` along the dimensions given in `axis` by computing the
  mean of elements across the dimensions in `axis`.
  Unless `keepdims` is true, the rank of the tensor is reduced by 1 for each
  entry in `axis`. If `keepdims` is true, the reduced dimensions
  are retained with length 1.

  If `axis` is None, all dimensions are reduced, and a tensor with a single
  element is returned.

  For example:

  >>> x = tf.constant([[1., 1.], [2., 2.]])
  >>> tf.reduce_mean(x)
  <tf.Tensor: shape=(), dtype=float32, numpy=1.5>
  >>> tf.reduce_mean(x, 0)
  <tf.Tensor: shape=(2,), dtype=float32, numpy=array([1.5, 1.5], dtype=float32)>
  >>> tf.reduce_mean(x, 1)
  <tf.Tensor: shape=(2,), dtype=float32, numpy=array([1., 2.], dtype=float32)>

  Args:
    input_tensor: The tensor to reduce. Should have numeric type.
    axis: The dimensions to reduce. If `None` (the default), reduces all
      dimensions. Must be in the range `[-rank(input_tensor),
      rank(input_tensor))`.
    keepdims: If true, retains reduced dimensions with length 1.
    name: A name for the operation (optional).
    reduction_indices: The old (deprecated) name for axis.
    keep_dims: Deprecated alias for `keepdims`.

  Returns:
    The reduced tensor.

  @compatibility(numpy)
  Equivalent to np.mean

  Please note that `np.mean` has a `dtype` parameter that could be used to
  specify the output type. By default this is `dtype=float64`. On the other
  hand, `tf.reduce_mean` has an aggressive type inference from `input_tensor`,
  for example:

  >>> x = tf.constant([1, 0, 1, 0])
  >>> tf.reduce_mean(x)
  <tf.Tensor: shape=(), dtype=int32, numpy=0>
  >>> y = tf.constant([1., 0., 1., 0.])
  >>> tf.reduce_mean(y)
  <tf.Tensor: shape=(), dtype=float32, numpy=0.5>

  @end_compatibility
  """
  axis = deprecation.deprecated_argument_lookup("axis", axis,
                                                "reduction_indices",
                                                reduction_indices)
  keepdims = deprecation.deprecated_argument_lookup("keepdims", keepdims,
                                                    "keep_dims", keep_dims)
  return reduce_mean(input_tensor, axis, keepdims, name)


@tf_export("math.reduce_mean", "reduce_mean", v1=[])
@dispatch.add_dispatch_support
def reduce_mean(input_tensor, axis=None, keepdims=False, name=None):
  """Computes the mean of elements across dimensions of a tensor.

  Reduces `input_tensor` along the dimensions given in `axis` by computing the
  mean of elements across the dimensions in `axis`.
  Unless `keepdims` is true, the rank of the tensor is reduced by 1 for each
  entry in `axis`. If `keepdims` is true, the reduced dimensions are retained
  with length 1.

  If `axis` is None, all dimensions are reduced, and a tensor with a single
  element is returned.

  For example:

  >>> x = tf.constant([[1., 1.], [2., 2.]])
  >>> tf.reduce_mean(x)
  <tf.Tensor: shape=(), dtype=float32, numpy=1.5>
  >>> tf.reduce_mean(x, 0)
  <tf.Tensor: shape=(2,), dtype=float32, numpy=array([1.5, 1.5], dtype=float32)>
  >>> tf.reduce_mean(x, 1)
  <tf.Tensor: shape=(2,), dtype=float32, numpy=array([1., 2.], dtype=float32)>

  Args:
    input_tensor: The tensor to reduce. Should have numeric type.
    axis: The dimensions to reduce. If `None` (the default), reduces all
      dimensions. Must be in the range `[-rank(input_tensor),
      rank(input_tensor))`.
    keepdims: If true, retains reduced dimensions with length 1.
    name: A name for the operation (optional).

  Returns:
    The reduced tensor.

  @compatibility(numpy)
  Equivalent to np.mean

  Please note that `np.mean` has a `dtype` parameter that could be used to
  specify the output type. By default this is `dtype=float64`. On the other
  hand, `tf.reduce_mean` has an aggressive type inference from `input_tensor`,
  for example:

  >>> x = tf.constant([1, 0, 1, 0])
  >>> tf.reduce_mean(x)
  <tf.Tensor: shape=(), dtype=int32, numpy=0>
  >>> y = tf.constant([1., 0., 1., 0.])
  >>> tf.reduce_mean(y)
  <tf.Tensor: shape=(), dtype=float32, numpy=0.5>

  @end_compatibility
  """
  keepdims = False if keepdims is None else keepdims
  return _may_reduce_to_scalar(
      keepdims, axis,
      gen_math_ops.mean(
          input_tensor, _ReductionDims(input_tensor, axis), keepdims,
          name=name))


@tf_export("math.reduce_variance")
def reduce_variance(input_tensor, axis=None, keepdims=False, name=None):
  """Computes the variance of elements across dimensions of a tensor.

  Reduces `input_tensor` along the dimensions given in `axis`.
  Unless `keepdims` is true, the rank of the tensor is reduced by 1 for each
  entry in `axis`. If `keepdims` is true, the reduced dimensions
  are retained with length 1.

  If `axis` is None, all dimensions are reduced, and a
  tensor with a single element is returned.

  For example:

  ```python
  x = tf.constant([[1., 2.], [3., 4.]])
  tf.reduce_variance(x)  # 1.25
  tf.reduce_variance(x, 0)  # [1., 1.]
  tf.reduce_variance(x, 1)  # [0.25,  0.25]
  ```

  Args:
    input_tensor: The tensor to reduce. Should have numeric type.
    axis: The dimensions to reduce. If `None` (the default), reduces all
      dimensions. Must be in the range `[-rank(input_tensor),
      rank(input_tensor))`.
    keepdims: If true, retains reduced dimensions with length 1.
    name: A name scope for the associated operations (optional).

  Returns:
    The reduced tensor, of the same dtype as the input_tensor.

  @compatibility(numpy)
  Equivalent to np.var

  Please note that `np.var` has a `dtype` parameter that could be used to
  specify the output type. By default this is `dtype=float64`. On the other
  hand, `tf.reduce_variance` has an aggressive type inference from
  `input_tensor`,
  @end_compatibility
  """
  name = name if name else "reduce_variance"
  with ops.name_scope(name):
    means = reduce_mean(input_tensor, axis=axis, keepdims=True)
    squared_deviations = gen_math_ops.square(input_tensor - means)
    return reduce_mean(squared_deviations, axis=axis, keepdims=keepdims)


@tf_export("math.reduce_std")
def reduce_std(input_tensor, axis=None, keepdims=False, name=None):
  """Computes the standard deviation of elements across dimensions of a tensor.

  Reduces `input_tensor` along the dimensions given in `axis`.
  Unless `keepdims` is true, the rank of the tensor is reduced by 1 for each
  entry in `axis`. If `keepdims` is true, the reduced dimensions
  are retained with length 1.

  If `axis` is None, all dimensions are reduced, and a
  tensor with a single element is returned.

  For example:

  ```python
  x = tf.constant([[1., 2.], [3., 4.]])
  tf.reduce_std(x)  # 1.1180339887498949
  tf.reduce_std(x, 0)  # [1., 1.]
  tf.reduce_std(x, 1)  # [0.5,  0.5]
  ```

  Args:
    input_tensor: The tensor to reduce. Should have numeric type.
    axis: The dimensions to reduce. If `None` (the default), reduces all
      dimensions. Must be in the range `[-rank(input_tensor),
      rank(input_tensor))`.
    keepdims: If true, retains reduced dimensions with length 1.
    name: A name scope for the associated operations (optional).

  Returns:
    The reduced tensor, of the same dtype as the input_tensor.

  @compatibility(numpy)
  Equivalent to np.std

  Please note that `np.std` has a `dtype` parameter that could be used to
  specify the output type. By default this is `dtype=float64`. On the other
  hand, `tf.reduce_std` has an aggressive type inference from `input_tensor`,
  @end_compatibility
  """
  name = name if name else "reduce_std"
  with ops.name_scope(name):
    variance = reduce_variance(input_tensor, axis=axis, keepdims=keepdims)
    return gen_math_ops.sqrt(variance)


@tf_export("math.reduce_prod", "reduce_prod", v1=[])
@dispatch.add_dispatch_support
def reduce_prod(input_tensor, axis=None, keepdims=False, name=None):
  """Computes the product of elements across dimensions of a tensor.

  Reduces `input_tensor` along the dimensions given in `axis`.
  Unless `keepdims` is true, the rank of the tensor is reduced by 1 for each
  entry in `axis`. If `keepdims` is true, the reduced dimensions
  are retained with length 1.

  If `axis` is None, all dimensions are reduced, and a
  tensor with a single element is returned.

  Args:
    input_tensor: The tensor to reduce. Should have numeric type.
    axis: The dimensions to reduce. If `None` (the default), reduces all
      dimensions. Must be in the range `[-rank(input_tensor),
      rank(input_tensor))`.
    keepdims: If true, retains reduced dimensions with length 1.
    name: A name for the operation (optional).

  Returns:
    The reduced tensor.

  @compatibility(numpy)
  Equivalent to np.prod
  @end_compatibility
  """
  keepdims = False if keepdims is None else keepdims
  return _may_reduce_to_scalar(
      keepdims, axis,
      gen_math_ops.prod(
          input_tensor, _ReductionDims(input_tensor, axis), keepdims,
          name=name))


@tf_export(v1=["math.reduce_prod", "reduce_prod"])
@deprecation.deprecated_args(None,
                             "keep_dims is deprecated, use keepdims instead",
                             "keep_dims")
def reduce_prod_v1(input_tensor,
                   axis=None,
                   keepdims=None,
                   name=None,
                   reduction_indices=None,
                   keep_dims=None):
  """Computes the product of elements across dimensions of a tensor.

  Reduces `input_tensor` along the dimensions given in `axis`.
  Unless `keepdims` is true, the rank of the tensor is reduced by 1 for each
  entry in `axis`. If `keepdims` is true, the reduced dimensions
  are retained with length 1.

  If `axis` is None, all dimensions are reduced, and a
  tensor with a single element is returned.

  Args:
    input_tensor: The tensor to reduce. Should have numeric type.
    axis: The dimensions to reduce. If `None` (the default), reduces all
      dimensions. Must be in the range `[-rank(input_tensor),
      rank(input_tensor))`.
    keepdims: If true, retains reduced dimensions with length 1.
    name: A name for the operation (optional).
    reduction_indices: The old (deprecated) name for axis.
    keep_dims: Deprecated alias for `keepdims`.

  Returns:
    The reduced tensor.

  @compatibility(numpy)
  Equivalent to np.prod
  @end_compatibility
  """
  axis = deprecation.deprecated_argument_lookup("axis", axis,
                                                "reduction_indices",
                                                reduction_indices)
  keepdims = deprecation.deprecated_argument_lookup("keepdims", keepdims,
                                                    "keep_dims", keep_dims)
  return reduce_prod(input_tensor, axis, keepdims, name)


@tf_export(v1=["math.reduce_min", "reduce_min"])
@deprecation.deprecated_args(None,
                             "keep_dims is deprecated, use keepdims instead",
                             "keep_dims")
def reduce_min_v1(input_tensor,
                  axis=None,
                  keepdims=None,
                  name=None,
                  reduction_indices=None,
                  keep_dims=None):
  """Computes the minimum of elements across dimensions of a tensor.

  Reduces `input_tensor` along the dimensions given in `axis`.
  Unless `keepdims` is true, the rank of the tensor is reduced by 1 for each
  entry in `axis`. If `keepdims` is true, the reduced dimensions
  are retained with length 1.

  If `axis` is None, all dimensions are reduced, and a
  tensor with a single element is returned.

  Args:
    input_tensor: The tensor to reduce. Should have real numeric type.
    axis: The dimensions to reduce. If `None` (the default), reduces all
      dimensions. Must be in the range `[-rank(input_tensor),
      rank(input_tensor))`.
    keepdims: If true, retains reduced dimensions with length 1.
    name: A name for the operation (optional).
    reduction_indices: The old (deprecated) name for axis.
    keep_dims: Deprecated alias for `keepdims`.

  Returns:
    The reduced tensor.

  @compatibility(numpy)
  Equivalent to np.min
  @end_compatibility
  """
  axis = deprecation.deprecated_argument_lookup("axis", axis,
                                                "reduction_indices",
                                                reduction_indices)
  keepdims = deprecation.deprecated_argument_lookup("keepdims", keepdims,
                                                    "keep_dims", keep_dims)
  return reduce_min(input_tensor, axis, keepdims, name)


@tf_export("math.reduce_min", "reduce_min", v1=[])
@dispatch.add_dispatch_support
def reduce_min(input_tensor, axis=None, keepdims=False, name=None):
  """Computes the minimum of elements across dimensions of a tensor.

  Reduces `input_tensor` along the dimensions given in `axis`.
  Unless `keepdims` is true, the rank of the tensor is reduced by 1 for each
  entry in `axis`. If `keepdims` is true, the reduced dimensions
  are retained with length 1.

  If `axis` is None, all dimensions are reduced, and a
  tensor with a single element is returned.

  Args:
    input_tensor: The tensor to reduce. Should have real numeric type.
    axis: The dimensions to reduce. If `None` (the default), reduces all
      dimensions. Must be in the range `[-rank(input_tensor),
      rank(input_tensor))`.
    keepdims: If true, retains reduced dimensions with length 1.
    name: A name for the operation (optional).

  Returns:
    The reduced tensor.

  For example:
    >>> a = tf.constant([[1, 2], [3, 4]])
    >>> tf.reduce_min(a)
    <tf.Tensor: shape=(), dtype=int32, numpy=1>

  @compatibility(numpy)
  Equivalent to np.min
  @end_compatibility
  """
  keepdims = False if keepdims is None else keepdims
  return _may_reduce_to_scalar(
      keepdims, axis,
      gen_math_ops._min(
          input_tensor, _ReductionDims(input_tensor, axis), keepdims,
          name=name))


@tf_export(v1=["math.reduce_max", "reduce_max"])
@deprecation.deprecated_args(None,
                             "keep_dims is deprecated, use keepdims instead",
                             "keep_dims")
def reduce_max_v1(input_tensor,
                  axis=None,
                  keepdims=None,
                  name=None,
                  reduction_indices=None,
                  keep_dims=None):
  """Computes the maximum of elements across dimensions of a tensor.

  Reduces `input_tensor` along the dimensions given in `axis`.
  Unless `keepdims` is true, the rank of the tensor is reduced by 1 for each
  entry in `axis`. If `keepdims` is true, the reduced dimensions
  are retained with length 1.

  If `axis` is None, all dimensions are reduced, and a
  tensor with a single element is returned.

  Args:
    input_tensor: The tensor to reduce. Should have real numeric type.
    axis: The dimensions to reduce. If `None` (the default), reduces all
      dimensions. Must be in the range `[-rank(input_tensor),
      rank(input_tensor))`.
    keepdims: If true, retains reduced dimensions with length 1.
    name: A name for the operation (optional).
    reduction_indices: The old (deprecated) name for axis.
    keep_dims: Deprecated alias for `keepdims`.

  Returns:
    The reduced tensor.

  @compatibility(numpy)
  Equivalent to np.max
  @end_compatibility
  """
  axis = deprecation.deprecated_argument_lookup("axis", axis,
                                                "reduction_indices",
                                                reduction_indices)
  keepdims = deprecation.deprecated_argument_lookup("keepdims", keepdims,
                                                    "keep_dims", keep_dims)
  return reduce_max(input_tensor, axis, keepdims, name)


@tf_export("math.reduce_max", "reduce_max", v1=[])
@dispatch.add_dispatch_support
def reduce_max(input_tensor, axis=None, keepdims=False, name=None):
  """Computes the maximum of elements across dimensions of a tensor.

  Reduces `input_tensor` along the dimensions given in `axis`.
  Unless `keepdims` is true, the rank of the tensor is reduced by 1 for each
  entry in `axis`. If `keepdims` is true, the reduced dimensions
  are retained with length 1.

  If `axis` is None, all dimensions are reduced, and a
  tensor with a single element is returned.

  Usage example:

  >>> x = tf.constant([5, 1, 2, 4])
  >>> print(tf.reduce_max(x))
  tf.Tensor(5, shape=(), dtype=int32)
  >>> x = tf.constant([-5, -1, -2, -4])
  >>> print(tf.reduce_max(x))
  tf.Tensor(-1, shape=(), dtype=int32)
  >>> x = tf.constant([4, float('nan')])
  >>> print(tf.reduce_max(x))
  tf.Tensor(4.0, shape=(), dtype=float32)
  >>> x = tf.constant([float('nan'), float('nan')])
  >>> print(tf.reduce_max(x))
  tf.Tensor(-inf, shape=(), dtype=float32)
  >>> x = tf.constant([float('-inf'), float('inf')])
  >>> print(tf.reduce_max(x))
  tf.Tensor(inf, shape=(), dtype=float32)

  See the numpy docs for `np.amax` and `np.nanmax` behavior.

  Args:
    input_tensor: The tensor to reduce. Should have real numeric type.
    axis: The dimensions to reduce. If `None` (the default), reduces all
      dimensions. Must be in the range `[-rank(input_tensor),
      rank(input_tensor))`.
    keepdims: If true, retains reduced dimensions with length 1.
    name: A name for the operation (optional).

  Returns:
    The reduced tensor.
  """
  return reduce_max_with_dims(input_tensor, axis, keepdims, name,
                              _ReductionDims(input_tensor, axis))


def reduce_max_with_dims(input_tensor,
                         axis=None,
                         keepdims=False,
                         name=None,
                         dims=None):
  keepdims = False if keepdims is None else keepdims
  return _may_reduce_to_scalar(
      keepdims, axis,
      gen_math_ops._max(input_tensor, dims, keepdims, name=name))


@tf_export(v1=["math.reduce_all", "reduce_all"])
@deprecation.deprecated_args(None,
                             "keep_dims is deprecated, use keepdims instead",
                             "keep_dims")
def reduce_all_v1(input_tensor,
                  axis=None,
                  keepdims=None,
                  name=None,
                  reduction_indices=None,
                  keep_dims=None):
  """Computes the "logical and" of elements across dimensions of a tensor.

  Reduces `input_tensor` along the dimensions given in `axis`.
  Unless `keepdims` is true, the rank of the tensor is reduced by 1 for each
  entry in `axis`. If `keepdims` is true, the reduced dimensions
  are retained with length 1.

  If `axis` is None, all dimensions are reduced, and a
  tensor with a single element is returned.

  For example:

  ```python
  x = tf.constant([[True,  True], [False, False]])
  tf.reduce_all(x)  # False
  tf.reduce_all(x, 0)  # [False, False]
  tf.reduce_all(x, 1)  # [True, False]
  ```

  Args:
    input_tensor: The boolean tensor to reduce.
    axis: The dimensions to reduce. If `None` (the default), reduces all
      dimensions. Must be in the range `[-rank(input_tensor),
      rank(input_tensor))`.
    keepdims: If true, retains reduced dimensions with length 1.
    name: A name for the operation (optional).
    reduction_indices: The old (deprecated) name for axis.
    keep_dims: Deprecated alias for `keepdims`.

  Returns:
    The reduced tensor.

  @compatibility(numpy)
  Equivalent to np.all
  @end_compatibility
  """
  axis = deprecation.deprecated_argument_lookup("axis", axis,
                                                "reduction_indices",
                                                reduction_indices)
  keepdims = deprecation.deprecated_argument_lookup("keepdims", keepdims,
                                                    "keep_dims", keep_dims)
  return reduce_all(input_tensor, axis, keepdims, name)


@tf_export("reduce_all", "math.reduce_all", v1=[])
@dispatch.add_dispatch_support
def reduce_all(input_tensor, axis=None, keepdims=False, name=None):
  """Computes the "logical and" of elements across dimensions of a tensor.

  Reduces `input_tensor` along the dimensions given in `axis`.
  Unless `keepdims` is true, the rank of the tensor is reduced by 1 for each
  entry in `axis`. If `keepdims` is true, the reduced dimensions
  are retained with length 1.

  If `axis` is None, all dimensions are reduced, and a
  tensor with a single element is returned.

  For example:

  ```python
  x = tf.constant([[True,  True], [False, False]])
  tf.reduce_all(x)  # False
  tf.reduce_all(x, 0)  # [False, False]
  tf.reduce_all(x, 1)  # [True, False]
  ```

  Args:
    input_tensor: The boolean tensor to reduce.
    axis: The dimensions to reduce. If `None` (the default), reduces all
      dimensions. Must be in the range `[-rank(input_tensor),
      rank(input_tensor))`.
    keepdims: If true, retains reduced dimensions with length 1.
    name: A name for the operation (optional).

  Returns:
    The reduced tensor.

  @compatibility(numpy)
  Equivalent to np.all
  @end_compatibility
  """
  keepdims = False if keepdims is None else keepdims
  return _may_reduce_to_scalar(
      keepdims, axis,
      gen_math_ops._all(
          input_tensor, _ReductionDims(input_tensor, axis), keepdims,
          name=name))


@tf_export(v1=["math.reduce_any", "reduce_any"])
@deprecation.deprecated_args(None,
                             "keep_dims is deprecated, use keepdims instead",
                             "keep_dims")
def reduce_any_v1(input_tensor,
                  axis=None,
                  keepdims=None,
                  name=None,
                  reduction_indices=None,
                  keep_dims=None):
  """Computes the "logical or" of elements across dimensions of a tensor.

  Reduces `input_tensor` along the dimensions given in `axis`.
  Unless `keepdims` is true, the rank of the tensor is reduced by 1 for each
  entry in `axis`. If `keepdims` is true, the reduced dimensions
  are retained with length 1.

  If `axis` is None, all dimensions are reduced, and a
  tensor with a single element is returned.

  For example:

  ```python
  x = tf.constant([[True,  True], [False, False]])
  tf.reduce_any(x)  # True
  tf.reduce_any(x, 0)  # [True, True]
  tf.reduce_any(x, 1)  # [True, False]
  ```

  Args:
    input_tensor: The boolean tensor to reduce.
    axis: The dimensions to reduce. If `None` (the default), reduces all
      dimensions. Must be in the range `[-rank(input_tensor),
      rank(input_tensor))`.
    keepdims: If true, retains reduced dimensions with length 1.
    name: A name for the operation (optional).
    reduction_indices: The old (deprecated) name for axis.
    keep_dims: Deprecated alias for `keepdims`.

  Returns:
    The reduced tensor.

  @compatibility(numpy)
  Equivalent to np.any
  @end_compatibility
  """
  axis = deprecation.deprecated_argument_lookup("axis", axis,
                                                "reduction_indices",
                                                reduction_indices)
  keepdims = deprecation.deprecated_argument_lookup("keepdims", keepdims,
                                                    "keep_dims", keep_dims)
  return reduce_any(input_tensor, axis, keepdims, name)


@tf_export("math.reduce_any", "reduce_any", v1=[])
@dispatch.add_dispatch_support
def reduce_any(input_tensor, axis=None, keepdims=False, name=None):
  """Computes the "logical or" of elements across dimensions of a tensor.

  Reduces `input_tensor` along the dimensions given in `axis`.
  Unless `keepdims` is true, the rank of the tensor is reduced by 1 for each
  entry in `axis`. If `keepdims` is true, the reduced dimensions
  are retained with length 1.

  If `axis` is None, all dimensions are reduced, and a
  tensor with a single element is returned.

  For example:

  ```python
  x = tf.constant([[True,  True], [False, False]])
  tf.reduce_any(x)  # True
  tf.reduce_any(x, 0)  # [True, True]
  tf.reduce_any(x, 1)  # [True, False]
  ```

  Args:
    input_tensor: The boolean tensor to reduce.
    axis: The dimensions to reduce. If `None` (the default), reduces all
      dimensions. Must be in the range `[-rank(input_tensor),
      rank(input_tensor))`.
    keepdims: If true, retains reduced dimensions with length 1.
    name: A name for the operation (optional).

  Returns:
    The reduced tensor.

  @compatibility(numpy)
  Equivalent to np.any
  @end_compatibility
  """
  keepdims = False if keepdims is None else keepdims
  return _may_reduce_to_scalar(
      keepdims, axis,
      gen_math_ops._any(
          input_tensor, _ReductionDims(input_tensor, axis), keepdims,
          name=name))


@tf_export(v1=["math.reduce_logsumexp", "reduce_logsumexp"])
@deprecation.deprecated_args(None,
                             "keep_dims is deprecated, use keepdims instead",
                             "keep_dims")
def reduce_logsumexp_v1(input_tensor,
                        axis=None,
                        keepdims=None,
                        name=None,
                        reduction_indices=None,
                        keep_dims=None):
  """Computes log(sum(exp(elements across dimensions of a tensor))).

  Reduces `input_tensor` along the dimensions given in `axis`.
  Unless `keepdims` is true, the rank of the tensor is reduced by 1 for each
  entry in `axis`. If `keepdims` is true, the reduced dimensions
  are retained with length 1.

  If `axis` has no entries, all dimensions are reduced, and a
  tensor with a single element is returned.

  This function is more numerically stable than log(sum(exp(input))). It avoids
  overflows caused by taking the exp of large inputs and underflows caused by
  taking the log of small inputs.

  For example:

  ```python
  x = tf.constant([[0., 0., 0.], [0., 0., 0.]])
  tf.reduce_logsumexp(x)  # log(6)
  tf.reduce_logsumexp(x, 0)  # [log(2), log(2), log(2)]
  tf.reduce_logsumexp(x, 1)  # [log(3), log(3)]
  tf.reduce_logsumexp(x, 1, keepdims=True)  # [[log(3)], [log(3)]]
  tf.reduce_logsumexp(x, [0, 1])  # log(6)
  ```

  Args:
    input_tensor: The tensor to reduce. Should have numeric type.
    axis: The dimensions to reduce. If `None` (the default), reduces all
      dimensions. Must be in the range `[-rank(input_tensor),
      rank(input_tensor))`.
    keepdims: If true, retains reduced dimensions with length 1.
    name: A name for the operation (optional).
    reduction_indices: The old (deprecated) name for axis.
    keep_dims: Deprecated alias for `keepdims`.

  Returns:
    The reduced tensor.
  """
  axis = deprecation.deprecated_argument_lookup("axis", axis,
                                                "reduction_indices",
                                                reduction_indices)
  keepdims = deprecation.deprecated_argument_lookup("keepdims", keepdims,
                                                    "keep_dims", keep_dims)
  return reduce_logsumexp(input_tensor, axis, keepdims, name)


@tf_export("math.reduce_logsumexp", "reduce_logsumexp", v1=[])
def reduce_logsumexp(input_tensor, axis=None, keepdims=False, name=None):
  """Computes log(sum(exp(elements across dimensions of a tensor))).

  Reduces `input_tensor` along the dimensions given in `axis`.
  Unless `keepdims` is true, the rank of the tensor is reduced by 1 for each
  entry in `axis`. If `keepdims` is true, the reduced dimensions
  are retained with length 1.

  If `axis` has no entries, all dimensions are reduced, and a
  tensor with a single element is returned.

  This function is more numerically stable than log(sum(exp(input))). It avoids
  overflows caused by taking the exp of large inputs and underflows caused by
  taking the log of small inputs.

  For example:

  ```python
  x = tf.constant([[0., 0., 0.], [0., 0., 0.]])
  tf.reduce_logsumexp(x)  # log(6)
  tf.reduce_logsumexp(x, 0)  # [log(2), log(2), log(2)]
  tf.reduce_logsumexp(x, 1)  # [log(3), log(3)]
  tf.reduce_logsumexp(x, 1, keepdims=True)  # [[log(3)], [log(3)]]
  tf.reduce_logsumexp(x, [0, 1])  # log(6)
  ```

  Args:
    input_tensor: The tensor to reduce. Should have numeric type.
    axis: The dimensions to reduce. If `None` (the default), reduces all
      dimensions. Must be in the range `[-rank(input_tensor),
      rank(input_tensor))`.
    keepdims: If true, retains reduced dimensions with length 1.
    name: A name for the operation (optional).

  Returns:
    The reduced tensor.
  """
  keepdims = False if keepdims is None else keepdims
  input_tensor = ops.convert_to_tensor(input_tensor)
  with ops.name_scope(name, "ReduceLogSumExp", [input_tensor]) as name:
    reduce_dim = _ReductionDims(input_tensor, axis)
    raw_max = reduce_max_with_dims(
        input_tensor, axis=axis, keepdims=True, dims=reduce_dim)
    my_max = array_ops.stop_gradient(
        gen_math_ops.select(
            gen_math_ops.is_finite(raw_max), raw_max,
            gen_array_ops.zeros_like(raw_max)))
    result = gen_math_ops.log(
        reduce_sum_with_dims(
            gen_math_ops.exp(gen_math_ops.sub(input_tensor, my_max)),
            axis=axis,
            keepdims=keepdims,
            dims=reduce_dim))
    if not keepdims:
      my_max = array_ops.reshape(my_max, gen_array_ops.shape(result))
    result = gen_math_ops.add(result, my_max)
    return _may_reduce_to_scalar(keepdims, axis, result)


@tf_export("linalg.trace", v1=["linalg.trace", "trace"])
@deprecation.deprecated_endpoints("trace")
@dispatch.add_dispatch_support
def trace(x, name=None):
  """Compute the trace of a tensor `x`.

  `trace(x)` returns the sum along the main diagonal of each inner-most matrix
  in x. If x is of rank `k` with shape `[I, J, K, ..., L, M, N]`, then output
  is a tensor of rank `k-2` with dimensions `[I, J, K, ..., L]` where

  `output[i, j, k, ..., l] = trace(x[i, j, i, ..., l, :, :])`

  For example:

  ```python
  x = tf.constant([[1, 2], [3, 4]])
  tf.linalg.trace(x)  # 5

  x = tf.constant([[1, 2, 3],
                   [4, 5, 6],
                   [7, 8, 9]])
  tf.linalg.trace(x)  # 15

  x = tf.constant([[[1, 2, 3],
                    [4, 5, 6],
                    [7, 8, 9]],
                   [[-1, -2, -3],
                    [-4, -5, -6],
                    [-7, -8, -9]]])
  tf.linalg.trace(x)  # [15, -15]
  ```

  Args:
    x: tensor.
    name: A name for the operation (optional).

  Returns:
    The trace of input tensor.
  """
  with ops.name_scope(name, "Trace", [x]) as name:
    x = ops.convert_to_tensor(x, name="x")
    return reduce_sum(array_ops.matrix_diag_part(x), [-1], name=name)


@tf_export("linalg.matmul", "matmul")
@dispatch.add_dispatch_support
def matmul(a,
           b,
           transpose_a=False,
           transpose_b=False,
           adjoint_a=False,
           adjoint_b=False,
           a_is_sparse=False,
           b_is_sparse=False,
           name=None):
  """Multiplies matrix `a` by matrix `b`, producing `a` * `b`.

  The inputs must, following any transpositions, be tensors of rank >= 2
  where the inner 2 dimensions specify valid matrix multiplication dimensions,
  and any further outer dimensions specify matching batch size.

  Both matrices must be of the same type. The supported types are:
  `float16`, `float32`, `float64`, `int32`, `complex64`, `complex128`.

  Either matrix can be transposed or adjointed (conjugated and transposed) on
  the fly by setting one of the corresponding flag to `True`. These are `False`
  by default.

  If one or both of the matrices contain a lot of zeros, a more efficient
  multiplication algorithm can be used by setting the corresponding
  `a_is_sparse` or `b_is_sparse` flag to `True`. These are `False` by default.
  This optimization is only available for plain matrices (rank-2 tensors) with
  datatypes `bfloat16` or `float32`.

  A simple 2-D tensor matrix multiplication:

  >>> a = tf.constant([1, 2, 3, 4, 5, 6], shape=[2, 3])
  >>> a  # 2-D tensor
  <tf.Tensor: shape=(2, 3), dtype=int32, numpy=
  array([[1, 2, 3],
         [4, 5, 6]], dtype=int32)>
  >>> b = tf.constant([7, 8, 9, 10, 11, 12], shape=[3, 2])
  >>> b  # 2-D tensor
  <tf.Tensor: shape=(3, 2), dtype=int32, numpy=
  array([[ 7,  8],
         [ 9, 10],
         [11, 12]], dtype=int32)>
  >>> c = tf.matmul(a, b)
  >>> c  # `a` * `b`
  <tf.Tensor: shape=(2, 2), dtype=int32, numpy=
  array([[ 58,  64],
         [139, 154]], dtype=int32)>

  A batch matrix multiplication with batch shape [2]:

  >>> a = tf.constant(np.arange(1, 13, dtype=np.int32), shape=[2, 2, 3])
  >>> a  # 3-D tensor
  <tf.Tensor: shape=(2, 2, 3), dtype=int32, numpy=
  array([[[ 1,  2,  3],
          [ 4,  5,  6]],
         [[ 7,  8,  9],
          [10, 11, 12]]], dtype=int32)>
  >>> b = tf.constant(np.arange(13, 25, dtype=np.int32), shape=[2, 3, 2])
  >>> b  # 3-D tensor
  <tf.Tensor: shape=(2, 3, 2), dtype=int32, numpy=
  array([[[13, 14],
          [15, 16],
          [17, 18]],
         [[19, 20],
          [21, 22],
          [23, 24]]], dtype=int32)>
  >>> c = tf.matmul(a, b)
  >>> c  # `a` * `b`
  <tf.Tensor: shape=(2, 2, 2), dtype=int32, numpy=
  array([[[ 94, 100],
          [229, 244]],
         [[508, 532],
          [697, 730]]], dtype=int32)>

  Since python >= 3.5 the @ operator is supported
  (see [PEP 465](https://www.python.org/dev/peps/pep-0465/)). In TensorFlow,
  it simply calls the `tf.matmul()` function, so the following lines are
  equivalent:

  >>> d = a @ b @ [[10], [11]]
  >>> d = tf.matmul(tf.matmul(a, b), [[10], [11]])

  Args:
    a: `tf.Tensor` of type `float16`, `float32`, `float64`, `int32`,
      `complex64`, `complex128` and rank > 1.
    b: `tf.Tensor` with same type and rank as `a`.
    transpose_a: If `True`, `a` is transposed before multiplication.
    transpose_b: If `True`, `b` is transposed before multiplication.
    adjoint_a: If `True`, `a` is conjugated and transposed before
      multiplication.
    adjoint_b: If `True`, `b` is conjugated and transposed before
      multiplication.
    a_is_sparse: If `True`, `a` is treated as a sparse matrix. Notice, this
      **does not support `tf.sparse.SparseTensor`**, it just makes optimizations
      that assume most values in `a` are zero.
      See `tf.sparse.sparse_dense_matmul`
      for some support for `tf.SparseTensor` multiplication.
    b_is_sparse: If `True`, `b` is treated as a sparse matrix. Notice, this
      **does not support `tf.sparse.SparseTensor`**, it just makes optimizations
      that assume most values in `a` are zero.
      See `tf.sparse.sparse_dense_matmul`
      for some support for `tf.SparseTensor` multiplication.
    name: Name for the operation (optional).

  Returns:
    A `tf.Tensor` of the same type as `a` and `b` where each inner-most matrix
    is the product of the corresponding matrices in `a` and `b`, e.g. if all
    transpose or adjoint attributes are `False`:

    `output[..., i, j] = sum_k (a[..., i, k] * b[..., k, j])`,
    for all indices `i`, `j`.

    Note: This is matrix product, not element-wise product.


  Raises:
    ValueError: If `transpose_a` and `adjoint_a`, or `transpose_b` and
      `adjoint_b` are both set to `True`.
  """
  with ops.name_scope(name, "MatMul", [a, b]) as name:
    if transpose_a and adjoint_a:
      raise ValueError("Only one of transpose_a and adjoint_a can be True.")
    if transpose_b and adjoint_b:
      raise ValueError("Only one of transpose_b and adjoint_b can be True.")

    if context.executing_eagerly():
      if not isinstance(a, (ops.EagerTensor, _resource_variable_type)):
        a = ops.convert_to_tensor(a, name="a")
      if not isinstance(b, (ops.EagerTensor, _resource_variable_type)):
        b = ops.convert_to_tensor(b, name="b")
    else:
      a = ops.convert_to_tensor(a, name="a")
      b = ops.convert_to_tensor(b, name="b")

    # TODO(apassos) remove _shape_tuple here when it is not needed.
    a_shape = a._shape_tuple()  # pylint: disable=protected-access
    b_shape = b._shape_tuple()  # pylint: disable=protected-access

    output_may_have_non_empty_batch_shape = (
        (a_shape is None or len(a_shape) > 2) or
        (b_shape is None or len(b_shape) > 2))

    if (not a_is_sparse and
        not b_is_sparse) and output_may_have_non_empty_batch_shape:
      # BatchMatmul does not support transpose, so we conjugate the matrix and
      # use adjoint instead. Conj() is a noop for real matrices.
      if transpose_a:
        a = conj(a)
        adjoint_a = True
      if transpose_b:
        b = conj(b)
        adjoint_b = True
      return gen_math_ops.batch_mat_mul_v2(
          a, b, adj_x=adjoint_a, adj_y=adjoint_b, name=name)

    # Neither matmul nor sparse_matmul support adjoint, so we conjugate
    # the matrix and use transpose instead. Conj() is a noop for real
    # matrices.
    if adjoint_a:
      a = conj(a)
      transpose_a = True
    if adjoint_b:
      b = conj(b)
      transpose_b = True

    use_sparse_matmul = False
    if a_is_sparse or b_is_sparse:
      sparse_matmul_types = [dtypes.bfloat16, dtypes.float32]
      use_sparse_matmul = (
          a.dtype in sparse_matmul_types and b.dtype in sparse_matmul_types)
    if ((a.dtype == dtypes.bfloat16 or b.dtype == dtypes.bfloat16) and
        a.dtype != b.dtype):
      # matmul currently doesn't handle mixed-precision inputs.
      use_sparse_matmul = True
    if use_sparse_matmul:
      ret = sparse_matmul(
          a,
          b,
          transpose_a=transpose_a,
          transpose_b=transpose_b,
          a_is_sparse=a_is_sparse,
          b_is_sparse=b_is_sparse,
          name=name)
      # sparse_matmul always returns float32, even with
      # bfloat16 inputs. This prevents us from configuring bfloat16 training.
      # casting to bfloat16 also matches non-sparse matmul behavior better.
      if a.dtype == dtypes.bfloat16 and b.dtype == dtypes.bfloat16:
        ret = cast(ret, dtypes.bfloat16)
      return ret
    else:
      return gen_math_ops.mat_mul(
          a, b, transpose_a=transpose_a, transpose_b=transpose_b, name=name)


@tf_export("linalg.matvec")
def matvec(a,
           b,
           transpose_a=False,
           adjoint_a=False,
           a_is_sparse=False,
           b_is_sparse=False,
           name=None):
  """Multiplies matrix `a` by vector `b`, producing `a` * `b`.

  The matrix `a` must, following any transpositions, be a tensor of rank >= 2,
  with `shape(a)[-1] == shape(b)[-1]`, and `shape(a)[:-2]` able to broadcast
  with `shape(b)[:-1]`.

  Both `a` and `b` must be of the same type. The supported types are:
  `float16`, `float32`, `float64`, `int32`, `complex64`, `complex128`.

  Matrix `a` can be transposed or adjointed (conjugated and transposed) on
  the fly by setting one of the corresponding flag to `True`. These are `False`
  by default.

  If one or both of the inputs contain a lot of zeros, a more efficient
  multiplication algorithm can be used by setting the corresponding
  `a_is_sparse` or `b_is_sparse` flag to `True`. These are `False` by default.
  This optimization is only available for plain matrices/vectors (rank-2/1
  tensors) with datatypes `bfloat16` or `float32`.

  For example:

  ```python
  # 2-D tensor `a`
  # [[1, 2, 3],
  #  [4, 5, 6]]
  a = tf.constant([1, 2, 3, 4, 5, 6], shape=[2, 3])

  # 1-D tensor `b`
  # [7, 9, 11]
  b = tf.constant([7, 9, 11], shape=[3])

  # `a` * `b`
  # [ 58,  64]
  c = tf.linalg.matvec(a, b)


  # 3-D tensor `a`
  # [[[ 1,  2,  3],
  #   [ 4,  5,  6]],
  #  [[ 7,  8,  9],
  #   [10, 11, 12]]]
  a = tf.constant(np.arange(1, 13, dtype=np.int32),
                  shape=[2, 2, 3])

  # 2-D tensor `b`
  # [[13, 14, 15],
  #  [16, 17, 18]]
  b = tf.constant(np.arange(13, 19, dtype=np.int32),
                  shape=[2, 3])

  # `a` * `b`
  # [[ 86, 212],
  #  [410, 563]]
  c = tf.linalg.matvec(a, b)
  ```

  Args:
    a: `Tensor` of type `float16`, `float32`, `float64`, `int32`, `complex64`,
      `complex128` and rank > 1.
    b: `Tensor` with same type as `a` and compatible dimensions.
    transpose_a: If `True`, `a` is transposed before multiplication.
    adjoint_a: If `True`, `a` is conjugated and transposed before
      multiplication.
    a_is_sparse: If `True`, `a` is treated as a sparse matrix.
    b_is_sparse: If `True`, `b` is treated as a sparse matrix.
    name: Name for the operation (optional).

  Returns:
    A `Tensor` of the same type as `a` and `b` where each inner-most vector is
    the product of the corresponding matrices in `a` and vectors in `b`, e.g. if
    all transpose or adjoint attributes are `False`:

    `output`[..., i] = sum_k (`a`[..., i, k] * `b`[..., k]), for all indices i.

    Note: This is matrix-vector product, not element-wise product.


  Raises:
    ValueError: If transpose_a and adjoint_a are both set to True.
  """
  with ops.name_scope(name, "MatVec", [a, b]) as name:
    output = matmul(
        a,
        array_ops.expand_dims(b, axis=-1),
        transpose_a=transpose_a,
        adjoint_a=adjoint_a,
        a_is_sparse=a_is_sparse,
        b_is_sparse=b_is_sparse)
    return array_ops.squeeze(output, axis=-1)


_OverrideBinaryOperatorHelper(matmul, "matmul")

sparse_matmul = deprecation.deprecated(None, "Use `tf.linalg.matmul` instead")(
    gen_math_ops.sparse_mat_mul)
tf_export(v1=["sparse_matmul"])(sparse_matmul)


@ops.RegisterStatistics("MatMul", "flops")
def _calc_mat_mul_flops(graph, node):
  """Calculates the compute resources needed for MatMul."""
  transpose_a = node.attr["transpose_a"].b
  a_shape = graph_util.tensor_shape_from_node_def_name(graph, node.input[0])
  a_shape.assert_is_fully_defined()
  if transpose_a:
    k = int(a_shape[0])
  else:
    k = int(a_shape[1])
  output_shape = graph_util.tensor_shape_from_node_def_name(graph, node.name)
  output_shape.assert_is_fully_defined()
  output_count = np.prod(output_shape.as_list())
  return ops.OpStats("flops", (k * output_count * 2))


@ops.RegisterStatistics("BatchMatMul", "flops")
@ops.RegisterStatistics("BatchMatMulV2", "flops")
def _calc_batch_mat_mul_flops(graph, node):
  """Calculates the compute resources needed for BatchMatMul."""
  transpose_a = node.attr["transpose_a"].b
  a_shape = graph_util.tensor_shape_from_node_def_name(graph, node.input[0])
  a_shape.assert_is_fully_defined()
  if transpose_a:
    k = int(a_shape[-2])
  else:
    k = int(a_shape[-1])
  output_shape = graph_util.tensor_shape_from_node_def_name(graph, node.name)
  output_shape.assert_is_fully_defined()
  output_count = np.prod(output_shape.as_list())
  return ops.OpStats("flops", (k * output_count * 2))


def _as_indexed_slices(x, optimize=True):
  """Convert 'x' to IndexedSlices.

  Convert a dense Tensor to a block-sparse IndexedSlices.

  Args:
    x: Either a Tensor object, or an IndexedSlices object.
    optimize: if true, attempt to optimize the conversion of 'x'.

  Returns:
    An IndexedSlices object.

  Raises:
    TypeError: If 'x' is not a Tensor or an IndexedSlices object.
  """
  # TODO(touts): op_scope
  if not isinstance(x, (ops.Tensor, ops.IndexedSlices)):
    raise TypeError("Not a Tensor or IndexedSlices: %s" % type(x))
  if isinstance(x, ops.IndexedSlices):
    return x
  x_shape = array_ops.shape_internal(x, optimize=optimize)
  return ops.IndexedSlices(x, range(0, x_shape[0]), x_shape)


def _as_indexed_slices_list(inputs, optimize=True):
  """Convert all elements of 'inputs' to IndexedSlices.

  Additionally, homogenize the types of all the indices to
  either int32 or int64.

  Args:
    inputs: List containing either Tensor or IndexedSlices objects.
    optimize: if true, attempt to optimize the conversion of each input.

  Returns:
    A list of IndexedSlices objects.

  Raises:
    TypeError: If 'inputs' is not a list or a tuple.
  """
  if not isinstance(inputs, (list, tuple)):
    raise TypeError("Expected a list or tuple, not a %s" % type(inputs))
  outputs = [_as_indexed_slices(i, optimize=optimize) for i in inputs]
  with_int32_index = [
      o.indices for o in outputs if o.indices.dtype == dtypes.int32
  ]
  if not with_int32_index or len(with_int32_index) == len(outputs):
    return outputs
  casted_outputs = []
  for o in outputs:
    if o.indices.dtype == dtypes.int32:
      casted_outputs.append(
          ops.IndexedSlices(o.values, cast(o.indices, dtypes.int64),
                            o.dense_shape))
    else:
      casted_outputs.append(o)
  return casted_outputs


@tf_export("math.add_n", "add_n")
@dispatch.add_dispatch_support
def add_n(inputs, name=None):
  """Adds all input tensors element-wise.

  `tf.math.add_n` performs the same operation as `tf.math.accumulate_n`, but it
  waits for all of its inputs to be ready before beginning to sum.
  This buffering can result in higher memory consumption when inputs are ready
  at different times, since the minimum temporary storage required is
  proportional to the input size rather than the output size.

  This op does not [broadcast](
  https://docs.scipy.org/doc/numpy-1.13.0/user/basics.broadcasting.html)
  its inputs. If you need broadcasting, use `tf.math.add` (or the `+` operator)
  instead.

  For example:

  >>> a = tf.constant([[3, 5], [4, 8]])
  >>> b = tf.constant([[1, 6], [2, 9]])
  >>> tf.math.add_n([a, b, a])
  <tf.Tensor: shape=(2, 2), dtype=int32, numpy=
  array([[ 7, 16],
         [10, 25]], dtype=int32)>

  Args:
    inputs: A list of `tf.Tensor` or `tf.IndexedSlices` objects, each with the
      same shape and type. `tf.IndexedSlices` objects will be converted into
      dense tensors prior to adding.
    name: A name for the operation (optional).

  Returns:
    A `tf.Tensor` of the same shape and type as the elements of `inputs`.

  Raises:
    ValueError: If `inputs` don't all have same shape and dtype or the shape
    cannot be inferred.
  """
  if not inputs or not isinstance(inputs, (list, tuple)):
    raise ValueError("inputs must be a list of at least one "
                     "Tensor/IndexedSlices with the same dtype and shape")
  inputs = ops.convert_n_to_tensor_or_indexed_slices(inputs)
  if not all(isinstance(x, (ops.Tensor, ops.IndexedSlices)) for x in inputs):
    raise ValueError("inputs must be a list of at least one "
                     "Tensor/IndexedSlices with the same dtype and shape")

  if len(inputs) == 1:
    if isinstance(inputs[0], ops.IndexedSlices):
      values = ops.convert_to_tensor(inputs[0])
    else:
      values = inputs[0]
    if name:
      return array_ops.identity(values, name=name)
    return values
  return gen_math_ops.add_n(inputs, name=name)


@tf_export("math.accumulate_n", v1=["math.accumulate_n", "accumulate_n"])
@deprecation.deprecated_endpoints("accumulate_n")
def accumulate_n(inputs, shape=None, tensor_dtype=None, name=None):
  """Returns the element-wise sum of a list of tensors.

  Optionally, pass `shape` and `tensor_dtype` for shape and type checking,
  otherwise, these are inferred.

  `accumulate_n` performs the same operation as `tf.math.add_n`.

  For example:

  ```python
  a = tf.constant([[1, 2], [3, 4]])
  b = tf.constant([[5, 0], [0, 6]])
  tf.math.accumulate_n([a, b, a])  # [[7, 4], [6, 14]]

  # Explicitly pass shape and type
  tf.math.accumulate_n([a, b, a], shape=[2, 2], tensor_dtype=tf.int32)
                                                                 # [[7,  4],
                                                                 #  [6, 14]]
  ```

  Args:
    inputs: A list of `Tensor` objects, each with same shape and type.
    shape: Expected shape of elements of `inputs` (optional). Also controls the
      output shape of this op, which may affect type inference in other ops. A
      value of `None` means "infer the input shape from the shapes in `inputs`".
    tensor_dtype: Expected data type of `inputs` (optional). A value of `None`
      means "infer the input dtype from `inputs[0]`".
    name: A name for the operation (optional).

  Returns:
    A `Tensor` of same shape and type as the elements of `inputs`.

  Raises:
    ValueError: If `inputs` don't all have same shape and dtype or the shape
    cannot be inferred.
  """

  def _input_error():
    return ValueError("inputs must be a list of at least one Tensor with the "
                      "same dtype and shape")

  if not inputs or not isinstance(inputs, (list, tuple)):
    raise _input_error()
  inputs = ops.convert_n_to_tensor_or_indexed_slices(inputs)
  if not all(isinstance(x, ops.Tensor) for x in inputs):
    raise _input_error()
  if not all(x.dtype == inputs[0].dtype for x in inputs):
    raise _input_error()
  if shape is not None:
    shape = tensor_shape.as_shape(shape)
  else:
    shape = tensor_shape.unknown_shape()
  for input_tensor in inputs:
    if isinstance(input_tensor, ops.Tensor):
      shape = shape.merge_with(input_tensor.get_shape())

  # tensor_dtype is for safety only; operator's output type computed in C++
  if tensor_dtype is not None and tensor_dtype != inputs[0].dtype:
    raise TypeError("tensor_dtype is {}, but input is of type {}".format(
        tensor_dtype, inputs[0].dtype))

  if len(inputs) == 1 and name is None:
    return inputs[0]
  elif len(inputs) == 1 and name is not None:
    return array_ops.identity(inputs[0], name=name)
  return add_n(inputs, name=name)


@ops.RegisterGradient("AccumulateNV2")
def _accumulate_n_grad(op, grad):
  """Same as gradient for AddN. Copies the gradient to all inputs."""
  # Not broadcasting.
  return [grad] * len(op.inputs)


@tf_export("math.sigmoid", "nn.sigmoid", "sigmoid")
def sigmoid(x, name=None):
  r"""Computes sigmoid of `x` element-wise.

  Formula for calculating sigmoid(x): `y = 1 / (1 + exp(-x))`.

  For x \in (-inf, inf) => sigmoid(x) \in (0, 1)

  Example Usage:

  If a positive number is large, then its sigmoid will approach to 1 since the
  formula will be `y = <large_num> / (1 + <large_num>)`

  >>> x = tf.constant([0.0, 1.0, 50.0, 100.0])
  >>> tf.math.sigmoid(x)
  <tf.Tensor: shape=(4,), dtype=float32,
  numpy=array([0.5      , 0.7310586, 1.       , 1.       ], dtype=float32)>

  If a negative number is large, its sigmoid will approach to 0 since the
  formula will be `y = 1 / (1 + <large_num>)`

  >>> x = tf.constant([-100.0, -50.0, -1.0, 0.0])
  >>> tf.math.sigmoid(x)
  <tf.Tensor: shape=(4,), dtype=float32, numpy=
  array([0.0000000e+00, 1.9287499e-22, 2.6894143e-01, 0.5],
        dtype=float32)>

  Args:
    x: A Tensor with type `float16`, `float32`, `float64`, `complex64`, or
      `complex128`.
    name: A name for the operation (optional).

  Returns:
    A Tensor with the same type as `x`.
  
  Usage Example:
  
  >>> x = tf.constant([-128.0, 0.0, 128.0], dtype=tf.float32)
  >>> tf.sigmoid(x)
  <tf.Tensor: shape=(3,), dtype=float32,
  numpy=array([0. , 0.5, 1. ], dtype=float32)>

  @compatibility(scipy)
  Equivalent to scipy.special.expit
  @end_compatibility
  """
  with ops.name_scope(name, "Sigmoid", [x]) as name:
    x = ops.convert_to_tensor(x, name="x")
    return gen_math_ops.sigmoid(x, name=name)


@tf_export("math.log_sigmoid", v1=["math.log_sigmoid", "log_sigmoid"])
@dispatch.add_dispatch_support
@deprecation.deprecated_endpoints("log_sigmoid")
def log_sigmoid(x, name=None):
  """Computes log sigmoid of `x` element-wise.

  Specifically, `y = log(1 / (1 + exp(-x)))`.  For numerical stability,
  we use `y = -tf.nn.softplus(-x)`.

  Args:
    x: A Tensor with type `float32` or `float64`.
    name: A name for the operation (optional).

  Returns:
    A Tensor with the same type as `x`.
  """
  with ops.name_scope(name, "LogSigmoid", [x]) as name:
    x = ops.convert_to_tensor(x, name="x")
    return gen_math_ops.neg(gen_nn_ops.softplus(-x), name=name)


@tf_export("math.bincount", v1=[])
def bincount(arr,
             weights=None,
             minlength=None,
             maxlength=None,
             dtype=dtypes.int32,
             name=None):
  """Counts the number of occurrences of each value in an integer array.

  If `minlength` and `maxlength` are not given, returns a vector with length
  `tf.reduce_max(arr) + 1` if `arr` is non-empty, and length 0 otherwise.
  If `weights` are non-None, then index `i` of the output stores the sum of the
  value in `weights` at each index where the corresponding value in `arr` is
  `i`.

  ```python
  values = tf.constant([1,1,2,3,2,4,4,5])
  tf.math.bincount(values) #[0 2 2 1 2 1]
  ```
  Vector length = Maximum element in vector `values` is 5. Adding 1, which is 6
                  will be the vector length.

  Each bin value in the output indicates number of occurrences of the particular
  index. Here, index 1 in output has a value 2. This indicates value 1 occurs
  two times in `values`.

  ```python
  values = tf.constant([1,1,2,3,2,4,4,5])
  weights = tf.constant([1,5,0,1,0,5,4,5])
  tf.math.bincount(values, weights=weights) #[0 6 0 1 9 5]
  ```
  Bin will be incremented by the corresponding weight instead of 1.
  Here, index 1 in output has a value 6. This is the summation of weights
  corresponding to the value in `values`.

  Args:
    arr: An int32 tensor of non-negative values.
    weights: If non-None, must be the same shape as arr. For each value in
      `arr`, the bin will be incremented by the corresponding weight instead of
      1.
    minlength: If given, ensures the output has length at least `minlength`,
      padding with zeros at the end if necessary.
    maxlength: If given, skips values in `arr` that are equal or greater than
      `maxlength`, ensuring that the output has length at most `maxlength`.
    dtype: If `weights` is None, determines the type of the output bins.
    name: A name scope for the associated operations (optional).

  Returns:
    A vector with the same dtype as `weights` or the given `dtype`. The bin
    values.

  Raises:
    `InvalidArgumentError` if negative values are provided as an input.

  """
  name = "bincount" if name is None else name
  with ops.name_scope(name):
    arr = ops.convert_to_tensor(arr, name="arr", dtype=dtypes.int32)
    array_is_nonempty = reduce_prod(array_ops.shape(arr)) > 0
    output_size = cast(array_is_nonempty, dtypes.int32) * (reduce_max(arr) + 1)
    if minlength is not None:
      minlength = ops.convert_to_tensor(
          minlength, name="minlength", dtype=dtypes.int32)
      output_size = gen_math_ops.maximum(minlength, output_size)
    if maxlength is not None:
      maxlength = ops.convert_to_tensor(
          maxlength, name="maxlength", dtype=dtypes.int32)
      output_size = gen_math_ops.minimum(maxlength, output_size)
    if weights is not None:
      weights = ops.convert_to_tensor(weights, name="weights")
      return gen_math_ops.unsorted_segment_sum(weights, arr, output_size)
    weights = constant_op.constant([], dtype)
    return gen_math_ops.bincount(arr, output_size, weights)


@tf_export(v1=["math.bincount", "bincount"])
@deprecation.deprecated_endpoints("bincount")
def bincount_v1(arr,
                weights=None,
                minlength=None,
                maxlength=None,
                dtype=dtypes.int32):
  """Counts the number of occurrences of each value in an integer array.

  If `minlength` and `maxlength` are not given, returns a vector with length
  `tf.reduce_max(arr) + 1` if `arr` is non-empty, and length 0 otherwise.
  If `weights` are non-None, then index `i` of the output stores the sum of the
  value in `weights` at each index where the corresponding value in `arr` is
  `i`.

  Args:
    arr: An int32 tensor of non-negative values.
    weights: If non-None, must be the same shape as arr. For each value in
      `arr`, the bin will be incremented by the corresponding weight instead of
      1.
    minlength: If given, ensures the output has length at least `minlength`,
      padding with zeros at the end if necessary.
    maxlength: If given, skips values in `arr` that are equal or greater than
      `maxlength`, ensuring that the output has length at most `maxlength`.
    dtype: If `weights` is None, determines the type of the output bins.

  Returns:
    A vector with the same dtype as `weights` or the given `dtype`. The bin
    values.
  """
  return bincount(arr, weights, minlength, maxlength, dtype)


@tf_export("math.cumsum", "cumsum")
def cumsum(x, axis=0, exclusive=False, reverse=False, name=None):
  """Compute the cumulative sum of the tensor `x` along `axis`.

  By default, this op performs an inclusive cumsum, which means that the first
  element of the input is identical to the first element of the output:
  For example:

  >>> # tf.cumsum([a, b, c])   # [a, a + b, a + b + c]
  >>> x = tf.constant([2, 4, 6, 8])
  >>> tf.cumsum(x)
  <tf.Tensor: shape=(4,), dtype=int32,
  numpy=array([ 2,  6, 12, 20], dtype=int32)>

  >>> # using varying `axis` values
  >>> y = tf.constant([[2, 4, 6, 8], [1,3,5,7]])
  >>> tf.cumsum(y, axis=0)
  <tf.Tensor: shape=(2, 4), dtype=int32, numpy=
  array([[ 2,  4,  6,  8],
         [ 3,  7, 11, 15]], dtype=int32)>
  >>> tf.cumsum(y, axis=1)
  <tf.Tensor: shape=(2, 4), dtype=int32, numpy=
  array([[ 2,  6, 12, 20],
         [ 1,  4,  9, 16]], dtype=int32)>

  By setting the `exclusive` kwarg to `True`, an exclusive cumsum is performed
  instead:

  >>> # tf.cumsum([a, b, c], exclusive=True)  => [0, a, a + b]
  >>> x = tf.constant([2, 4, 6, 8])
  >>> tf.cumsum(x, exclusive=True)
  <tf.Tensor: shape=(4,), dtype=int32,
  numpy=array([ 0,  2,  6, 12], dtype=int32)>

  By setting the `reverse` kwarg to `True`, the cumsum is performed in the
  opposite direction:

  >>> # tf.cumsum([a, b, c], reverse=True)  # [a + b + c, b + c, c]
  >>> x = tf.constant([2, 4, 6, 8])
  >>> tf.cumsum(x, reverse=True)
  <tf.Tensor: shape=(4,), dtype=int32,
  numpy=array([20, 18, 14,  8], dtype=int32)>

  This is more efficient than using separate `tf.reverse` ops.
  The `reverse` and `exclusive` kwargs can also be combined:

  >>> # tf.cumsum([a, b, c], exclusive=True, reverse=True)  # [b + c, c, 0]
  >>> x = tf.constant([2, 4, 6, 8])
  >>> tf.cumsum(x, exclusive=True, reverse=True)
  <tf.Tensor: shape=(4,), dtype=int32,
  numpy=array([18, 14,  8,  0], dtype=int32)>

  Args:
    x: A `Tensor`. Must be one of the following types: `float32`, `float64`,
      `int64`, `int32`, `uint8`, `uint16`, `int16`, `int8`, `complex64`,
      `complex128`, `qint8`, `quint8`, `qint32`, `half`.
    axis: A `Tensor` of type `int32` (default: 0). Must be in the range
      `[-rank(x), rank(x))`.
    exclusive: If `True`, perform exclusive cumsum.
    reverse: A `bool` (default: False).
    name: A name for the operation (optional).

  Returns:
    A `Tensor`. Has the same type as `x`.
  """
  with ops.name_scope(name, "Cumsum", [x]) as name:
    x = ops.convert_to_tensor(x, name="x")
    return gen_math_ops.cumsum(
        x, axis, exclusive=exclusive, reverse=reverse, name=name)


@tf_export("math.cumprod", v1=["math.cumprod", "cumprod"])
@deprecation.deprecated_endpoints("cumprod")
def cumprod(x, axis=0, exclusive=False, reverse=False, name=None):
  """Compute the cumulative product of the tensor `x` along `axis`.

  By default, this op performs an inclusive cumprod, which means that the
  first element of the input is identical to the first element of the output:

  ```python
  tf.math.cumprod([a, b, c])  # [a, a * b, a * b * c]
  ```

  By setting the `exclusive` kwarg to `True`, an exclusive cumprod is
  performed
  instead:

  ```python
  tf.math.cumprod([a, b, c], exclusive=True)  # [1, a, a * b]
  ```

  By setting the `reverse` kwarg to `True`, the cumprod is performed in the
  opposite direction:

  ```python
  tf.math.cumprod([a, b, c], reverse=True)  # [a * b * c, b * c, c]
  ```

  This is more efficient than using separate `tf.reverse` ops.
  The `reverse` and `exclusive` kwargs can also be combined:

  ```python
  tf.math.cumprod([a, b, c], exclusive=True, reverse=True)  # [b * c, c, 1]
  ```

  Args:
    x: A `Tensor`. Must be one of the following types: `float32`, `float64`,
      `int64`, `int32`, `uint8`, `uint16`, `int16`, `int8`, `complex64`,
      `complex128`, `qint8`, `quint8`, `qint32`, `half`.
    axis: A `Tensor` of type `int32` (default: 0). Must be in the range
      `[-rank(x), rank(x))`.
    exclusive: If `True`, perform exclusive cumprod.
    reverse: A `bool` (default: False).
    name: A name for the operation (optional).

  Returns:
    A `Tensor`. Has the same type as `x`.
  """
  with ops.name_scope(name, "Cumprod", [x]) as name:
    x = ops.convert_to_tensor(x, name="x")
    return gen_math_ops.cumprod(
        x, axis, exclusive=exclusive, reverse=reverse, name=name)


@tf_export("math.cumulative_logsumexp", v1=["math.cumulative_logsumexp"])
def cumulative_logsumexp(x, axis=0, exclusive=False, reverse=False, name=None):
  """Compute the cumulative log-sum-exp of the tensor `x` along `axis`.

  By default, this op performs an inclusive cumulative log-sum-exp, which means
  that the first element of the input is identical to the first element of
  the output.

  This operation is significantly more numerically stable than the equivalent
  tensorflow operation `tf.math.log(tf.math.cumsum(tf.math.exp(x)))`, although
  computes the same result given infinite numerical precision. However, note
  that in some cases, it may be less stable than `tf.math.reduce_logsumexp`
  for a given element, as it applies the "log-sum-exp trick" in a different
  way.

  More precisely, where `tf.math.reduce_logsumexp` uses the following trick:

  ```
  log(sum(exp(x))) == log(sum(exp(x - max(x)))) + max(x)
  ```

  it cannot be directly used here as there is no fast way of applying it
  to each prefix `x[:i]`. Instead, this function implements a prefix
  scan using pairwise log-add-exp, which is a commutative and associative
  (up to floating point precision) operator:

  ```
  log_add_exp(x, y) = log(exp(x) + exp(y))
                    = log(1 + exp(min(x, y) - max(x, y))) + max(x, y)
  ```

  However, reducing using the above operator leads to a different computation
  tree (logs are taken repeatedly instead of only at the end), and the maximum
  is only computed pairwise instead of over the entire prefix. In general, this
  leads to a different and slightly less precise computation.

  Args:
    x: A `Tensor`. Must be one of the following types: `float16`, `float32`,
      `float64`.
    axis: A `Tensor` of type `int32` or `int64` (default: 0). Must be in the
      range `[-rank(x), rank(x))`.
    exclusive: If `True`, perform exclusive cumulative log-sum-exp.
    reverse: If `True`, performs the cumulative log-sum-exp in the reverse
      direction.
    name: A name for the operation (optional).

  Returns:
    A `Tensor`. Has the same shape and type as `x`.
  """
  with ops.name_scope(name, "CumulativeLogsumexp", [x]) as name:
    x = ops.convert_to_tensor(x, name="x")
    return gen_math_ops.cumulative_logsumexp(
        x, axis, exclusive=exclusive, reverse=reverse, name=name)


@tf_export("math.conj", v1=["math.conj", "conj"])
@dispatch.add_dispatch_support
@deprecation.deprecated_endpoints("conj")
def conj(x, name=None):
  r"""Returns the complex conjugate of a complex number.

  Given a tensor `input` of complex numbers, this operation returns a tensor of
  complex numbers that are the complex conjugate of each element in `input`. The
  complex numbers in `input` must be of the form \\(a + bj\\), where *a* is the
  real part and *b* is the imaginary part.

  The complex conjugate returned by this operation is of the form \\(a - bj\\).

  For example:

      # tensor 'input' is [-2.25 + 4.75j, 3.25 + 5.75j]
      tf.math.conj(input) ==> [-2.25 - 4.75j, 3.25 - 5.75j]

  If `x` is real, it is returned unchanged.

  Args:
    x: `Tensor` to conjugate.  Must have numeric or variant type.
    name: A name for the operation (optional).

  Returns:
    A `Tensor` that is the conjugate of `x` (with the same type).

  Raises:
    TypeError: If `x` is not a numeric tensor.
  """
  if isinstance(x, ops.Tensor):
    dt = x.dtype
    if dt.is_floating or dt.is_integer:
      return x
  with ops.name_scope(name, "Conj", [x]) as name:
    x = ops.convert_to_tensor(x, name="x")
    if x.dtype.is_complex or x.dtype == dtypes.variant:
      return gen_math_ops.conj(x, name=name)
    elif x.dtype.is_floating or x.dtype.is_integer:
      return x
    else:
      raise TypeError("Expected numeric or variant tensor, got dtype %r" %
                      x.dtype)


def reduced_shape(input_shape, axes):
  """Helper function for reduction ops.

  Args:
    input_shape: 1-D Tensor, the shape of the Tensor being reduced.
    axes: 1-D Tensor, the reduction axes.

  Returns:
    A 1-D Tensor, the output shape as if keepdims were set to True.
  """
  if context.executing_eagerly():
    input_shape = input_shape.numpy()
    axes = axes.numpy()
    input_shape[axes] = 1
    return input_shape

  # Example:
  # cast needed for SparseTensor reductions
  input_shape = cast(input_shape, dtypes.int32)  # [2, 3, 5, 7]
  axes = cast(axes, dtypes.int32)  # [1, 2]

  input_rank = array_ops.size(input_shape)  # 4
  axes = (axes + input_rank) % input_rank
  axes_shape = array_ops.shape(axes)  # [2]
  return gen_data_flow_ops.dynamic_stitch(  # [2, 1, 1, 7]
      [
          range(input_rank),  # [0, 1, 2, 3]
          axes
      ],  # [1, 2]
      [
          input_shape,  # [2, 3, 5, 7]
          array_ops.fill(axes_shape, 1)
      ])  # [1, 1]


def _unsorted_segment_N(data, segment_ids, num_segments):
  """ Helper function for unsorted_segment_mean/_sqrtN.

  Computes the number
      of segment entries with 0-entries set to 1 to allow division by N.
  """
  num_segments = ops.convert_to_tensor(num_segments)
  # bincount doesn't support negative indices so we use unsorted_segment_sum
  segment_ids_shape = array_ops.shape_internal(segment_ids)
  ones_tensor = array_ops.ones(segment_ids_shape, dtype=data.dtype)
  n = gen_math_ops.unsorted_segment_sum(ones_tensor, segment_ids, num_segments)
  # add dimensions for all non-reduced axes
  broadcastable_shape = array_ops.concat(
      [num_segments[array_ops.newaxis],
       array_ops.ones([array_ops.rank(data)
                       - array_ops.rank(segment_ids)],
                      dtype=num_segments.dtype)],
      axis=0)
  n = array_ops.reshape(n, broadcastable_shape)
  return gen_math_ops.maximum(n, 1)


@tf_export(
    "math.unsorted_segment_mean",
    v1=["math.unsorted_segment_mean", "unsorted_segment_mean"])
@deprecation.deprecated_endpoints("unsorted_segment_mean")
@dispatch.add_dispatch_support
def unsorted_segment_mean(data, segment_ids, num_segments, name=None):
  r"""Computes the mean along segments of a tensor.

  Read [the section on
  segmentation](https://www.tensorflow.org/versions/r2.0/api_docs/python/tf/math#about_segmentation)
  for an explanation of segments.

  This operator is similar to the unsorted segment sum operator found
  [here](../../../api_docs/python/math_ops.md#UnsortedSegmentSum).
  Instead of computing the sum over segments, it computes the mean of all
  entries belonging to a segment such that:

  \\(output_i = 1/N_i \sum_{j...} data[j...]\\) where the sum is over tuples
  `j...` such that `segment_ids[j...] == i` with \\N_i\\ being the number of
  occurrences of id \\i\\.

  If there is no entry for a given segment ID `i`, it outputs 0.

  If the given segment ID `i` is negative, the value is dropped and will not
  be added to the sum of the segment.

  Args:
    data: A `Tensor` with floating point or complex dtype.
    segment_ids: An integer tensor whose shape is a prefix of `data.shape`.
    num_segments: An integer scalar `Tensor`.  The number of distinct segment
      IDs.
    name: A name for the operation (optional).

  Returns:
    A `Tensor`.  Has same shape as data, except for the first `segment_ids.rank`
    dimensions, which are replaced with a single dimension which has size
   `num_segments`.
  """
  with ops.name_scope(name, "UnsortedSegmentMean"):
    data = ops.convert_to_tensor(data)
    segment_ids = ops.convert_to_tensor(segment_ids)
    N = _unsorted_segment_N(data, segment_ids, num_segments)
    summed = gen_math_ops.unsorted_segment_sum(data, segment_ids, num_segments)
    return summed / N


@tf_export(
    "math.unsorted_segment_sqrt_n",
    v1=["math.unsorted_segment_sqrt_n", "unsorted_segment_sqrt_n"])
@deprecation.deprecated_endpoints("unsorted_segment_sqrt_n")
@dispatch.add_dispatch_support
def unsorted_segment_sqrt_n(data, segment_ids, num_segments, name=None):
  r"""Computes the sum along segments of a tensor divided by the sqrt(N).

  Read [the section on
  segmentation](https://www.tensorflow.org/versions/r2.0/api_docs/python/tf/math#about_segmentation)
  for an explanation of segments.

  This operator is similar to the unsorted segment sum operator found
  [here](../../../api_docs/python/math_ops.md#UnsortedSegmentSum).
  Additionally to computing the sum over segments, it divides the results by
  sqrt(N).

  \\(output_i = 1/sqrt(N_i) \sum_{j...} data[j...]\\) where the sum is over
  tuples `j...` such that `segment_ids[j...] == i` with \\N_i\\ being the
  number of occurrences of id \\i\\.

  If there is no entry for a given segment ID `i`, it outputs 0.

  Note that this op only supports floating point and complex dtypes,
  due to tf.sqrt only supporting these types.

  If the given segment ID `i` is negative, the value is dropped and will not
  be added to the sum of the segment.

  Args:
    data: A `Tensor` with floating point or complex dtype.
    segment_ids: An integer tensor whose shape is a prefix of `data.shape`.
    num_segments: An integer scalar `Tensor`.  The number of distinct segment
      IDs.
    name: A name for the operation (optional).

  Returns:
    A `Tensor`.  Has same shape as data, except for the first `segment_ids.rank`
    dimensions, which are replaced with a single dimension which has size
   `num_segments`.
  """
  with ops.name_scope(name, "UnsortedSegmentSqrtN"):
    data = ops.convert_to_tensor(data)
    segment_ids = ops.convert_to_tensor(segment_ids)
    N = _unsorted_segment_N(data, segment_ids, num_segments)
    summed = gen_math_ops.unsorted_segment_sum(data, segment_ids, num_segments)
    return summed / gen_math_ops.sqrt(N)


@tf_export(v1=["sparse.segment_sum", "sparse_segment_sum"])
@deprecation.deprecated_endpoints("sparse_segment_sum")
def sparse_segment_sum(data,
                       indices,
                       segment_ids,
                       name=None,
                       num_segments=None):
  r"""Computes the sum along sparse segments of a tensor.

  Read [the section on
  segmentation](https://www.tensorflow.org/versions/r2.0/api_docs/python/tf/math#about_segmentation)
  for an explanation of segments.

  Like `tf.math.segment_sum`, but `segment_ids` can have rank less than `data`'s
  first dimension, selecting a subset of dimension 0, specified by `indices`.
  `segment_ids` is allowed to have missing ids, in which case the output will
  be zeros at those indices. In those cases `num_segments` is used to determine
  the size of the output.

  For example:

  ```python
  c = tf.constant([[1,2,3,4], [-1,-2,-3,-4], [5,6,7,8]])

  # Select two rows, one segment.
  tf.sparse.segment_sum(c, tf.constant([0, 1]), tf.constant([0, 0]))
  # => [[0 0 0 0]]

  # Select two rows, two segment.
  tf.sparse.segment_sum(c, tf.constant([0, 1]), tf.constant([0, 1]))
  # => [[ 1  2  3  4]
  #     [-1 -2 -3 -4]]

  # With missing segment ids.
  tf.sparse.segment_sum(c, tf.constant([0, 1]), tf.constant([0, 2]),
                        num_segments=4)
  # => [[ 1  2  3  4]
  #     [ 0  0  0  0]
  #     [-1 -2 -3 -4]
  #     [ 0  0  0  0]]

  # Select all rows, two segments.
  tf.sparse.segment_sum(c, tf.constant([0, 1, 2]), tf.constant([0, 0, 1]))
  # => [[0 0 0 0]
  #     [5 6 7 8]]

  # Which is equivalent to:
  tf.math.segment_sum(c, tf.constant([0, 0, 1]))
  ```

  Args:
    data: A `Tensor` with data that will be assembled in the output.
    indices: A 1-D `Tensor` with indices into `data`. Has same rank as
      `segment_ids`.
    segment_ids: A 1-D `Tensor` with indices into the output `Tensor`. Values
      should be sorted and can be repeated.
    name: A name for the operation (optional).
    num_segments: An optional int32 scalar. Indicates the size of the output
      `Tensor`.

  Returns:
    A `tensor` of the shape as data, except for dimension 0 which
    has size `k`, the number of segments specified via `num_segments` or
    inferred for the last element in `segments_ids`.
  """
  if num_segments is not None:
    return gen_math_ops.sparse_segment_sum_with_num_segments(
        data=data,
        indices=indices,
        segment_ids=segment_ids,
        num_segments=num_segments,
        name=name)
  else:
    return gen_math_ops.sparse_segment_sum(
        data=data, indices=indices, segment_ids=segment_ids, name=name)


@tf_export("sparse.segment_sum", v1=[])
def sparse_segment_sum_v2(data,
                          indices,
                          segment_ids,
                          num_segments=None,
                          name=None):
  r"""Computes the sum along sparse segments of a tensor.

  Read [the section on
  segmentation](https://www.tensorflow.org/versions/r2.0/api_docs/python/tf/math#about_segmentation)
  for an explanation of segments.

  Like `tf.math.segment_sum`, but `segment_ids` can have rank less than `data`'s
  first dimension, selecting a subset of dimension 0, specified by `indices`.
  `segment_ids` is allowed to have missing ids, in which case the output will
  be zeros at those indices. In those cases `num_segments` is used to determine
  the size of the output.

  For example:

  ```python
  c = tf.constant([[1,2,3,4], [-1,-2,-3,-4], [5,6,7,8]])

  # Select two rows, one segment.
  tf.sparse.segment_sum(c, tf.constant([0, 1]), tf.constant([0, 0]))
  # => [[0 0 0 0]]

  # Select two rows, two segment.
  tf.sparse.segment_sum(c, tf.constant([0, 1]), tf.constant([0, 1]))
  # => [[ 1  2  3  4]
  #     [-1 -2 -3 -4]]

  # With missing segment ids.
  tf.sparse.segment_sum(c, tf.constant([0, 1]), tf.constant([0, 2]),
                        num_segments=4)
  # => [[ 1  2  3  4]
  #     [ 0  0  0  0]
  #     [-1 -2 -3 -4]
  #     [ 0  0  0  0]]

  # Select all rows, two segments.
  tf.sparse.segment_sum(c, tf.constant([0, 1, 2]), tf.constant([0, 0, 1]))
  # => [[0 0 0 0]
  #     [5 6 7 8]]

  # Which is equivalent to:
  tf.math.segment_sum(c, tf.constant([0, 0, 1]))
  ```

  Args:
    data: A `Tensor` with data that will be assembled in the output.
    indices: A 1-D `Tensor` with indices into `data`. Has same rank as
      `segment_ids`.
    segment_ids: A 1-D `Tensor` with indices into the output `Tensor`. Values
      should be sorted and can be repeated.
    num_segments: An optional int32 scalar. Indicates the size of the output
      `Tensor`.
    name: A name for the operation (optional).

  Returns:
    A `tensor` of the shape as data, except for dimension 0 which
    has size `k`, the number of segments specified via `num_segments` or
    inferred for the last element in `segments_ids`.
  """
  return sparse_segment_sum(
      data, indices, segment_ids, name=name, num_segments=num_segments)


@tf_export(v1=["sparse.segment_mean", "sparse_segment_mean"])
@deprecation.deprecated_endpoints("sparse_segment_mean")
def sparse_segment_mean(data,
                        indices,
                        segment_ids,
                        name=None,
                        num_segments=None):
  r"""Computes the mean along sparse segments of a tensor.

  Read [the section on
  segmentation](https://www.tensorflow.org/versions/r2.0/api_docs/python/tf/math#about_segmentation)
  for an explanation of segments.

  Like `tf.math.segment_mean`, but `segment_ids` can have rank less than
  `data`'s first dimension, selecting a subset of dimension 0, specified by
  `indices`.
  `segment_ids` is allowed to have missing ids, in which case the output will
  be zeros at those indices. In those cases `num_segments` is used to determine
  the size of the output.

  Args:
    data: A `Tensor` with data that will be assembled in the output.
    indices: A 1-D `Tensor` with indices into `data`. Has same rank as
      `segment_ids`.
    segment_ids: A 1-D `Tensor` with indices into the output `Tensor`. Values
      should be sorted and can be repeated.
    name: A name for the operation (optional).
    num_segments: An optional int32 scalar. Indicates the size of the output
      `Tensor`.

  Returns:
    A `tensor` of the shape as data, except for dimension 0 which
    has size `k`, the number of segments specified via `num_segments` or
    inferred for the last element in `segments_ids`.
  """
  if num_segments is not None:
    return gen_math_ops.sparse_segment_mean_with_num_segments(
        data=data,
        indices=indices,
        segment_ids=segment_ids,
        num_segments=num_segments,
        name=name)
  else:
    return gen_math_ops.sparse_segment_mean(
        data=data, indices=indices, segment_ids=segment_ids, name=name)


@tf_export("sparse.segment_mean", v1=[])
def sparse_segment_mean_v2(data,
                           indices,
                           segment_ids,
                           num_segments=None,
                           name=None):
  r"""Computes the mean along sparse segments of a tensor.

  Read [the section on
  segmentation](https://www.tensorflow.org/versions/r2.0/api_docs/python/tf/math#about_segmentation)
  for an explanation of segments.

  Like `tf.math.segment_mean`, but `segment_ids` can have rank less than
  `data`'s first dimension, selecting a subset of dimension 0, specified by
  `indices`.
  `segment_ids` is allowed to have missing ids, in which case the output will
  be zeros at those indices. In those cases `num_segments` is used to determine
  the size of the output.

  Args:
    data: A `Tensor` with data that will be assembled in the output.
    indices: A 1-D `Tensor` with indices into `data`. Has same rank as
      `segment_ids`.
    segment_ids: A 1-D `Tensor` with indices into the output `Tensor`. Values
      should be sorted and can be repeated.
    num_segments: An optional int32 scalar. Indicates the size of the output
      `Tensor`.
    name: A name for the operation (optional).

  Returns:
    A `tensor` of the shape as data, except for dimension 0 which
    has size `k`, the number of segments specified via `num_segments` or
    inferred for the last element in `segments_ids`.
  """
  return sparse_segment_mean(
      data, indices, segment_ids, name=name, num_segments=num_segments)


@tf_export(v1=["sparse.segment_sqrt_n", "sparse_segment_sqrt_n"])
@deprecation.deprecated_endpoints("sparse_segment_sqrt_n")
def sparse_segment_sqrt_n(data,
                          indices,
                          segment_ids,
                          name=None,
                          num_segments=None):
  r"""Computes the sum along sparse segments of a tensor divided by the sqrt(N).

  `N` is the size of the segment being reduced.

  Args:
    data: A `Tensor` with data that will be assembled in the output.
    indices: A 1-D `Tensor` with indices into `data`. Has same rank as
      `segment_ids`.
    segment_ids: A 1-D `Tensor` with indices into the output `Tensor`. Values
      should be sorted and can be repeated.
    name: A name for the operation (optional).
    num_segments: An optional int32 scalar. Indicates the size of the output
      `Tensor`.

  Returns:
    A `tensor` of the shape as data, except for dimension 0 which
    has size `k`, the number of segments specified via `num_segments` or
    inferred for the last element in `segments_ids`.
  """
  if num_segments is not None:
    return gen_math_ops.sparse_segment_sqrt_n_with_num_segments(
        data=data,
        indices=indices,
        segment_ids=segment_ids,
        num_segments=num_segments,
        name=name)
  else:
    return gen_math_ops.sparse_segment_sqrt_n(
        data=data, indices=indices, segment_ids=segment_ids, name=name)


@tf_export("sparse.segment_sqrt_n", v1=[])
def sparse_segment_sqrt_n_v2(data,
                             indices,
                             segment_ids,
                             num_segments=None,
                             name=None):
  r"""Computes the sum along sparse segments of a tensor divided by the sqrt(N).

  Read [the section on
  segmentation](https://www.tensorflow.org/versions/r2.0/api_docs/python/tf/math#about_segmentation)
  for an explanation of segments.

  Like `tf.sparse.segment_mean`, but instead of dividing by the size of the
  segment, `N`, divide by `sqrt(N)` instead.

  Args:
    data: A `Tensor` with data that will be assembled in the output.
    indices: A 1-D `Tensor` with indices into `data`. Has same rank as
      `segment_ids`.
    segment_ids: A 1-D `Tensor` with indices into the output `Tensor`. Values
      should be sorted and can be repeated.
    num_segments: An optional int32 scalar. Indicates the size of the output
      `Tensor`.
    name: A name for the operation (optional).

  Returns:
    A `tensor` of the shape as data, except for dimension 0 which
    has size `k`, the number of segments specified via `num_segments` or
    inferred for the last element in `segments_ids`.
  """
  return sparse_segment_sqrt_n(
      data, indices, segment_ids, name=name, num_segments=num_segments)


@tf_export("tensordot", "linalg.tensordot")
def tensordot(a, b, axes, name=None):
  r"""Tensor contraction of a and b along specified axes and outer product.

  Tensordot (also known as tensor contraction) sums the product of elements
  from `a` and `b` over the indices specified by `a_axes` and `b_axes`.
  The lists `a_axes` and `b_axes` specify those pairs of axes along which to
  contract the tensors. The axis `a_axes[i]` of `a` must have the same dimension
  as axis `b_axes[i]` of `b` for all `i` in `range(0, len(a_axes))`. The lists
  `a_axes` and `b_axes` must have identical length and consist of unique
  integers that specify valid axes for each of the tensors. Additionally
  outer product is supported by passing `axes=0`.

  This operation corresponds to `numpy.tensordot(a, b, axes)`.

  Example 1: When `a` and `b` are matrices (order 2), the case `axes = 1`
  is equivalent to matrix multiplication.

  Example 2: When `a` and `b` are matrices (order 2), the case
  `axes = [[1], [0]]` is equivalent to matrix multiplication.

  Example 3: When `a` and `b` are matrices (order 2), the case `axes=0` gives
  the outer product, a tensor of order 4.

  Example 4: Suppose that \\(a_{ijk}\\) and \\(b_{lmn}\\) represent two
  tensors of order 3. Then, `contract(a, b, [[0], [2]])` is the order 4 tensor
  \\(c_{jklm}\\) whose entry
  corresponding to the indices \\((j,k,l,m)\\) is given by:

  \\( c_{jklm} = \sum_i a_{ijk} b_{lmi} \\).

  In general, `order(c) = order(a) + order(b) - 2*len(axes[0])`.

  Args:
    a: `Tensor` of type `float32` or `float64`.
    b: `Tensor` with the same type as `a`.
    axes: Either a scalar `N`, or a list or an `int32` `Tensor` of shape [2, k].
      If axes is a scalar, sum over the last N axes of a and the first N axes of
      b in order. If axes is a list or `Tensor` the first and second row contain
      the set of unique integers specifying axes along which the contraction is
      computed, for `a` and `b`, respectively. The number of axes for `a` and
      `b` must be equal. If `axes=0`, computes the outer product between `a` and
      `b`.
    name: A name for the operation (optional).

  Returns:
    A `Tensor` with the same type as `a`.

  Raises:
    ValueError: If the shapes of `a`, `b`, and `axes` are incompatible.
    IndexError: If the values in axes exceed the rank of the corresponding
      tensor.
  """

  def _tensordot_reshape(a, axes, flipped=False):
    """Helper method to perform transpose and reshape for contraction op.

    This method is helpful in reducing `math_ops.tensordot` to `math_ops.matmul`
    using `array_ops.transpose` and `array_ops.reshape`. The method takes a
    tensor and performs the correct transpose and reshape operation for a given
    set of indices. It returns the reshaped tensor as well as a list of indices
    necessary to reshape the tensor again after matrix multiplication.

    Args:
      a: `Tensor`.
      axes: List or `int32` `Tensor` of unique indices specifying valid axes of
        `a`.
      flipped: An optional `bool`. Defaults to `False`. If `True`, the method
        assumes that `a` is the second argument in the contraction operation.

    Returns:
      A tuple `(reshaped_a, free_dims, free_dims_static)` where `reshaped_a` is
      the tensor `a` reshaped to allow contraction via `matmul`, `free_dims` is
      either a list of integers or an `int32` `Tensor`, depending on whether
      the shape of a is fully specified, and free_dims_static is either a list
      of integers and None values, or None, representing the inferred
      static shape of the free dimensions
    """
    if a.get_shape().is_fully_defined() and isinstance(axes, (list, tuple)):
      shape_a = a.get_shape().as_list()
      axes = [i if i >= 0 else i + len(shape_a) for i in axes]
      free = [i for i in xrange(len(shape_a)) if i not in axes]
      free_dims = [shape_a[i] for i in free]
      prod_free = int(np.prod([shape_a[i] for i in free]))
      prod_axes = int(np.prod([shape_a[i] for i in axes]))
      perm = list(axes) + free if flipped else free + list(axes)
      new_shape = [prod_axes, prod_free] if flipped else [prod_free, prod_axes]
      if (perm != np.arange(len(shape_a))).any():
        a_trans = array_ops.transpose(a, perm)
      else:
        a_trans = a
      if a_trans.get_shape().as_list() != new_shape:
        reshaped_a = array_ops.reshape(a_trans, new_shape)
      else:
        reshaped_a = a_trans
      return reshaped_a, free_dims, free_dims
    else:
      if a.get_shape().ndims is not None and isinstance(axes, (list, tuple)):
        shape_a = a.get_shape().as_list()
        axes = [i if i >= 0 else i + len(shape_a) for i in axes]
        free = [i for i in xrange(len(shape_a)) if i not in axes]
        axes_dims = [shape_a[i] for i in axes]
        free_dims = [shape_a[i] for i in free]
        free_dims_static = free_dims
        axes = ops.convert_to_tensor(axes, dtype=dtypes.int32, name="axes")
        free = ops.convert_to_tensor(free, dtype=dtypes.int32, name="free")
        shape_a = array_ops.shape(a)
      else:
        free_dims_static = None
        shape_a = array_ops.shape(a)
        rank_a = array_ops.rank(a)
        axes = ops.convert_to_tensor(axes, dtype=dtypes.int32, name="axes")
        axes = array_ops.where(axes >= 0, axes, axes + rank_a)
        free, _ = array_ops.setdiff1d(range(rank_a), axes)
      free_dims = array_ops.gather(shape_a, free)
      axes_dims = array_ops.gather(shape_a, axes)
      prod_free_dims = reduce_prod(free_dims)
      prod_axes_dims = reduce_prod(axes_dims)
      if flipped:
        perm = array_ops.concat([axes, free], 0)
        new_shape = array_ops.stack([prod_axes_dims, prod_free_dims])
      else:
        perm = array_ops.concat([free, axes], 0)
        new_shape = array_ops.stack([prod_free_dims, prod_axes_dims])
      reshaped_a = array_ops.reshape(array_ops.transpose(a, perm), new_shape)
      return reshaped_a, free_dims, free_dims_static

  def _tensordot_axes(a, axes):
    """Generates two sets of contraction axes for the two tensor arguments."""
    a_shape = a.get_shape()
    if isinstance(axes, compat.integral_types):
      if axes < 0:
        raise ValueError("'axes' must be at least 0.")
      if a_shape.ndims is not None:
        if axes > a_shape.ndims:
          raise ValueError("'axes' must not be larger than the number of "
                           "dimensions of tensor %s." % a)
        return (list(xrange(a_shape.ndims - axes,
                            a_shape.ndims)), list(xrange(axes)))
      else:
        rank = array_ops.rank(a)
        return (range(rank - axes, rank,
                      dtype=dtypes.int32), range(axes, dtype=dtypes.int32))
    elif isinstance(axes, (list, tuple)):
      if len(axes) != 2:
        raise ValueError("'axes' must be an integer or have length 2.")
      a_axes = axes[0]
      b_axes = axes[1]
      if isinstance(a_axes, compat.integral_types) and \
          isinstance(b_axes, compat.integral_types):
        a_axes = [a_axes]
        b_axes = [b_axes]
      if len(a_axes) != len(b_axes):
        raise ValueError(
            "Different number of contraction axes 'a' and 'b', %s != %s." %
            (len(a_axes), len(b_axes)))
      return a_axes, b_axes
    else:
      axes = ops.convert_to_tensor(axes, name="axes", dtype=dtypes.int32)
      return axes[0], axes[1]

  with ops.name_scope(name, "Tensordot", [a, b, axes]) as name:
    a = ops.convert_to_tensor(a, name="a")
    b = ops.convert_to_tensor(b, name="b")
    a_axes, b_axes = _tensordot_axes(a, axes)
    a_reshape, a_free_dims, a_free_dims_static = _tensordot_reshape(a, a_axes)
    b_reshape, b_free_dims, b_free_dims_static = _tensordot_reshape(
        b, b_axes, True)
    ab_matmul = matmul(a_reshape, b_reshape)
    if isinstance(a_free_dims, list) and isinstance(b_free_dims, list):
      if (ab_matmul.get_shape().is_fully_defined() and
          ab_matmul.get_shape().as_list() == a_free_dims + b_free_dims):
        return ab_matmul
      else:
        return array_ops.reshape(
            ab_matmul, a_free_dims + b_free_dims, name=name)
    else:
      a_free_dims = ops.convert_to_tensor(a_free_dims, dtype=dtypes.int32)
      b_free_dims = ops.convert_to_tensor(b_free_dims, dtype=dtypes.int32)
      product = array_ops.reshape(
          ab_matmul, array_ops.concat([a_free_dims, b_free_dims], 0), name=name)
      if a_free_dims_static is not None and b_free_dims_static is not None:
        product.set_shape(a_free_dims_static + b_free_dims_static)
      return product


@tf_export("math.polyval")
def polyval(coeffs, x, name=None):
  r"""Computes the elementwise value of a polynomial.

  If `x` is a tensor and `coeffs` is a list n + 1 tensors,
  this function returns the value of the n-th order polynomial

     p(x) = coeffs[n-1] + coeffs[n-2] * x + ...  + coeffs[0] * x**(n-1)

  evaluated using Horner's method, i.e.

     p(x) = coeffs[n-1] + x * (coeffs[n-2] + ... + x * (coeffs[1] +
            x * coeffs[0]))

  Usage Example:

  >>> tf.math.polyval([2, 1, 0], 3) # evaluates 2 * (3**2) + 1 * (3**1) + 0 * (3**0)
  <tf.Tensor: shape=(), dtype=int32, numpy=21>

  `tf.math.polyval` can also be used in polynomial regression. Taking
  advantage of this function can facilitate writing a polynomial equation
  as compared to explicitly writing it out, especially for higher degree
  polynomials.

  >>> x = tf.constant(3)
  >>> theta1 = tf.Variable(2)
  >>> theta2 = tf.Variable(1)
  >>> theta3 = tf.Variable(0)
  >>> tf.math.polyval([theta1, theta2, theta3], x)
  <tf.Tensor: shape=(), dtype=int32, numpy=21>

  Args:
    coeffs: A list of `Tensor` representing the coefficients of the polynomial.
    x: A `Tensor` representing the variable of the polynomial.
    name: A name for the operation (optional).

  Returns:
    A `tensor` of the shape as the expression p(x) with usual broadcasting
    rules for element-wise addition and multiplication applied.

  @compatibility(numpy)
  Equivalent to numpy.polyval.
  @end_compatibility
  """

  with ops.name_scope(name, "polyval", nest.flatten(coeffs) + [x]) as name:
    x = ops.convert_to_tensor(x, name="x")
    if len(coeffs) < 1:
      return array_ops.zeros_like(x, name=name)
    coeffs = [
        ops.convert_to_tensor(coeff, name=("coeff_%d" % index))
        for index, coeff in enumerate(coeffs)
    ]
    p = coeffs[0]
    for c in coeffs[1:]:
      p = c + p * x
    return p


@tf_export("math.reciprocal_no_nan")
def reciprocal_no_nan(x, name=None):
  """Performs a safe reciprocal operation, element wise.

  If a particular element is zero, the reciprocal for that element is
  also set to zero.

  For example:
  ```python
  x = tf.constant([2.0, 0.5, 0, 1], dtype=tf.float32)
  tf.math.reciprocal_no_nan(x)  # [ 0.5, 2, 0.0, 1.0 ]
  ```

  Args:
    x: A `Tensor` of type `float16`, `float32`, `float64` `complex64` or
      `complex128`.
    name: A name for the operation (optional).

  Returns:
    A `Tensor` of same shape and type as `x`.

  Raises:
    TypeError: x must be of a valid dtype.

  """

  with ops.name_scope(name, "reciprocal_no_nan", [x]) as scope:
    x = ops.convert_to_tensor(x, name="x")
    one = constant_op.constant(1, dtype=x.dtype.base_dtype, name="one")
    return gen_math_ops.div_no_nan(one, x, name=scope)


@tf_export("math.xlog1py")
@dispatch.add_dispatch_support
def xlog1py(x, y, name=None):
  r"""Compute x * log1p(y).

  Given `x` and `y`, compute `x * log1p(y)`. This function safely returns
  zero when `x = 0`, no matter what the value of `y` is.

  Example:

  >>> tf.math.xlog1py(0., 1.)
  <tf.Tensor: shape=(), dtype=float32, numpy=0.>
  >>> tf.math.xlog1py(1., 1.)
  <tf.Tensor: shape=(), dtype=float32, numpy=0.6931472>
  >>> tf.math.xlog1py(2., 2.)
  <tf.Tensor: shape=(), dtype=float32, numpy=2.1972246>
  >>> tf.math.xlog1py(0., -1.)
  <tf.Tensor: shape=(), dtype=float32, numpy=0.>

  Args:
    x: A `tf.Tensor` of type `bfloat16`, `half`, `float32`, `float64`,
      `complex64`, `complex128`
    y: A `tf.Tensor` of type `bfloat16`, `half`, `float32`, `float64`,
      `complex64`, `complex128`
    name: A name for the operation (optional).

  Returns:
    `x * log1p(y)`.

  @compatibility(scipy)
  Equivalent to scipy.special.xlog1py
  @end_compatibility
  """
  with ops.name_scope(name, "xlog1py", [x]):
    return gen_math_ops.xlog1py(x, y)


@tf_export("math.erfinv")
@dispatch.add_dispatch_support
def erfinv(x, name=None):
  """Compute inverse error function.

  Given `x`, compute the inverse error function of `x`. This function
  is the inverse of `tf.math.erf`.

  Args:
    x: `Tensor` with type `float` or `double`.
    name: A name for the operation (optional).
  Returns:
    Inverse error function of `x`.
  """
  with ops.name_scope(name, "erfinv", [x]):
    return gen_math_ops.erfinv(x)


@tf_export("math.ndtri")
@dispatch.add_dispatch_support
def ndtri(x, name=None):
  """Compute quantile of Standard Normal.

  Args:
    x: `Tensor` with type `float` or `double`.
    name: A name for the operation (optional).
  Returns:
    Inverse error function of `x`.
  """
  with ops.name_scope(name, "ndtri", [x]):
    return gen_math_ops.ndtri(x)


@tf_export("math.ceil", v1=["math.ceil", "ceil"])
@deprecation.deprecated_endpoints("ceil")
@dispatch.add_dispatch_support
def ceil(x, name=None):
  """Return the ceiling of the input, element-wise.

  For example:

  >>> tf.math.ceil([-1.7, -1.5, -0.2, 0.2, 1.5, 1.7, 2.0])
  <tf.Tensor: shape=(7,), dtype=float32,
  numpy=array([-1., -1., -0.,  1.,  2.,  2.,  2.], dtype=float32)>

  Args:
    x: A `tf.Tensor`. Must be one of the following types: `bfloat16`, `half`,
      `float32`, `float64`. `int32`
    name: A name for the operation (optional).

  Returns:
    A `tf.Tensor`. Has the same type as `x`.

  @compatibility(numpy)
  Equivalent to np.ceil
  @end_compatibility
  """
  return gen_math_ops.ceil(x, name)


@tf_export("math.sqrt", "sqrt")
@dispatch.add_dispatch_support
def sqrt(x, name=None):  # pylint: disable=redefined-builtin
  r"""Computes element-wise square root of the input tensor.

  Note: This operation does not support integer types.

  >>> x = tf.constant([[4.0], [16.0]])
  >>> tf.sqrt(x)
  <tf.Tensor: shape=(2, 1), dtype=float32, numpy=
    array([[2.],
           [4.]], dtype=float32)>
  >>> y = tf.constant([[-4.0], [16.0]])
  >>> tf.sqrt(y)
  <tf.Tensor: shape=(2, 1), dtype=float32, numpy=
    array([[nan],
           [ 4.]], dtype=float32)>
  >>> z = tf.constant([[-1.0], [16.0]], dtype=tf.complex128)
  >>> tf.sqrt(z)
  <tf.Tensor: shape=(2, 1), dtype=complex128, numpy=
    array([[0.0+1.j],
           [4.0+0.j]])>

  Note: In order to support complex complex, please provide an input tensor
  of `complex64` or `complex128`.

  Args:
    x: A `tf.Tensor` of type `bfloat16`, `half`, `float32`, `float64`,
      `complex64`, `complex128`
    name: A name for the operation (optional).

  Returns:
    A `tf.Tensor` of same size, type and sparsity as `x`.
  """
  return gen_math_ops.sqrt(x, name)


# pylint: disable=g-docstring-has-escape
@tf_export("math.exp", "exp")
@dispatch.add_dispatch_support
def exp(x, name=None):
  r"""Computes exponential of x element-wise.  \\(y = e^x\\).

  This function computes the exponential of the input tensor element-wise.
  i.e. `math.exp(x)` or \\(e^x\\), where `x` is the input tensor.
  \\(e\\) denotes Euler's number and is approximately equal to 2.718281.
  Output is positive for any real input.

  >>> x = tf.constant(2.0)
  >>> tf.math.exp(x)
  <tf.Tensor: shape=(), dtype=float32, numpy=7.389056>

  >>> x = tf.constant([2.0, 8.0])
  >>> tf.math.exp(x)
  <tf.Tensor: shape=(2,), dtype=float32,
  numpy=array([   7.389056, 2980.958   ], dtype=float32)>

  For complex numbers, the exponential value is calculated as
  \\(e^{x+iy}={e^x}{e^{iy}}={e^x}{\\cos(y)+i\\sin(y)}\\)

  For `1+1j` the value would be computed as:
  \\(e^1{\\cos(1)+i\\sin(1)} = 2.7182817 \\times (0.5403023+0.84147096j)\\)

  >>> x = tf.constant(1 + 1j)
  >>> tf.math.exp(x)
  <tf.Tensor: shape=(), dtype=complex128,
  numpy=(1.4686939399158851+2.2873552871788423j)>

  Args:
    x: A `tf.Tensor`. Must be one of the following types: `bfloat16`, `half`,
      `float32`, `float64`, `complex64`, `complex128`.
    name: A name for the operation (optional).

  Returns:
    A `tf.Tensor`. Has the same type as `x`.

  @compatibility(numpy)
  Equivalent to np.exp
  @end_compatibility
  """
  return gen_math_ops.exp(x, name)


# pylint: enable=g-docstring-has-escape


@tf_export("math.sobol_sample")
def sobol_sample(dim, num_results, skip=0, dtype=dtypes.float32, name=None):
  """Generates points from the Sobol sequence.

  Creates a Sobol sequence with `num_results` samples. Each sample has dimension
  `dim`. Skips the first `skip` samples.

  Args:
    dim: Positive scalar `Tensor` representing each sample's dimension.
    num_results: Positive scalar `Tensor` of dtype int32. The number of Sobol
        points to return in the output.
    skip: (Optional) Positive scalar `Tensor` of dtype int32. The number of
        initial points of the Sobol sequence to skip. Default value is 0.
    dtype: (Optional) The `tf.Dtype` of the sample. One of: `tf.float32` or
        `tf.float64`. Defaults to `tf.float32`.
    name: (Optional) Python `str` name prefixed to ops created by this function.

  Returns:
    `Tensor` of samples from Sobol sequence with `shape` [num_results, dim].
  """
  with ops.name_scope(name, "sobol", [dim, num_results, skip]):
    return gen_math_ops.sobol_sample(dim, num_results, skip, dtype=dtype)<|MERGE_RESOLUTION|>--- conflicted
+++ resolved
@@ -334,7 +334,6 @@
 
 @tf_export("math.multiply", "multiply")
 @dispatch.add_dispatch_support
-<<<<<<< HEAD
 def multiply(x, y, name=None):  
   """Returns 'x' * 'y' element wise.
   
@@ -353,53 +352,6 @@
   Returns:
     A 'Tensor'. Has the same type as 'x'
   """
-  return gen_math_ops.mul(x, y, name)
-=======
-def multiply(x, y, name=None):
-  """Returns an element-wise x * y.
-
-  For example:
-
-  >>> x = tf.constant(([1, 2, 3, 4]))
-  >>> tf.math.multiply(x, x)
-  <tf.Tensor: shape=(4,), dtype=..., numpy=array([ 1,  4,  9, 16], dtype=int32)>
-
-  Since `tf.math.multiply` will convert its arguments to `Tensor`s, you can also
-  pass in non-`Tensor` arguments:
-
-  >>> tf.math.multiply(7,6)
-  <tf.Tensor: shape=(), dtype=int32, numpy=42>
-
-  If `x.shape` is not thes same as `y.shape`, they will be broadcast to a
-  compatible shape. (More about broadcasting
-  [here](https://docs.scipy.org/doc/numpy/user/basics.broadcasting.html).)
-
-  For example:
-
-  >>> x = tf.ones([1, 2]);
-  >>> y = tf.ones([2, 1]);
-  >>> x * y  # Taking advantage of operator overriding
-  <tf.Tensor: shape=(2, 2), dtype=float32, numpy=
-  array([[1., 1.],
-       [1., 1.]], dtype=float32)>
->>>>>>> 6a97247a
-
-  Args:
-    x: A Tensor. Must be one of the following types: `bfloat16`,
-      `half`, `float32`, `float64`, `uint8`, `int8`, `uint16`,
-      `int16`, `int32`, `int64`, `complex64`, `complex128`.
-    y: A `Tensor`. Must have the same type as `x`.
-    name: A name for the operation (optional).
-
-  Returns:
-
-  A `Tensor`.  Has the same type as `x`.
-
-  Raises:
-
-   * InvalidArgumentError: When `x` and `y` have incomptatible shapes or types.
-  """
-
   return gen_math_ops.mul(x, y, name)
 
 
