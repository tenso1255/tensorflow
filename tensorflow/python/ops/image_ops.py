# Copyright 2015 The TensorFlow Authors. All Rights Reserved.
#
# Licensed under the Apache License, Version 2.0 (the "License");
# you may not use this file except in compliance with the License.
# You may obtain a copy of the License at
#
#     http://www.apache.org/licenses/LICENSE-2.0
#
# Unless required by applicable law or agreed to in writing, software
# distributed under the License is distributed on an "AS IS" BASIS,
# WITHOUT WARRANTIES OR CONDITIONS OF ANY KIND, either express or implied.
# See the License for the specific language governing permissions and
# limitations under the License.
# ==============================================================================

# pylint: disable=g-short-docstring-punctuation
"""## Encoding and Decoding

TensorFlow provides Ops to decode and encode JPEG and PNG formats.  Encoded
images are represented by scalar string Tensors, decoded images by 3-D uint8
tensors of shape `[height, width, channels]`. (PNG also supports uint16.)

The encode and decode Ops apply to one image at a time.  Their input and output
are all of variable size.  If you need fixed size images, pass the output of
the decode Ops to one of the cropping and resizing Ops.

Note: The PNG encode and decode Ops support RGBA, but the conversions Ops
presently only support RGB, HSV, and GrayScale. Presently, the alpha channel has
to be stripped from the image and re-attached using slicing ops.

@@decode_jpeg
@@encode_jpeg

@@decode_png
@@encode_png

## Resizing

The resizing Ops accept input images as tensors of several types.  They always
output resized images as float32 tensors.

The convenience function [`resize_images()`](#resize_images) supports both 4-D
and 3-D tensors as input and output.  4-D tensors are for batches of images,
3-D tensors for individual images.

Other resizing Ops only support 4-D batches of images as input:
[`resize_area`](#resize_area), [`resize_bicubic`](#resize_bicubic),
[`resize_bilinear`](#resize_bilinear),
[`resize_nearest_neighbor`](#resize_nearest_neighbor).

Example:

```python
# Decode a JPG image and resize it to 299 by 299 using default method.
image = tf.image.decode_jpeg(...)
resized_image = tf.image.resize_images(image, 299, 299)
```

@@resize_images

@@resize_area
@@resize_bicubic
@@resize_bilinear
@@resize_nearest_neighbor


## Cropping

@@resize_image_with_crop_or_pad

@@central_crop
@@pad_to_bounding_box
@@crop_to_bounding_box
@@extract_glimpse

@@crop_and_resize

## Flipping, Rotating and Transposing

@@flip_up_down
@@random_flip_up_down

@@flip_left_right
@@random_flip_left_right

@@transpose_image

@@rot90

## Converting Between Colorspaces.

Image ops work either on individual images or on batches of images, depending on
the shape of their input Tensor.

If 3-D, the shape is `[height, width, channels]`, and the Tensor represents one
image. If 4-D, the shape is `[batch_size, height, width, channels]`, and the
Tensor represents `batch_size` images.

Currently, `channels` can usefully be 1, 2, 3, or 4. Single-channel images are
grayscale, images with 3 channels are encoded as either RGB or HSV. Images
with 2 or 4 channels include an alpha channel, which has to be stripped from the
image before passing the image to most image processing functions (and can be
re-attached later).

Internally, images are either stored in as one `float32` per channel per pixel
(implicitly, values are assumed to lie in `[0,1)`) or one `uint8` per channel
per pixel (values are assumed to lie in `[0,255]`).

TensorFlow can convert between images in RGB or HSV. The conversion functions
work only on float images, so you need to convert images in other formats using
[`convert_image_dtype`](#convert-image-dtype).

Example:

```python
# Decode an image and convert it to HSV.
rgb_image = tf.image.decode_png(...,  channels=3)
rgb_image_float = tf.image.convert_image_dtype(rgb_image, tf.float32)
hsv_image = tf.image.rgb_to_hsv(rgb_image)
```

@@rgb_to_grayscale
@@grayscale_to_rgb

@@hsv_to_rgb
@@rgb_to_hsv

@@convert_image_dtype

## Image Adjustments

TensorFlow provides functions to adjust images in various ways: brightness,
contrast, hue, and saturation.  Each adjustment can be done with predefined
parameters or with random parameters picked from predefined intervals. Random
adjustments are often useful to expand a training set and reduce overfitting.

If several adjustments are chained it is advisable to minimize the number of
redundant conversions by first converting the images to the most natural data
type and representation (RGB or HSV).

@@adjust_brightness
@@random_brightness

@@adjust_contrast
@@random_contrast

@@adjust_hue
@@random_hue

@@adjust_saturation
@@random_saturation

@@per_image_whitening

## Working with Bounding Boxes

@@draw_bounding_boxes
@@non_max_suppression
@@sample_distorted_bounding_box
"""
from __future__ import absolute_import
from __future__ import division
from __future__ import print_function

from tensorflow.python.framework import common_shapes
from tensorflow.python.framework import dtypes
from tensorflow.python.framework import tensor_shape
from tensorflow.python.framework import tensor_util
from tensorflow.python.ops import array_ops
from tensorflow.python.ops import check_ops
from tensorflow.python.ops import clip_ops
from tensorflow.python.ops import control_flow_ops
from tensorflow.python.ops import gen_image_ops
from tensorflow.python.ops import gen_nn_ops
<<<<<<< HEAD
from tensorflow.python.ops import gen_state_ops
from tensorflow.python.ops import math_ops
from tensorflow.python.ops import random_ops
from tensorflow.python.ops import logging_ops
from tensorflow.python.ops import control_flow_ops
from tensorflow.python.ops import check_ops
=======
from tensorflow.python.ops import logging_ops
from tensorflow.python.ops import math_ops
from tensorflow.python.ops import random_ops
>>>>>>> 1f681d20
from tensorflow.python.ops import variables

# go/tf-wildcard-import
# pylint: disable=wildcard-import
from tensorflow.python.ops.gen_image_ops import *
# pylint: enable=wildcard-import

from tensorflow.python.util.all_util import make_all


ops.NoGradient('RandomCrop')
ops.NoGradient('RGBToHSV')
ops.NoGradient('HSVToRGB')
ops.NoGradient('DrawBoundingBoxes')
ops.NoGradient('SampleDistortedBoundingBox')
# TODO(bsteiner): Implement the gradient function for extract_glimpse
ops.NoGradient('ExtractGlimpse')
ops.NoGradient('NonMaxSuppression')


def _assert(cond, ex_type, msg):
  """A polymorphic assert, works with tensors and boolean expressions.

  If `cond` is not a tensor, behave like an ordinary assert statement, except
  that a empty list is returned. If `cond` is a tensor, return a list
  containing a single TensorFlow assert op.

  Args:
    cond: Something evaluates to a boolean value. May be a tensor.
    ex_type: The exception class to use.
    msg: The error message.

  Returns:
    A list, containing at most one assert op.
  """
  if _is_tensor(cond):
    return [logging_ops.Assert(cond, [msg])]
  else:
    if not cond:
      raise ex_type(msg)
    else:
      return []


<<<<<<< HEAD
def _slice_channels(image):
  """Slices a tensor into one tensor for each 'channel' (the last dimension).
  Args:
    images: Tensor containing the images to be sliced.
  Returns:
    list of tensors, one for each channel.
  """
  return array_ops.unpack(image, axis=array_ops.rank(image)-1)
=======
def _is_tensor(x):
  """Returns `True` if `x` is a symbolic tensor-like object.

  Args:
    x: A python object to check.

  Returns:
    `True` if `x` is a `tf.Tensor` or `tf.Variable`, otherwise `False`.
  """
  return isinstance(x, (ops.Tensor, variables.Variable))
>>>>>>> 1f681d20


def _ImageDimensions(images, static_only=True):
  """Returns the dimensions of an image tensor.

  Args:
    images: 4-D Tensor of shape `[batch, height, width, channels]`
    static_only: Boolean, whether to return only static shape.

  Returns:
    list of integers `[batch, height, width, channels]`, when static shape is
    fully defined or `static_only` is `True`.
    list of integer scalar tensors `[batch, height, width, channels]`, when
    static shape is not fully defined.
  """
  # A simple abstraction to provide names for each dimension. This abstraction
  # should make it simpler to switch dimensions in the future (e.g. if we ever
  # want to switch height and width.)
  if static_only or images.get_shape().is_fully_defined():
    return images.get_shape().as_list()
  else:
    return array_ops.unpack(array_ops.shape(images))


def _Check3DImage(image, require_static=True):
  """Assert that we are working with properly shaped image.

  Args:
    image: 3-D Tensor of shape [height, width, channels]
    require_static: If `True`, requires that all dimensions of `image` are
      known and non-zero.

  Raises:
    ValueError: if `image.shape` is not a 3-vector.

  Returns:
    An empty list, if `image` has fully defined dimensions. Otherwise, a list
    containing an assert op is returned.
  """
  try:
    image_shape = image.get_shape().with_rank(3)
  except ValueError:
    raise ValueError("'image' must be three-dimensional.")
  if require_static and not image_shape.is_fully_defined():
    raise ValueError("'image' must be fully defined.")
  if any(x == 0 for x in image_shape):
    raise ValueError("all dims of 'image.shape' must be > 0: %s" %
                     image_shape)
  if not image_shape.is_fully_defined():
    return [check_ops.assert_positive(array_ops.shape(image),
                                      ["all dims of 'image.shape' "
                                       "must be > 0."])]
  else:
    return []


def _CheckAtLeast3DImage(image):
  """Assert that we are working with properly shaped image.

  Args:
    image: >= 3-D Tensor of size [*, height, width, depth]

  Raises:
    ValueError: if image.shape is not a [>= 3] vector.
  """
  if not image.get_shape().is_fully_defined():
    raise ValueError('\'image\' must be fully defined.')
  if image.get_shape().ndims < 3:
    raise ValueError('\'image\' must be at least three-dimensional.')
  if not all(x > 0 for x in image.get_shape()):
    raise ValueError('all dims of \'image.shape\' must be > 0: %s' %
                     image.get_shape())


def _flip_images(images, image_dim_to_flip, random=False, seed=None):
  """Convenience function for flipping image(s) generically.

  Can optionally flip randomly with a 1 in 2 chance.

  Args:
    images: A tensor of at least rank 3, where the three last dimensions are expected to be `[height, width, channels].`
    image_dim_to_flip: An int telling which of the image dimensions to flip.
    random: Optionally only flip randomly.
    seed: A Python integer. Used to create a random seed. See
      [`set_random_seed`](../../api_docs/python/constant_op.md#set_random_seed)
      for behavior.

  Returns:
    A tensor of the same type and shape as `images`.

  Raises:
    ValueError: if the shape of `image` not supported.
  """
  uniform_random = 0.
  if random:
      uniform_random = random_ops.random_uniform([], 0, 1.0, seed=seed)

  rank = array_ops.rank(images)
  mirror = variables.Variable(array_ops.ones([rank]))
  mirror = gen_state_ops.scatter_update(mirror, [rank - (3 - image_dim_to_flip)], [uniform_random])
  mirror = math_ops.less(array_ops.pack(mirror), 0.5)
  return array_ops.reverse(images, mirror)


def random_flip_up_down(images, seed=None):
  """Randomly flips an image vertically (upside down).

  With a 1 in 2 chance, outputs the contents of `image` flipped along the first
  dimension, which is `height`.  Otherwise output the image as-is.

  Args:
    images: A tensor of at least rank 3, where the three last dimensions are expected to be `[height, width, channels].`
    seed: A Python integer. Used to create a random seed. See
      [`set_random_seed`](../../api_docs/python/constant_op.md#set_random_seed)
      for behavior.

  Returns:
   A tensor of the same type and shape as `images`.

  Raises:
    ValueError: if the shape of `image` not supported.
  """
  images = ops.convert_to_tensor(images, name='image')
  _CheckAtLeast3DImage(images)
  return _flip_images(images, 0, True, seed)


def random_flip_left_right(images, seed=None):
  """Randomly flip an image horizontally (left to right).

  With a 1 in 2 chance, outputs the contents of `image` flipped along the
  second dimension, which is `width`.  Otherwise output the image as-is.

  Args:
    images: A tensor of at least rank 3, where the three last dimensions are expected to be `[height, width, channels].`
    seed: A Python integer. Used to create a random seed. See
      [`set_random_seed`](../../api_docs/python/constant_op.md#set_random_seed)
      for behavior.

  Returns:
    A tensor of the same type and shape as `images`.

  Raises:
    ValueError: if the shape of `image` not supported.
  """
  images = ops.convert_to_tensor(images, name='image')
  _CheckAtLeast3DImage(images)
  return _flip_images(images, 1, True, seed)


def flip_left_right(images):
  """Flip an image horizontally (left to right).

  Outputs the contents of `image` flipped along the second dimension, which is
  `width`.

  See also `reverse()`.

  Args:
    images: A tensor of at least rank 3, where the three last dimensions are expected to be `[height, width, channels].`

  Returns:
    A tensor of the same type and shape as `images`.

  Raises:
    ValueError: if the shape of `image` not supported.
  """
  images = ops.convert_to_tensor(images, name='image')
  _CheckAtLeast3DImage(images)
  return _flip_images(images, 1)


def flip_up_down(images):
  """Flip an image horizontally (upside down).

  Outputs the contents of `image` flipped along the first dimension, which is
  `height`.

  See also `reverse()`.

  Args:
    images: A tensor of at least rank 3, where the three last dimensions are expected to be `[height, width, channels].`

  Returns:
    A tensor of the same type and shape as `images`.

  Raises:
    ValueError: if the shape of `image` not supported.
  """
  images = ops.convert_to_tensor(images, name='image')
  _CheckAtLeast3DImage(images)
  return _flip_images(images, 0)


def rot90(image, k=1):
  """Rotate an image counter-clockwise by 90 degrees.

  Args:
    image: A 3-D tensor of shape `[height, width, channels].`
    k: Number of times the image is rotated by 90 degrees.

  Returns:
    A rotated 3-D tensor of the same type and shape as `image`.
  """
  image = ops.convert_to_tensor(image, name='image')
  _Check3DImage(image, require_static=False)
  k %= 4
  if k == 0:
    return image
  elif k == 1:
    return array_ops.transpose(
        array_ops.reverse(image, [False, True, False]),
        [1, 0, 2], name='rot90')
  elif k == 2:
    return array_ops.reverse(image, [True, True, False], name='rot90')
  elif k == 3:
    return array_ops.reverse(
        array_ops.transpose(image, [1, 0, 2], name='rot90'),
        [False, True, False])


def transpose_image(image):
  """Transpose an image by swapping the first and second dimension.

  See also `transpose()`.

  Args:
    image: 3-D tensor of shape `[height, width, channels]`

  Returns:
    A 3-D tensor of shape `[width, height, channels]`

  Raises:
    ValueError: if the shape of `image` not supported.
  """
  image = ops.convert_to_tensor(image, name='image')
  _Check3DImage(image, require_static=False)
  return array_ops.transpose(image, [1, 0, 2], name='transpose_image')


def central_crop(image, central_fraction):
  """Crop the central region of the image.

  Remove the outer parts of an image but retain the central region of the image
  along each dimension. If we specify central_fraction = 0.5, this function
  returns the region marked with "X" in the below diagram.

       --------
      |        |
      |  XXXX  |
      |  XXXX  |
      |        |   where "X" is the central 50% of the image.
       --------

  Args:
    image: 3-D float Tensor of shape [height, width, depth]
    central_fraction: float (0, 1], fraction of size to crop

  Raises:
    ValueError: if central_crop_fraction is not within (0, 1].

  Returns:
    3-D float Tensor
  """
  image = ops.convert_to_tensor(image, name='image')
  _Check3DImage(image, require_static=False)
  if central_fraction <= 0.0 or central_fraction > 1.0:
    raise ValueError('central_fraction must be within (0, 1]')
  if central_fraction == 1.0:
    return image

  img_shape = array_ops.shape(image)
  depth = image.get_shape()[2]
  fraction_offset = int(1 / ((1 - central_fraction) / 2.0))
  bbox_h_start = math_ops.div(img_shape[0], fraction_offset)
  bbox_w_start = math_ops.div(img_shape[1], fraction_offset)

  bbox_h_size = img_shape[0] - bbox_h_start * 2
  bbox_w_size = img_shape[1] - bbox_w_start * 2

  bbox_begin = array_ops.pack([bbox_h_start, bbox_w_start, 0])
  bbox_size = array_ops.pack([bbox_h_size, bbox_w_size, -1])
  image = array_ops.slice(image, bbox_begin, bbox_size)

  # The first two dimensions are dynamic and unknown.
  image.set_shape([None, None, depth])
  return image


def pad_to_bounding_box(image, offset_height, offset_width, target_height,
                        target_width):
  """Pad `image` with zeros to the specified `height` and `width`.

  Adds `offset_height` rows of zeros on top, `offset_width` columns of
  zeros on the left, and then pads the image on the bottom and right
  with zeros until it has dimensions `target_height`, `target_width`.

  This op does nothing if `offset_*` is zero and the image already has size
  `target_height` by `target_width`.

  Args:
    image: 3-D tensor with shape `[height, width, channels]`
    offset_height: Number of rows of zeros to add on top.
    offset_width: Number of columns of zeros to add on the left.
    target_height: Height of output image.
    target_width: Width of output image.

  Returns:
    3-D tensor of shape `[target_height, target_width, channels]`

  Raises:
    ValueError: If the shape of `image` is incompatible with the `offset_*` or
      `target_*` arguments, or either `offset_height` or `offset_width` is
      negative.
  """
  image = ops.convert_to_tensor(image, name='image')

  assert_ops = []
  assert_ops += _Check3DImage(image, require_static=False)

  height, width, depth = _ImageDimensions(image, static_only=False)
  after_padding_width = target_width - offset_width - width
  after_padding_height = target_height - offset_height - height

  assert_ops += _assert(offset_height >= 0, ValueError,
                        'offset_height must be >= 0')
  assert_ops += _assert(offset_width >= 0, ValueError,
                        'offset_width must be >= 0')
  assert_ops += _assert(after_padding_width >= 0, ValueError,
                        'width must be <= target - offset')
  assert_ops += _assert(after_padding_height >= 0, ValueError,
                        'height must be <= target - offset')
  image = control_flow_ops.with_dependencies(assert_ops, image)

  # Do not pad on the depth dimensions.
  paddings = array_ops.reshape(
    array_ops.pack([offset_height, after_padding_height,
                    offset_width, after_padding_width,
                    0, 0]),
    [3, 2])
  padded = array_ops.pad(image, paddings)

  padded_shape = [None if _is_tensor(i) else i
                  for i in [target_height, target_width, depth]]
  padded.set_shape(padded_shape)

  return padded


def crop_to_bounding_box(image, offset_height, offset_width, target_height,
                         target_width):
  """Crops an image to a specified bounding box.

  This op cuts a rectangular part out of `image`. The top-left corner of the
  returned image is at `offset_height, offset_width` in `image`, and its
  lower-right corner is at
  `offset_height + target_height, offset_width + target_width`.

  Args:
    image: 3-D tensor with shape `[height, width, channels]`
    offset_height: Vertical coordinate of the top-left corner of the result in
                   the input.
    offset_width: Horizontal coordinate of the top-left corner of the result in
                  the input.
    target_height: Height of the result.
    target_width: Width of the result.

  Returns:
    3-D tensor of image with shape `[target_height, target_width, channels]`

  Raises:
    ValueError: If the shape of `image` is incompatible with the `offset_*` or
      `target_*` arguments, or either `offset_height` or `offset_width` is
      negative, or either `target_height` or `target_width` is not positive.
  """
  image = ops.convert_to_tensor(image, name='image')

  assert_ops = []
  assert_ops += _Check3DImage(image, require_static=False)

  height, width, depth = _ImageDimensions(image, static_only=False)

  assert_ops += _assert(offset_width >= 0, ValueError,
                        'offset_width must be >= 0.')
  assert_ops += _assert(offset_height >= 0, ValueError,
                        'offset_height must be >= 0.')
  assert_ops += _assert(target_width > 0, ValueError,
                        'target_width must be > 0.')
  assert_ops += _assert(target_height > 0, ValueError,
                        'target_height must be > 0.')
  assert_ops += _assert(width >= (target_width + offset_width), ValueError,
                        'width must be >= target + offset.')
  assert_ops += _assert(height >= (target_height + offset_height), ValueError,
                        'height must be >= target + offset.')
  image = control_flow_ops.with_dependencies(assert_ops, image)

  cropped = array_ops.slice(
    image,
    array_ops.pack([offset_height, offset_width, 0]),
    array_ops.pack([target_height, target_width, -1]))

  cropped_shape = [None if _is_tensor(i) else i
                   for i in [target_height, target_width, depth]]
  cropped.set_shape(cropped_shape)

  return cropped


def resize_image_with_crop_or_pad(image, target_height, target_width):
  """Crops and/or pads an image to a target width and height.

  Resizes an image to a target width and height by either centrally
  cropping the image or padding it evenly with zeros.

  If `width` or `height` is greater than the specified `target_width` or
  `target_height` respectively, this op centrally crops along that dimension.
  If `width` or `height` is smaller than the specified `target_width` or
  `target_height` respectively, this op centrally pads with 0 along that
  dimension.

  Args:
    image: 3-D tensor of shape `[height, width, channels]`
    target_height: Target height.
    target_width: Target width.

  Raises:
    ValueError: if `target_height` or `target_width` are zero or negative.

  Returns:
    Cropped and/or padded image of shape
    `[target_height, target_width, channels]`
  """
  image = ops.convert_to_tensor(image, name='image')

  assert_ops = []
  assert_ops += _Check3DImage(image, require_static=False)
  assert_ops += _assert(target_width > 0, ValueError,
                        'target_width must be > 0.')
  assert_ops += _assert(target_height > 0, ValueError,
                        'target_height must be > 0.')

  image = control_flow_ops.with_dependencies(assert_ops, image)
  # `crop_to_bounding_box` and `pad_to_bounding_box` have their own checks.
  # Make sure our checks come first, so that error messages are clearer.
  if _is_tensor(target_height):
    target_height = control_flow_ops.with_dependencies(
      assert_ops, target_height)
  if _is_tensor(target_width):
    target_width = control_flow_ops.with_dependencies(assert_ops, target_width)

  def max_(x, y):
    if _is_tensor(x) or _is_tensor(y):
      return math_ops.maximum(x, y)
    else:
      return max(x, y)

  def min_(x, y):
    if _is_tensor(x) or _is_tensor(y):
      return math_ops.minimum(x, y)
    else:
      return min(x, y)

  def equal_(x, y):
    if _is_tensor(x) or _is_tensor(y):
      return math_ops.equal(x, y)
    else:
      return x == y

  height, width, _ = _ImageDimensions(image, static_only=False)
  width_diff = target_width - width
  offset_crop_width = max_(-width_diff // 2, 0)
  offset_pad_width = max_(width_diff // 2, 0)

  height_diff = target_height - height
  offset_crop_height = max_(-height_diff // 2, 0)
  offset_pad_height = max_(height_diff // 2, 0)

  # Maybe crop if needed.
  cropped = crop_to_bounding_box(image, offset_crop_height, offset_crop_width,
                                 min_(target_height, height),
                                 min_(target_width, width))

  # Maybe pad if needed.
  resized = pad_to_bounding_box(cropped, offset_pad_height, offset_pad_width,
                                target_height, target_width)

  # In theory all the checks below are redundant.
  if resized.get_shape().ndims is None:
    raise ValueError('resized contains no shape.')

  resized_height, resized_width, _ = \
    _ImageDimensions(resized, static_only=False)

  assert_ops = []
  assert_ops += _assert(equal_(resized_height, target_height), ValueError,
                        'resized height is not correct.')
  assert_ops += _assert(equal_(resized_width, target_width), ValueError,
                        'resized width is not correct.')

  resized = control_flow_ops.with_dependencies(assert_ops, resized)
  return resized


class ResizeMethod(object):
  BILINEAR = 0
  NEAREST_NEIGHBOR = 1
  BICUBIC = 2
  AREA = 3


def resize_images(images,
                  new_height,
                  new_width,
                  method=ResizeMethod.BILINEAR,
                  align_corners=False):
  """Resize `images` to `new_width`, `new_height` using the specified `method`.

  Resized images will be distorted if their original aspect ratio is not
  the same as `new_width`, `new_height`.  To avoid distortions see
  [`resize_image_with_crop_or_pad`](#resize_image_with_crop_or_pad).

  `method` can be one of:

  *   <b>`ResizeMethod.BILINEAR`</b>: [Bilinear interpolation.]
      (https://en.wikipedia.org/wiki/Bilinear_interpolation)
  *   <b>`ResizeMethod.NEAREST_NEIGHBOR`</b>: [Nearest neighbor interpolation.]
      (https://en.wikipedia.org/wiki/Nearest-neighbor_interpolation)
  *   <b>`ResizeMethod.BICUBIC`</b>: [Bicubic interpolation.]
      (https://en.wikipedia.org/wiki/Bicubic_interpolation)
  *   <b>`ResizeMethod.AREA`</b>: Area interpolation.

  Args:
    images: 4-D Tensor of shape `[batch, height, width, channels]` or
            3-D Tensor of shape `[height, width, channels]`.
    new_height: integer.
    new_width: integer.
    method: ResizeMethod.  Defaults to `ResizeMethod.BILINEAR`.
    align_corners: bool. If true, exactly align all 4 corners of the input and
                   output. Defaults to `false`.

  Raises:
    ValueError: if the shape of `images` is incompatible with the
      shape arguments to this function
    ValueError: if an unsupported resize method is specified.

  Returns:
    If `images` was 4-D, a 4-D float Tensor of shape
    `[batch, new_height, new_width, channels]`.
    If `images` was 3-D, a 3-D float Tensor of shape
    `[new_height, new_width, channels]`.
  """
  images = ops.convert_to_tensor(images, name='images')
  if images.get_shape().ndims is None:
    raise ValueError('\'images\' contains no shape.')
  # TODO(shlens): Migrate this functionality to the underlying Op's.
  is_batch = True
  if len(images.get_shape()) == 3:
    is_batch = False
    images = array_ops.expand_dims(images, 0)

  _, height, width, depth = _ImageDimensions(images)

  # Handle tensor-valued sizes as well as Python integers.
  try:
    new_width = ops.convert_to_tensor(new_width, dtypes.int32,
                                      name='new_width')
    new_width.get_shape().assert_has_rank(0)
  except (TypeError, ValueError):
    raise ValueError('new_width must be a scalar integer')
  try:
    new_height = ops.convert_to_tensor(new_height, dtypes.int32,
                                       name='new_height')
    new_height.get_shape().assert_has_rank(0)
  except (TypeError, ValueError):
    raise ValueError('new_height must be a scalar integer')

  new_width_const = tensor_util.constant_value(new_width)
  new_height_const = tensor_util.constant_value(new_height)

  # If we can determine that the height and width will be unmodified by this
  # transformation, we avoid performing the resize.
  if all(x is not None
         for x in [new_width_const, width, new_height_const, height]) and (
             width == new_width_const and height == new_height_const):
    if not is_batch:
      images = array_ops.squeeze(images, squeeze_dims=[0])
    return images

  new_size = array_ops.pack([new_height, new_width])

  if method == ResizeMethod.BILINEAR:
    images = gen_image_ops.resize_bilinear(images,
                                           new_size,
                                           align_corners=align_corners)
  elif method == ResizeMethod.NEAREST_NEIGHBOR:
    images = gen_image_ops.resize_nearest_neighbor(images,
                                                   new_size,
                                                   align_corners=align_corners)
  elif method == ResizeMethod.BICUBIC:
    images = gen_image_ops.resize_bicubic(images,
                                          new_size,
                                          align_corners=align_corners)
  elif method == ResizeMethod.AREA:
    images = gen_image_ops.resize_area(images,
                                       new_size,
                                       align_corners=align_corners)
  else:
    raise ValueError('Resize method is not implemented.')

  # NOTE(mrry): The shape functions for the resize ops cannot unpack
  # the packed values in `new_size`, so set the shape here.
  images.set_shape([None, new_height_const, new_width_const, None])

  if not is_batch:
    images = array_ops.squeeze(images, squeeze_dims=[0])
  return images


def per_image_whitening(image):
  """Linearly scales `image` to have zero mean and unit norm.

  This op computes `(x - mean) / adjusted_stddev`, where `mean` is the average
  of all values in image, and
  `adjusted_stddev = max(stddev, 1.0/sqrt(image.NumElements()))`.

  `stddev` is the standard deviation of all values in `image`. It is capped
  away from zero to protect against division by 0 when handling uniform images.

  Note that this implementation is limited:
  *  It only whitens based on the statistics of an individual image.
  *  It does not take into account the covariance structure.

  Args:
    image: 3-D tensor of shape `[height, width, channels]`.

  Returns:
    The whitened image with same shape as `image`.

  Raises:
    ValueError: if the shape of 'image' is incompatible with this function.
  """
  image = ops.convert_to_tensor(image, name='image')
  _Check3DImage(image, require_static=False)
  num_pixels = math_ops.reduce_prod(array_ops.shape(image))

  image = math_ops.cast(image, dtype=dtypes.float32)
  image_mean = math_ops.reduce_mean(image)

  variance = (math_ops.reduce_mean(math_ops.square(image)) -
              math_ops.square(image_mean))
  variance = gen_nn_ops.relu(variance)
  stddev = math_ops.sqrt(variance)

  # Apply a minimum normalization that protects us against uniform images.
  min_stddev = math_ops.rsqrt(math_ops.cast(num_pixels, dtypes.float32))
  pixel_value_scale = math_ops.maximum(stddev, min_stddev)
  pixel_value_offset = image_mean

  image = math_ops.sub(image, pixel_value_offset)
  image = math_ops.div(image, pixel_value_scale)
  return image


def random_brightness(image, max_delta, seed=None):
  """Adjust the brightness of images by a random factor.

  Equivalent to `adjust_brightness()` using a `delta` randomly picked in the
  interval `[-max_delta, max_delta)`.

  Args:
    image: An image.
    max_delta: float, must be non-negative.
    seed: A Python integer. Used to create a random seed. See
      [`set_random_seed`](../../api_docs/python/constant_op.md#set_random_seed)
      for behavior.

  Returns:
    The brightness-adjusted image.

  Raises:
    ValueError: if `max_delta` is negative.
  """
  if max_delta < 0:
    raise ValueError('max_delta must be non-negative.')

  delta = random_ops.random_uniform([], -max_delta, max_delta, seed=seed)
  return adjust_brightness(image, delta)


def random_contrast(image, lower, upper, seed=None):
  """Adjust the contrast of an image by a random factor.

  Equivalent to `adjust_contrast()` but uses a `contrast_factor` randomly
  picked in the interval `[lower, upper]`.

  Args:
    image: An image tensor with 3 or more dimensions.
    lower: float.  Lower bound for the random contrast factor.
    upper: float.  Upper bound for the random contrast factor.
    seed: A Python integer. Used to create a random seed. See
      [`set_random_seed`](../../api_docs/python/constant_op.md#set_random_seed)
      for behavior.

  Returns:
    The contrast-adjusted tensor.

  Raises:
    ValueError: if `upper <= lower` or if `lower < 0`.
  """
  if upper <= lower:
    raise ValueError('upper must be > lower.')

  if lower < 0:
    raise ValueError('lower must be non-negative.')

  # Generate an a float in [lower, upper]
  contrast_factor = random_ops.random_uniform([], lower, upper, seed=seed)
  return adjust_contrast(image, contrast_factor)


def adjust_brightness(image, delta):
  """Adjust the brightness of RGB or Grayscale images.

  This is a convenience method that converts an RGB image to float
  representation, adjusts its brightness, and then converts it back to the
  original data type. If several adjustments are chained it is advisable to
  minimize the number of redundant conversions.

  The value `delta` is added to all components of the tensor `image`. Both
  `image` and `delta` are converted to `float` before adding (and `image` is
  scaled appropriately if it is in fixed-point representation). For regular
  images, `delta` should be in the range `[0,1)`, as it is added to the image in
  floating point representation, where pixel values are in the `[0,1)` range.

  Args:
    image: A tensor.
    delta: A scalar. Amount to add to the pixel values.

  Returns:
    A brightness-adjusted tensor of the same shape and type as `image`.
  """
  with ops.name_scope(None, 'adjust_brightness', [image, delta]) as name:
    image = ops.convert_to_tensor(image, name='image')
    # Remember original dtype to so we can convert back if needed
    orig_dtype = image.dtype
    flt_image = convert_image_dtype(image, dtypes.float32)

    adjusted = math_ops.add(flt_image,
                            math_ops.cast(delta, dtypes.float32),
                            name=name)

    return convert_image_dtype(adjusted, orig_dtype, saturate=True)


def adjust_contrast(images, contrast_factor):
  """Adjust contrast of RGB or grayscale images.

  This is a convenience method that converts an RGB image to float
  representation, adjusts its contrast, and then converts it back to the
  original data type. If several adjustments are chained it is advisable to
  minimize the number of redundant conversions.

  `images` is a tensor of at least 3 dimensions.  The last 3 dimensions are
  interpreted as `[height, width, channels]`.  The other dimensions only
  represent a collection of images, such as `[batch, height, width, channels].`

  Contrast is adjusted independently for each channel of each image.

  For each channel, this Op computes the mean of the image pixels in the
  channel and then adjusts each component `x` of each pixel to
  `(x - mean) * contrast_factor + mean`.

  Args:
    images: Images to adjust.  At least 3-D.
    contrast_factor: A float multiplier for adjusting contrast.

  Returns:
    The contrast-adjusted image or images.
  """
  with ops.name_scope(None, 'adjust_contrast',
                      [images, contrast_factor]) as name:
    images = ops.convert_to_tensor(images, name='images')
    # Remember original dtype to so we can convert back if needed
    orig_dtype = images.dtype
    flt_images = convert_image_dtype(images, dtypes.float32)

    # pylint: disable=protected-access
    adjusted = gen_image_ops._adjust_contrastv2(flt_images,
                                                contrast_factor=contrast_factor,
                                                name=name)
    # pylint: enable=protected-access

    return convert_image_dtype(adjusted, orig_dtype, saturate=True)


ops.RegisterShape('AdjustContrast')(
    common_shapes.unchanged_shape_with_rank_at_least(3))
ops.RegisterShape('AdjustContrastv2')(
    common_shapes.unchanged_shape_with_rank_at_least(3))
ops.RegisterShape('DrawBoundingBoxes')(
    common_shapes.unchanged_shape_with_rank_at_least(3))


ops.RegisterShape('SampleDistortedBoundingBox')(common_shapes.call_cpp_shape_fn)


@ops.RegisterShape('ResizeBilinear')
@ops.RegisterShape('ResizeNearestNeighbor')
@ops.RegisterShape('ResizeBicubic')
@ops.RegisterShape('ResizeArea')
def _ResizeShape(op):
  """Shape function for the resize_bilinear and resize_nearest_neighbor ops."""
  input_shape = op.inputs[0].get_shape().with_rank(4)
  unused_size_shape = op.inputs[1].get_shape().merge_with([2])
  size = tensor_util.constant_value(op.inputs[1])
  if size is not None:
    height = size[0]
    width = size[1]
  else:
    height = None
    width = None
  return [tensor_shape.TensorShape(
      [input_shape[0], height, width, input_shape[3]])]

@ops.RegisterShape('DecodeGif')
def _DecodeGifShape(op):
  """Shape function for decode gif."""
  unused_input_shape = op.inputs[0].get_shape().merge_with(
      tensor_shape.scalar())
  return [tensor_shape.TensorShape([None, None, None, 3])]

ops.RegisterShape('DecodeJpeg')(common_shapes.call_cpp_shape_fn)
ops.RegisterShape('DecodePng')(common_shapes.call_cpp_shape_fn)
ops.RegisterShape('EncodeJpeg')(common_shapes.call_cpp_shape_fn)
ops.RegisterShape('EncodePng')(common_shapes.call_cpp_shape_fn)


def convert_image_dtype(image, dtype, saturate=False, name=None):
  """Convert `image` to `dtype`, scaling its values if needed.

  Images that are represented using floating point values are expected to have
  values in the range [0,1). Image data stored in integer data types are
  expected to have values in the range `[0,MAX]`, where `MAX` is the largest
  positive representable number for the data type.

  This op converts between data types, scaling the values appropriately before
  casting.

  Note that converting from floating point inputs to integer types may lead to
  over/underflow problems. Set saturate to `True` to avoid such problem in
  problematic conversions. If enabled, saturation will clip the output into the
  allowed range before performing a potentially dangerous cast (and only before
  performing such a cast, i.e., when casting from a floating point to an integer
  type, and when casting from a signed to an unsigned type; `saturate` has no
  effect on casts between floats, or on casts that increase the type's range).

  Args:
    image: An image.
    dtype: A `DType` to convert `image` to.
    saturate: If `True`, clip the input before casting (if necessary).
    name: A name for this operation (optional).

  Returns:
    `image`, converted to `dtype`.
  """
  image = ops.convert_to_tensor(image, name='image')
  if dtype == image.dtype:
    return array_ops.identity(image, name=name)

  with ops.name_scope(name, 'convert_image', [image]) as name:
    # Both integer: use integer multiplication in the larger range
    if image.dtype.is_integer and dtype.is_integer:
      scale_in = image.dtype.max
      scale_out = dtype.max
      if scale_in > scale_out:
        # Scaling down, scale first, then cast. The scaling factor will
        # cause in.max to be mapped to above out.max but below out.max+1,
        # so that the output is safely in the supported range.
        scale = (scale_in + 1) // (scale_out + 1)
        scaled = math_ops.div(image, scale)

        if saturate:
          return math_ops.saturate_cast(scaled, dtype, name=name)
        else:
          return math_ops.cast(scaled, dtype, name=name)
      else:
        # Scaling up, cast first, then scale. The scale will not map in.max to
        # out.max, but converting back and forth should result in no change.
        if saturate:
          cast = math_ops.saturate_cast(scaled, dtype)
        else:
          cast = math_ops.cast(image, dtype)
        scale = (scale_out + 1) // (scale_in + 1)
        return math_ops.mul(cast, scale, name=name)
    elif image.dtype.is_floating and dtype.is_floating:
      # Both float: Just cast, no possible overflows in the allowed ranges.
      # Note: We're ignoreing float overflows. If your image dynamic range
      # exceeds float range you're on your own.
      return math_ops.cast(image, dtype, name=name)
    else:
      if image.dtype.is_integer:
        # Converting to float: first cast, then scale. No saturation possible.
        cast = math_ops.cast(image, dtype)
        scale = 1. / image.dtype.max
        return math_ops.mul(cast, scale, name=name)
      else:
        # Converting from float: first scale, then cast
        scale = dtype.max + 0.5  # avoid rounding problems in the cast
        scaled = math_ops.mul(image, scale)
        if saturate:
          return math_ops.saturate_cast(scaled, dtype, name=name)
        else:
          return math_ops.cast(scaled, dtype, name=name)


def rgb_to_grayscale(images, name=None):
  """Converts one or more images from RGB to Grayscale.

  Outputs a tensor of the same `DType` and rank as `images`.  The size of the
  last dimension of the output is 1, containing the Grayscale value of the
  pixels.

  Args:
    images: The RGB tensor to convert. Last dimension must have size 3 and
      should contain RGB values.
    name: A name for the operation (optional).

  Returns:
    The converted grayscale image(s).
  """
  with ops.name_scope(name, 'rgb_to_grayscale', [images]) as name:
    images = ops.convert_to_tensor(images, name='images')
    # Remember original dtype to so we can convert back if needed
    orig_dtype = images.dtype
    flt_image = convert_image_dtype(images, dtypes.float32)

    # Reference for converting between RGB and grayscale.
    # https://en.wikipedia.org/wiki/Luma_%28video%29
    rgb_weights = [0.2989, 0.5870, 0.1140]
    rank_1 = array_ops.expand_dims(array_ops.rank(images) - 1, 0)
    gray_float = math_ops.reduce_sum(flt_image * rgb_weights,
                                     rank_1,
                                     keep_dims=True)
    gray_float.set_shape(images.get_shape()[:-1].concatenate([1]))
    return convert_image_dtype(gray_float, orig_dtype, name=name)


def grayscale_to_rgb(images, name=None):
  """Converts one or more images from Grayscale to RGB.

  Outputs a tensor of the same `DType` and rank as `images`.  The size of the
  last dimension of the output is 3, containing the RGB value of the pixels.

  Args:
    images: The Grayscale tensor to convert. Last dimension must be size 1.
    name: A name for the operation (optional).

  Returns:
    The converted grayscale image(s).
  """
  with ops.name_scope(name, 'grayscale_to_rgb', [images]) as name:
    images = ops.convert_to_tensor(images, name='images')
    rank_1 = array_ops.expand_dims(array_ops.rank(images) - 1, 0)
    shape_list = (
        [array_ops.ones(rank_1,
                        dtype=dtypes.int32)] + [array_ops.expand_dims(3, 0)])
    multiples = array_ops.concat(0, shape_list)
    rgb = array_ops.tile(images, multiples, name=name)
    rgb.set_shape(images.get_shape()[:-1].concatenate([3]))
    return rgb


# pylint: disable=invalid-name
ops.RegisterShape('HSVToRGB')(common_shapes.call_cpp_shape_fn)
ops.RegisterShape('RGBToHSV')(common_shapes.call_cpp_shape_fn)


def random_hue(image, max_delta, seed=None):
  """Adjust the hue of an RGB image by a random factor.

  Equivalent to `adjust_hue()` but uses a `delta` randomly
  picked in the interval `[-max_delta, max_delta]`.

  `max_delta` must be in the interval `[0, 0.5]`.

  Args:
    image: RGB image or images. Size of the last dimension must be 3.
    max_delta: float.  Maximum value for the random delta.
    seed: An operation-specific seed. It will be used in conjunction
      with the graph-level seed to determine the real seeds that will be
      used in this operation. Please see the documentation of
      set_random_seed for its interaction with the graph-level random seed.

  Returns:
    3-D float tensor of shape `[height, width, channels]`.

  Raises:
    ValueError: if `max_delta` is invalid.
  """
  if max_delta > 0.5:
    raise ValueError('max_delta must be <= 0.5.')

  if max_delta < 0:
    raise ValueError('max_delta must be non-negative.')

  delta = random_ops.random_uniform([], -max_delta, max_delta, seed=seed)
  return adjust_hue(image, delta)


def adjust_hue(image, delta, name=None):
  """Adjust hue of an RGB image.

  This is a convenience method that converts an RGB image to float
  representation, converts it to HSV, add an offset to the hue channel, converts
  back to RGB and then back to the original data type. If several adjustments
  are chained it is advisable to minimize the number of redundant conversions.

  `image` is an RGB image.  The image hue is adjusted by converting the
  image to HSV and rotating the hue channel (H) by
  `delta`.  The image is then converted back to RGB.

  `delta` must be in the interval `[-1, 1]`.

  Args:
    image: RGB image or images. Size of the last dimension must be 3.
    delta: float.  How much to add to the hue channel.
    name: A name for this operation (optional).

  Returns:
    Adjusted image(s), same shape and DType as `image`.
  """
  with ops.name_scope(name, 'adjust_hue', [image]) as name:
    image = ops.convert_to_tensor(image, name='image')
    # Remember original dtype to so we can convert back if needed
    orig_dtype = image.dtype
    flt_image = convert_image_dtype(image, dtypes.float32)

    hsv = gen_image_ops.rgb_to_hsv(flt_image)

    hue, saturation, value = _slice_channels(hsv)

    # Note that we add 2*pi to guarantee that the resulting hue is a positive
    # floating point number since delta is [-0.5, 0.5].
    hue = math_ops.mod(hue + (delta + 1.), 1.)

    hsv_altered = array_ops.concat(array_ops.rank(image)-1, [hue, saturation, value])
    rgb_altered = gen_image_ops.hsv_to_rgb(hsv_altered)

    return convert_image_dtype(rgb_altered, orig_dtype)


def random_saturation(image, lower, upper, seed=None):
  """Adjust the saturation of an RGB image by a random factor.

  Equivalent to `adjust_saturation()` but uses a `saturation_factor` randomly
  picked in the interval `[lower, upper]`.

  Args:
    image: RGB image or images. Size of the last dimension must be 3.
    lower: float.  Lower bound for the random saturation factor.
    upper: float.  Upper bound for the random saturation factor.
    seed: An operation-specific seed. It will be used in conjunction
      with the graph-level seed to determine the real seeds that will be
      used in this operation. Please see the documentation of
      set_random_seed for its interaction with the graph-level random seed.

  Returns:
    Adjusted image(s), same shape and DType as `image`.

  Raises:
    ValueError: if `upper <= lower` or if `lower < 0`.
  """
  if upper <= lower:
    raise ValueError('upper must be > lower.')

  if lower < 0:
    raise ValueError('lower must be non-negative.')

  # Pick a float in [lower, upper]
  saturation_factor = random_ops.random_uniform([], lower, upper, seed=seed)
  return adjust_saturation(image, saturation_factor)


def adjust_saturation(image, saturation_factor, name=None):
  """Adjust saturation of an RGB image.

  This is a convenience method that converts an RGB image to float
  representation, converts it to HSV, add an offset to the saturation channel,
  converts back to RGB and then back to the original data type. If several
  adjustments are chained it is advisable to minimize the number of redundant
  conversions.

  `image` is an RGB image.  The image saturation is adjusted by converting the
  image to HSV and multiplying the saturation (S) channel by
  `saturation_factor` and clipping. The image is then converted back to RGB.

  Args:
    image: RGB image or images. Size of the last dimension must be 3.
    saturation_factor: float. Factor to multiply the saturation by.
    name: A name for this operation (optional).

  Returns:
    Adjusted image(s), same shape and DType as `image`.
  """
  with ops.name_scope(name, 'adjust_saturation', [image]) as name:
    image = ops.convert_to_tensor(image, name='image')
    # Remember original dtype to so we can convert back if needed
    orig_dtype = image.dtype
    flt_image = convert_image_dtype(image, dtypes.float32)

    hsv = gen_image_ops.rgb_to_hsv(flt_image)
    hue, saturation, value = _slice_channels(hsv)

    saturation *= saturation_factor
    saturation = clip_ops.clip_by_value(saturation, 0.0, 1.0)

    hsv_altered = array_ops.concat(array_ops.rank(image) - 1, [hue, saturation, value])
    rgb_altered = gen_image_ops.hsv_to_rgb(hsv_altered)

    return convert_image_dtype(rgb_altered, orig_dtype)


# TODO(irving): Remove once the C++ RandomCrop op is deprecated.
@ops.RegisterShape('RandomCrop')
def _random_crop_shape(op):
  """Shape function for RandomCrop op."""
  image_shape = op.inputs[0].get_shape().with_rank(3)
  if image_shape.ndims is not None:
    channels = image_shape[-1].value
  else:
    channels = None

  size = tensor_util.constant_value(op.inputs[1])
  if size is None:
    output_shape = [None, None, channels]
  elif size.shape == (2,):
    output_shape = [size[0], size[1], channels]
  else:
    raise ValueError('Input "size" must be a vector of two elements.')

  return [tensor_shape.TensorShape(output_shape)]


@ops.RegisterShape('ExtractGlimpse')
def _extract_glimpse_shape(op):
  """Shape function for ExtractGlimpse op."""
  input_shape = op.inputs[0].get_shape().with_rank(4)
  unused_size_shape = op.inputs[1].get_shape().merge_with(
      tensor_shape.vector(2))
  offsets_shape = op.inputs[2].get_shape().merge_with(
      input_shape[:1].concatenate([2]))
  offsets_shape = offsets_shape
  size_value = tensor_util.constant_value(op.inputs[1])
  if size_value is not None:
    height = size_value[0]
    width = size_value[1]
  else:
    height = None
    width = None
  return [tensor_shape.TensorShape(
      [input_shape[0], height, width, input_shape[3]])]


@ops.RegisterShape('CropAndResize')
def _crop_and_resize_shape(op):
  """Shape function for the CropAndResize op."""
  image_shape = op.inputs[0].get_shape().with_rank(4)
  box_shape = op.inputs[1].get_shape().with_rank(2)
  crop_size = tensor_util.constant_value(op.inputs[3])
  if crop_size is not None:
    crop_height = crop_size[0]
    crop_width = crop_size[1]
  else:
    crop_height = None
    crop_width = None
  return [tensor_shape.TensorShape(
      [box_shape[0], crop_height, crop_width, image_shape[3]])]


ops.RegisterShape('NonMaxSuppression')(common_shapes.call_cpp_shape_fn)


__all__ = make_all(__name__)
# ResizeMethod is not documented, but is documented in functions that use it.
__all__.append('ResizeMethod')<|MERGE_RESOLUTION|>--- conflicted
+++ resolved
@@ -164,6 +164,7 @@
 
 from tensorflow.python.framework import common_shapes
 from tensorflow.python.framework import dtypes
+from tensorflow.python.framework import ops
 from tensorflow.python.framework import tensor_shape
 from tensorflow.python.framework import tensor_util
 from tensorflow.python.ops import array_ops
@@ -172,18 +173,13 @@
 from tensorflow.python.ops import control_flow_ops
 from tensorflow.python.ops import gen_image_ops
 from tensorflow.python.ops import gen_nn_ops
-<<<<<<< HEAD
+from tensorflow.python.ops import logging_ops
 from tensorflow.python.ops import gen_state_ops
 from tensorflow.python.ops import math_ops
 from tensorflow.python.ops import random_ops
 from tensorflow.python.ops import logging_ops
 from tensorflow.python.ops import control_flow_ops
 from tensorflow.python.ops import check_ops
-=======
-from tensorflow.python.ops import logging_ops
-from tensorflow.python.ops import math_ops
-from tensorflow.python.ops import random_ops
->>>>>>> 1f681d20
 from tensorflow.python.ops import variables
 
 # go/tf-wildcard-import
@@ -228,7 +224,18 @@
       return []
 
 
-<<<<<<< HEAD
+def _is_tensor(x):
+  """Returns `True` if `x` is a symbolic tensor-like object.
+
+  Args:
+    x: A python object to check.
+
+  Returns:
+    `True` if `x` is a `tf.Tensor` or `tf.Variable`, otherwise `False`.
+  """
+  return isinstance(x, (ops.Tensor, variables.Variable))
+
+
 def _slice_channels(image):
   """Slices a tensor into one tensor for each 'channel' (the last dimension).
   Args:
@@ -237,18 +244,6 @@
     list of tensors, one for each channel.
   """
   return array_ops.unpack(image, axis=array_ops.rank(image)-1)
-=======
-def _is_tensor(x):
-  """Returns `True` if `x` is a symbolic tensor-like object.
-
-  Args:
-    x: A python object to check.
-
-  Returns:
-    `True` if `x` is a `tf.Tensor` or `tf.Variable`, otherwise `False`.
-  """
-  return isinstance(x, (ops.Tensor, variables.Variable))
->>>>>>> 1f681d20
 
 
 def _ImageDimensions(images, static_only=True):
@@ -1052,7 +1047,12 @@
     common_shapes.unchanged_shape_with_rank_at_least(3))
 
 
-ops.RegisterShape('SampleDistortedBoundingBox')(common_shapes.call_cpp_shape_fn)
+@ops.RegisterShape('SampleDistortedBoundingBox')
+def _SampleDistortedBoundingBoxShape(unused_op):  # pylint: disable=invalid-name
+  """Shape function for the sample distorted bounding box."""
+  return [tensor_shape.TensorShape([3]),
+          tensor_shape.TensorShape([3]),
+          tensor_shape.TensorShape([1, 1, 4])]
 
 
 @ops.RegisterShape('ResizeBilinear')
