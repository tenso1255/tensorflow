# Description:
# Python support for TensorFlow.
#
# Public targets:
#  ":platform" - Low-level and platform-specific Python code.

visibility = [
    "//engedu/ml/tf_from_scratch:__pkg__",
    "//tensorflow:internal",
    "//tensorflow/lite/toco/python:__pkg__",
    "//tensorflow_models:__subpackages__",
    "//tensorflow_model_optimization:__subpackages__",
    # TODO(aselle): to pass open source test.
    "//bazel_pip/tensorflow/lite/toco/python:__pkg__",
]

package(default_visibility = visibility)

licenses(["notice"])  # Apache 2.0

exports_files(["LICENSE"])

exports_files(["platform/base.i"])

load("//tensorflow:tensorflow.bzl", "if_not_windows")
load("//tensorflow:tensorflow.bzl", "tf_gpu_library")
load("//tensorflow:tensorflow.bzl", "tf_gen_op_wrapper_py")
load("//tensorflow:tensorflow.bzl", "py_test")
load("//tensorflow:tensorflow.bzl", "tf_py_test")
load("//tensorflow:tensorflow.bzl", "py_tests")
load("//tensorflow:tensorflow.bzl", "tf_py_build_info_genrule")
load("//tensorflow:tensorflow.bzl", "tf_py_wrap_cc")
load("//tensorflow:tensorflow.bzl", "tf_cc_shared_object")
load("//tensorflow:tensorflow.bzl", "tf_native_cc_binary")
load("//tensorflow:tensorflow.bzl", "tf_custom_op_library_additional_deps_impl")
load("//tensorflow:tensorflow.bzl", "gpu_py_test")
load("//tensorflow:tensorflow.bzl", "gpu_py_tests")
load("//tensorflow/core:platform/default/build_config.bzl", "pyx_library")
load("//tensorflow/core:platform/default/build_config.bzl", "tf_proto_library")
load("//tensorflow/core:platform/default/build_config.bzl", "tf_proto_library_py")
load("//tensorflow/core:platform/default/build_config.bzl", "tf_additional_lib_deps")
load("//tensorflow/core:platform/default/build_config.bzl", "tf_additional_all_protos")
load("//tensorflow/core:platform/default/build_config.bzl", "tf_protos_grappler")
load("//tensorflow/core:platform/default/build_config_root.bzl", "tf_additional_plugin_deps")
load("//tensorflow/python:build_defs.bzl", "tf_gen_op_wrapper_private_py")
load("//tensorflow/core:platform/default/build_config_root.bzl", "tf_additional_verbs_deps")
load("//tensorflow/core:platform/default/build_config_root.bzl", "tf_additional_mpi_deps")
load("//tensorflow/core:platform/default/build_config_root.bzl", "tf_additional_gdr_deps")
load("//tensorflow/core:platform/default/build_config_root.bzl", "if_static")
load(
    "//third_party/ngraph:build_defs.bzl",
    "if_ngraph",
)

py_library(
    name = "python",
    srcs = ["__init__.py"],
    srcs_version = "PY2AND3",
    visibility = [
        "//tensorflow:__pkg__",
        "//tensorflow/compiler/aot/tests:__pkg__",  # TODO(b/34059704): remove when fixed
        "//tensorflow/contrib/learn:__pkg__",  # TODO(b/34059704): remove when fixed
        "//tensorflow/contrib/learn/python/learn/datasets:__pkg__",  # TODO(b/34059704): remove when fixed
        "//tensorflow/lite/toco/python:__pkg__",  # TODO(b/34059704): remove when fixed
        "//tensorflow/python/debug:__pkg__",  # TODO(b/34059704): remove when fixed
        "//tensorflow/python/tools:__pkg__",  # TODO(b/34059704): remove when fixed
        "//tensorflow/tools/quantization:__pkg__",  # TODO(b/34059704): remove when fixed
    ],
    deps = [
        ":no_contrib",
        "//tensorflow/contrib:contrib_py",
        "//tensorflow/python/estimator:estimator_py",
    ],
)

py_library(
    name = "no_contrib",
    srcs = ["__init__.py"],
    srcs_version = "PY2AND3",
    visibility = [
        "//tensorflow:__pkg__",
        "//tensorflow/python/estimator:__subpackages__",
        "//tensorflow/python/tools:__pkg__",
        "//tensorflow/python/tools/api/generator:__pkg__",
        "//tensorflow/tools/api/tests:__pkg__",
        "//tensorflow/tools/compatibility/update:__pkg__",
    ],
    deps = [
        ":array_ops",
        ":bitwise_ops",
        ":boosted_trees_ops",
        ":check_ops",
        ":client",
        ":client_testlib",
        ":collective_ops",
        ":cond_v2",
        ":confusion_matrix",
        ":control_flow_ops",
        ":cudnn_rnn_ops_gen",
        ":errors",
        ":framework",
        ":framework_for_generated_wrappers",
        ":functional_ops",
        ":gradient_checker",
        ":gradient_checker_v2",
        ":graph_util",
        ":histogram_ops",
        ":image_ops",
        ":initializers_ns",
        ":io_ops",
        ":kernels",
        ":layers",
        ":lib",
        ":list_ops",
        ":manip_ops",
        ":math_ops",
        ":metrics",
        ":nccl_ops",
        ":nn",
        ":ops",
        ":platform",
        ":pywrap_tensorflow",
        ":saver_test_utils",
        ":script_ops",
        ":session_ops",
        ":sets",
        ":sparse_ops",
        ":spectral_ops_test_util",
        ":standard_ops",
        ":state_ops",
        ":string_ops",
        ":subscribe",
        ":summary",
        ":tensor_array_ops",
        ":tensor_forest_ops",
        ":test_ops",  # TODO: Break testing code out into separate rule.
        ":tf_cluster",
        ":tf_item",
        ":tf_optimizer",
        ":training",
        ":util",
        ":weights_broadcast_ops",
        ":while_v2",
        "//tensorflow/core:protos_all_py",
        "//tensorflow/lite/python:lite",
        "//tensorflow/python/compat",
        "//tensorflow/python/data",
        "//tensorflow/python/distribute:estimator_training",
        "//tensorflow/python/eager:def_function",
        "//tensorflow/python/feature_column:feature_column_py",
        "//tensorflow/python/keras",
        "//tensorflow/python/ops/distributions",
        "//tensorflow/python/ops/linalg",
        "//tensorflow/python/ops/losses",
        "//tensorflow/python/ops/parallel_for",
        "//tensorflow/python/ops/ragged",
        "//tensorflow/python/ops/signal",
        "//tensorflow/python/profiler",
        "//tensorflow/python/saved_model",
        "//tensorflow/python/tools:component_api_helper",
        "//tensorflow/python/tools/api/generator:create_python_api",
        "//third_party/py/numpy",
    ],
)

tf_py_build_info_genrule()

py_library(
    name = "platform",
    srcs = glob(
        [
            "platform/*.py",
        ],
        exclude = [
            "**/*test.py",
            "**/benchmark.py",  # In platform_benchmark.
        ],
    ) + ["platform/build_info.py"],
    srcs_version = "PY2AND3",
    visibility = ["//visibility:public"],
    deps = [
        ":lib",
        ":pywrap_tensorflow",
        ":util",
        "//tensorflow/core:protos_all_py",
        "@absl_py//absl/flags",
        "@six_archive//:six",
    ],
)

py_library(
    name = "platform_benchmark",
    srcs = ["platform/benchmark.py"],
    srcs_version = "PY2AND3",
    deps = [
        ":client",
        ":platform",
        "@six_archive//:six",
    ],
)

py_library(
    name = "platform_test",
    srcs = ["platform/googletest.py"],
    srcs_version = "PY2AND3",
    deps = [":platform_benchmark"],
)

tf_py_test(
    name = "resource_loader_test",
    size = "small",
    srcs = ["platform/resource_loader_test.py"],
    additional_deps = [
        ":platform",
        ":platform_test",
    ],
)

tf_py_test(
    name = "flags_test",
    size = "small",
    srcs = ["platform/flags_test.py"],
    additional_deps = [
        ":client_testlib",
        ":platform",
    ],
)

tf_py_test(
    name = "stacktrace_handler_test",
    size = "small",
    srcs = ["platform/stacktrace_handler_test.py"],
    additional_deps = [
        ":client_testlib",
        ":platform",
    ],
    tags = ["no_windows"],
)

tf_py_test(
    name = "app_test",
    size = "small",
    srcs = ["platform/app_test.py"],
    additional_deps = [":platform"],
    tags = ["notap"],
)

cc_library(
    name = "cost_analyzer_lib",
    srcs = ["grappler/cost_analyzer.cc"],
    hdrs = ["grappler/cost_analyzer.h"],
    deps = [
        "//tensorflow/core:lib",
        "//tensorflow/core:protos_all_cc",
        "//tensorflow/core/grappler:grappler_item",
        "//tensorflow/core/grappler/clusters:cluster",
        "//tensorflow/core/grappler/costs:analytical_cost_estimator",
        "//tensorflow/core/grappler/costs:cost_estimator",
        "//tensorflow/core/grappler/costs:measuring_cost_estimator",
        "//tensorflow/core/grappler/costs:utils",
    ] + tf_protos_grappler(),
)

cc_library(
    name = "model_analyzer_lib",
    srcs = ["grappler/model_analyzer.cc"],
    hdrs = ["grappler/model_analyzer.h"],
    deps = [
        "//tensorflow/core:framework",
        "//tensorflow/core:lib",
        "//tensorflow/core:protos_all_cc",
        "//tensorflow/core/grappler:grappler_item",
        "//tensorflow/core/grappler/costs:graph_properties",
    ],
)

cc_library(
    name = "numpy_lib",
    srcs = ["lib/core/numpy.cc"],
    hdrs = ["lib/core/numpy.h"],
    deps = [
        "//tensorflow/core:framework",
        "//tensorflow/core:lib",
        "//third_party/py/numpy:headers",
        "//third_party/python_runtime:headers",
    ],
)

cc_library(
    name = "bfloat16_lib",
    srcs = ["lib/core/bfloat16.cc"],
    hdrs = ["lib/core/bfloat16.h"],
    deps = [
        ":numpy_lib",
        ":safe_ptr",
        "//tensorflow/core:framework",
        "//tensorflow/core:lib",
        "//third_party/python_runtime:headers",
    ],
)

cc_library(
    name = "ndarray_tensor_bridge",
    srcs = ["lib/core/ndarray_tensor_bridge.cc"],
    hdrs = ["lib/core/ndarray_tensor_bridge.h"],
    visibility = visibility + [
        "//learning/deepmind/courier:__subpackages__",
    ],
    deps = [
        ":bfloat16_lib",
        ":numpy_lib",
        "//tensorflow/c:c_api",
        "//tensorflow/core:lib",
        "//tensorflow/core:protos_all_cc",
    ],
)

cc_library(
    name = "py_exception_registry",
    srcs = ["lib/core/py_exception_registry.cc"],
    hdrs = ["lib/core/py_exception_registry.h"],
    deps = [
        "//tensorflow/c:c_api",
        "//tensorflow/core:lib",
        "//third_party/python_runtime:headers",
    ],
)

cc_library(
    name = "kernel_registry",
    srcs = ["util/kernel_registry.cc"],
    hdrs = ["util/kernel_registry.h"],
    deps = [
        "//tensorflow/core:framework",
        "//tensorflow/core:lib",
        "//tensorflow/core:protos_all_cc",
    ],
)

cc_library(
    name = "cpp_python_util",
    srcs = ["util/util.cc"],
    hdrs = ["util/util.h"],
    deps = [
        ":safe_ptr",
        "//tensorflow/core:lib",
        "//tensorflow/core:lib_internal",
        "//third_party/python_runtime:headers",
        "@com_google_absl//absl/memory",
    ],
)

cc_library(
    name = "py_func_lib",
    srcs = ["lib/core/py_func.cc"],
    hdrs = ["lib/core/py_func.h"],
    deps = [
        ":ndarray_tensor_bridge",
        ":numpy_lib",
        ":py_util",
        ":safe_ptr",
        "//tensorflow/c:tf_status_helper",
        "//tensorflow/c/eager:c_api",
        "//tensorflow/c/eager:c_api_internal",
        "//tensorflow/core:framework",
        "//tensorflow/core:lib",
        "//tensorflow/core:protos_all_cc",
        "//tensorflow/core:script_ops_op_lib",
        "//tensorflow/python/eager:pywrap_tfe_lib",
        "//third_party/py/numpy:headers",
        "//third_party/python_runtime:headers",
    ],
)

cc_library(
    name = "safe_ptr",
    srcs = ["lib/core/safe_ptr.cc"],
    hdrs = ["lib/core/safe_ptr.h"],
    deps = [
        "//tensorflow/c:c_api",
        "//tensorflow/c/eager:c_api",
        "//third_party/python_runtime:headers",
    ],
)

cc_library(
    name = "ndarray_tensor",
    srcs = ["lib/core/ndarray_tensor.cc"],
    hdrs = ["lib/core/ndarray_tensor.h"],
    visibility = visibility + [
        "//learning/deepmind/courier:__subpackages__",
    ],
    deps = [
        ":bfloat16_lib",
        ":ndarray_tensor_bridge",
        ":numpy_lib",
        ":safe_ptr",
        "//tensorflow/c:c_api",
        "//tensorflow/c:tf_status_helper",
        "//tensorflow/core:framework",
        "//tensorflow/core:lib",
    ],
)

cc_library(
    name = "py_seq_tensor",
    srcs = ["lib/core/py_seq_tensor.cc"],
    hdrs = ["lib/core/py_seq_tensor.h"],
    deps = [
        ":numpy_lib",
        ":py_util",
        ":safe_ptr",
        "//tensorflow/core:framework",
        "//tensorflow/core:lib",
        "//third_party/python_runtime:headers",
    ],
)

cc_library(
    name = "py_util",
    srcs = ["lib/core/py_util.cc"],
    hdrs = ["lib/core/py_util.h"],
    deps = [
        "//tensorflow/core:lib",
        "//tensorflow/core:script_ops_op_lib",
        "//third_party/python_runtime:headers",
    ],
)

cc_library(
    name = "py_record_reader_lib",
    srcs = ["lib/io/py_record_reader.cc"],
    hdrs = ["lib/io/py_record_reader.h"],
    deps = [
        "//tensorflow/c:c_api",
        "//tensorflow/c:tf_status_helper",
        "//tensorflow/core:lib",
        "//tensorflow/core:lib_internal",
    ],
)

cc_library(
    name = "py_record_writer_lib",
    srcs = ["lib/io/py_record_writer.cc"],
    hdrs = ["lib/io/py_record_writer.h"],
    deps = [
        "//tensorflow/c:c_api",
        "//tensorflow/c:tf_status_helper",
        "//tensorflow/core:lib",
        "//tensorflow/core:lib_internal",
    ],
)

tf_cc_shared_object(
    name = "framework/test_file_system.so",
    srcs = ["framework/test_file_system.cc"],
    copts = if_not_windows(["-Wno-sign-compare"]),
    linkopts = select({
        "//conditions:default": [
            "-lm",
        ],
        "//tensorflow:darwin": [],
        "//tensorflow:windows": [],
    }),
    deps = [
        "//tensorflow/core:framework_headers_lib",
        "//third_party/eigen3",
        "@protobuf_archive//:protobuf_headers",
    ],
)

py_test(
    name = "file_system_test",
    size = "small",
    srcs = ["framework/file_system_test.py"],
    data = [":framework/test_file_system.so"],
    main = "framework/file_system_test.py",
    srcs_version = "PY2AND3",
    tags = [
        "no_pip",  # Path issues due to test environment
        "no_windows",
        "notap",
    ],
    deps = [
        ":client_testlib",
        ":data_flow_ops",
        ":framework",
        ":framework_for_generated_wrappers",
        ":io_ops",
        ":platform",
        ":util",
    ],
)

py_test(
    name = "decorator_utils_test",
    srcs = ["util/decorator_utils_test.py"],
    srcs_version = "PY2AND3",
    deps = [
        ":client_testlib",
        ":platform",
        ":util",
    ],
)

py_test(
    name = "tf_export_test",
    srcs = ["util/tf_export_test.py"],
    srcs_version = "PY2AND3",
    deps = [
        ":client_testlib",
        ":platform",
        ":util",
    ],
)

py_test(
    name = "deprecation_test",
    srcs = ["util/deprecation_test.py"],
    srcs_version = "PY2AND3",
    deps = [
        ":client_testlib",
        ":platform",
        ":util",
    ],
)

py_test(
    name = "keyword_args_test",
    srcs = ["util/keyword_args_test.py"],
    srcs_version = "PY2AND3",
    deps = [
        ":client_testlib",
        ":util",
    ],
)

cc_library(
    name = "python_op_gen",
    srcs = [
        "framework/python_op_gen.cc",
        "framework/python_op_gen_internal.cc",
    ],
    hdrs = [
        "framework/python_op_gen.h",
        "framework/python_op_gen_internal.h",
    ],
    visibility = ["//visibility:public"],
    deps = [
        "//tensorflow/core:framework",
        "//tensorflow/core:lib",
        "//tensorflow/core:lib_internal",
        "//tensorflow/core:op_gen_lib",
        "//tensorflow/core:proto_text",
        "//tensorflow/core:protos_all_cc",
    ],
    alwayslink = 1,
)

cc_library(
    name = "python_op_gen_main",
    srcs = ["framework/python_op_gen_main.cc"],
    visibility = ["//visibility:public"],
    deps = [
        ":python_op_gen",
        "//tensorflow/core:framework",
        "//tensorflow/core:lib",
        "//tensorflow/core:lib_internal",
        "//tensorflow/core:op_gen_lib",
        "//tensorflow/core:protos_all_cc",
    ],
)

py_library(
    name = "framework_for_generated_wrappers",
    srcs_version = "PY2AND3",
    visibility = ["//visibility:public"],
    deps = [
        ":constant_op",
        ":device",
        ":dtypes",
        ":framework_ops",
        ":function",
        ":op_def_library",
        ":op_def_registry",
        ":registry",
        ":tensor_shape",
        ":versions",
    ],
)

# What is needed for tf_gen_op_wrapper_py. This is the same as
# "framework_for_generated_wrappers" minus the "function" dep. This is to avoid
# circular dependencies, as "function" uses generated op wrappers.
py_library(
    name = "framework_for_generated_wrappers_v2",
    srcs_version = "PY2AND3",
    visibility = ["//visibility:public"],
    deps = [
        ":constant_op",
        ":device",
        ":dtypes",
        ":framework_ops",
        ":op_def_library",
        ":op_def_registry",
        ":registry",
        ":tensor_shape",
        ":versions",
        "//tensorflow/python/eager:context",
        "//tensorflow/python/eager:core",
        "//tensorflow/python/eager:execute",
    ],
)

py_library(
    name = "subscribe",
    srcs = ["framework/subscribe.py"],
    srcs_version = "PY2AND3",
    deps = [
        ":array_ops",
        ":framework_ops",
        ":platform",
        ":variables",
    ],
)

py_library(
    name = "framework",
    srcs = [
        "framework/framework_lib.py",
        "framework/graph_io.py",
        "framework/importer.py",
        "framework/load_library.py",
        "framework/meta_graph.py",
    ],
    srcs_version = "PY2AND3",
    deps = [
        ":common_shapes",
        ":cpp_shape_inference_proto_py",
        ":errors",
        ":framework_fast_tensor_util",
        ":framework_for_generated_wrappers",
        ":function",
        ":graph_util",
        ":lib",
        ":platform",
        ":pywrap_tensorflow",
        ":random_seed",
        ":sparse_tensor",
        ":tensor_spec",
        ":tensor_util",
        ":util",
        "//tensorflow/python/eager:context",
        "//third_party/py/numpy",
        "@six_archive//:six",
    ],
)

py_library(
    name = "c_api_util",
    srcs = ["framework/c_api_util.py"],
    srcs_version = "PY2AND3",
    deps = [
        ":pywrap_tensorflow",
        "//tensorflow/core:protos_all_py",
    ],
)

py_library(
    name = "common_shapes",
    srcs = ["framework/common_shapes.py"],
    srcs_version = "PY2AND3",
    deps = [
        ":cpp_shape_inference_proto_py",
        ":errors",
        ":framework_ops",
        ":pywrap_tensorflow",
        ":tensor_shape",
        ":tensor_util",
        "//tensorflow/core:protos_all_py",
    ],
)

py_library(
    name = "constant_op",
    srcs = ["framework/constant_op.py"],
    srcs_version = "PY2AND3",
    deps = [
        ":dtypes",
        ":framework_ops",
        ":tensor_shape",
        "//tensorflow/core:protos_all_py",
        "//tensorflow/python/eager:execute",
    ],
)

py_library(
    name = "device",
    srcs = ["framework/device.py"],
    srcs_version = "PY2AND3",
)

py_library(
    name = "dtypes",
    srcs = ["framework/dtypes.py"],
    srcs_version = "PY2AND3",
    deps = [
        ":pywrap_tensorflow",
        "//tensorflow/core:protos_all_py",
    ],
)

py_library(
    name = "errors",
    srcs = [
        "framework/errors.py",
        "framework/errors_impl.py",
    ],
    srcs_version = "PY2AND3",
    deps = [
        ":c_api_util",
        ":util",
    ],
)

py_library(
    name = "error_interpolation",
    srcs = [
        "framework/error_interpolation.py",
    ],
    srcs_version = "PY2AND3",
    deps = [
        ":util",
    ],
)

py_library(
    name = "function",
    srcs = ["framework/function.py"],
    srcs_version = "PY2AND3",
    deps = [
        ":array_ops",
        ":dtypes",
        ":framework_ops",
        ":graph_to_function_def",
        ":op_def_registry",
        ":util",
        ":variable_scope",
        "//tensorflow/core:protos_all_py",
        "//tensorflow/python/eager:context",
    ],
)

py_library(
    name = "graph_to_function_def",
    srcs = ["framework/graph_to_function_def.py"],
    srcs_version = "PY2AND3",
    deps = [
        ":op_def_registry",
        "//tensorflow/core:protos_all_py",
    ],
)

py_library(
    name = "function_def_to_graph",
    srcs = ["framework/function_def_to_graph.py"],
    srcs_version = "PY2AND3",
    deps = [
        ":framework",
        ":framework_ops",
        ":function",
        ":tensor_shape",
        ":versions",
        "//tensorflow/core:protos_all_py",
    ],
)

py_test(
    name = "function_def_to_graph_test",
    size = "small",
    srcs = ["framework/function_def_to_graph_test.py"],
    srcs_version = "PY2AND3",
    tags = ["no_pip"],
    deps = [
        ":array_ops",
        ":client_testlib",
        ":constant_op",
        ":dtypes",
        ":framework_ops",
        ":function",
        ":function_def_to_graph",
        ":graph_to_function_def",
        ":math_ops",
        ":test_ops",
    ],
)

py_library(
    name = "graph_util",
    srcs = [
        "framework/graph_util.py",
        "framework/graph_util_impl.py",
    ],
    srcs_version = "PY2AND3",
    deps = [
        ":dtypes",
        ":framework_ops",
        ":platform",
        ":tensor_util",
        "//tensorflow/core:protos_all_py",
    ],
)

py_library(
    name = "kernels",
    srcs = [
        "framework/kernels.py",
    ],
    srcs_version = "PY2AND3",
    deps = [
        ":pywrap_tensorflow",
        ":util",
        "//tensorflow/core:protos_all_py",
    ],
)

py_library(
    name = "op_def_library",
    srcs = ["framework/op_def_library.py"],
    srcs_version = "PY2AND3",
    deps = [
        ":dtypes",
        ":framework_ops",
        ":platform",
        ":tensor_shape",
        ":util",
        "//tensorflow/core:protos_all_py",
        "@six_archive//:six",
    ],
)

py_library(
    name = "op_def_registry",
    srcs = ["framework/op_def_registry.py"],
    srcs_version = "PY2AND3",
    deps = [
        "//tensorflow/core:protos_all_py",
    ],
)

py_library(
    name = "framework_ops",  # "ops" is already the name of a deprecated target
    srcs = ["framework/ops.py"],
    srcs_version = "PY2AND3",
    deps = [
        ":c_api_util",
        ":control_flow_util",
        ":device",
        ":dtypes",
        ":error_interpolation",
        ":op_def_registry",
        ":platform",
        ":registry",
        ":tensor_shape",
        ":tf2",
        ":traceable_stack",
        ":util",
        ":versions",
        "//tensorflow/core:protos_all_py",
        "//tensorflow/python/eager:context",
        "//tensorflow/python/eager:core",
        "//tensorflow/python/eager:tape",
        "@six_archive//:six",
    ],
)

py_library(
    name = "func_graph",
    srcs = ["framework/func_graph.py"],
    srcs_version = "PY2AND3",
    deps = [
        ":auto_control_deps",
        ":framework_ops",
        ":sparse_tensor",
        ":tensor_array_ops",
        "//tensorflow/python/autograph",
        "//tensorflow/python/eager:context",
        "//tensorflow/python/eager:graph_only_ops",
        "//tensorflow/python/eager:tape",
    ],
)

py_library(
    name = "auto_control_deps",
    srcs = ["framework/auto_control_deps.py"],
    srcs_version = "PY2AND3",
    deps = [
        ":control_flow_ops",
        ":framework_ops",
        ":sparse_tensor",
        ":tensor_array_ops",
        ":util",
    ],
)

py_test(
    name = "auto_control_deps_test",
    size = "small",
    srcs = ["framework/auto_control_deps_test.py"],
    srcs_version = "PY2AND3",
    deps = [
        ":auto_control_deps",
        ":client_testlib",
    ],
)

py_library(
    name = "random_seed",
    srcs = ["framework/random_seed.py"],
    srcs_version = "PY2AND3",
    deps = [
        ":framework_ops",
    ],
)

py_library(
    name = "registry",
    srcs = ["framework/registry.py"],
    srcs_version = "PY2AND3",
    deps = [
        ":platform",
        ":util",
    ],
)

py_library(
    name = "smart_cond",
    srcs = ["framework/smart_cond.py"],
    srcs_version = "PY2AND3",
    deps = [
        ":control_flow_ops",
        ":tensor_util",
    ],
)

py_test(
    name = "smart_cond_test",
    size = "small",
    srcs = ["framework/smart_cond_test.py"],
    srcs_version = "PY2AND3",
    deps = [
        ":client_testlib",
        ":constant_op",
        ":framework_ops",
        ":math_ops",
        ":session",
        ":smart_cond",
    ],
)

py_library(
    name = "sparse_tensor",
    srcs = ["framework/sparse_tensor.py"],
    srcs_version = "PY2AND3",
    deps = [
        ":dtypes",
        ":framework_ops",
        ":tensor_util",
    ],
)

# This target is maintained separately from :util to provide separate visibility
# for legacy users who were granted visibility when the functions were private
# members of ops.Graph.
py_library(
    name = "tf_stack",
    srcs = ["util/tf_stack.py"],
    srcs_version = "PY2AND3",
    visibility = ["//visibility:public"],
    deps = [],
)

py_library(
    name = "tensor_shape",
    srcs = ["framework/tensor_shape.py"],
    srcs_version = "PY2AND3",
    deps = [
        ":dtypes",
        ":tf2",
        ":util",
        "//tensorflow/core:protos_all_py",
    ],
)

py_library(
    name = "tensor_spec",
    srcs = ["framework/tensor_spec.py"],
    srcs_version = "PY2AND3",
    deps = [
        ":common_shapes",
        ":dtypes",
        ":tensor_shape",
        ":util",
        "//third_party/py/numpy",
    ],
)

py_library(
    name = "tensor_util",
    srcs = ["framework/tensor_util.py"],
    srcs_version = "PY2AND3",
    deps = [
        ":tensor_shape",
        ":util",
        "//tensorflow/core:protos_all_py",
    ],
)

py_library(
    name = "traceable_stack",
    srcs = ["framework/traceable_stack.py"],
    srcs_version = "PY2AND3",
    visibility = ["//visibility:public"],
    deps = [
        ":util",
    ],
)

py_library(
    name = "versions",
    srcs = ["framework/versions.py"],
    srcs_version = "PY2AND3",
    deps = [
        ":pywrap_tensorflow",
    ],
)

py_library(
    name = "extra_py_tests_deps",
    srcs_version = "PY2AND3",
    deps = [
        "//third_party/py/numpy",
        "@six_archive//:six",
    ],
)

py_library(
    name = "framework_test_lib",
    srcs = ["framework/test_util.py"],
    srcs_version = "PY2AND3",
    deps = [
        ":array_ops",
        ":client",
        ":errors",
        ":framework_for_generated_wrappers",
        ":platform",
        ":platform_test",
        ":pywrap_tensorflow",
        ":random_seed",
        ":resource_variable_ops",
        ":session",
        ":tensor_array_ops",
        ":training",
        ":util",
        ":variables",
        "//tensorflow/core:protos_all_py",
        "//tensorflow/python/eager:backprop",
        "//tensorflow/python/eager:context",
        "//tensorflow/python/eager:tape",
        "//third_party/py/numpy",
        "@six_archive//:six",
    ],
)

py_library(
    name = "distributed_framework_test_lib",
    srcs_version = "PY2AND3",
    deps = [":framework_test_lib"],
)

py_library(
    name = "client_testlib",
    srcs = ["platform/test.py"],
    srcs_version = "PY2AND3",
    deps = [
        ":client",
        ":cond_v2",
        ":framework_test_lib",
        ":gradient_checker",
        ":gradient_checker_v2",
        ":platform_test",
        ":util",
        ":while_v2",
    ],
)

py_test(
    name = "framework_registry_test",
    size = "small",
    srcs = ["framework/registry_test.py"],
    main = "framework/registry_test.py",
    srcs_version = "PY2AND3",
    deps = [
        ":framework_for_generated_wrappers",
        "//tensorflow/python:client_testlib",
    ],
)

py_test(
    name = "framework_errors_test",
    size = "small",
    srcs = ["framework/errors_test.py"],
    main = "framework/errors_test.py",
    srcs_version = "PY2AND3",
    deps = [
        ":client_testlib",
        ":errors",
        "//tensorflow/core:protos_all_py",
    ],
)

py_test(
    name = "framework_error_interpolation_test",
    size = "small",
    srcs = ["framework/error_interpolation_test.py"],
    main = "framework/error_interpolation_test.py",
    srcs_version = "PY2AND3",
    deps = [
        ":client_testlib",
        ":constant_op",
        ":error_interpolation",
        ":traceable_stack",
    ],
)

py_test(
    name = "framework_subscribe_test",
    size = "small",
    srcs = ["framework/subscribe_test.py"],
    main = "framework/subscribe_test.py",
    srcs_version = "PY2AND3",
    deps = [
        ":framework",
        ":framework_for_generated_wrappers",
        ":framework_test_lib",
        ":math_ops",
        ":platform_test",
        ":script_ops",
        ":subscribe",
    ],
)

py_test(
    name = "contrib_test",
    size = "small",
    srcs = ["framework/contrib_test.py"],
    main = "framework/contrib_test.py",
    srcs_version = "PY2AND3",
    deps = [
        "//tensorflow:tensorflow_py",
        "//tensorflow/python:client_testlib",
    ],
)

py_test(
    name = "build_info_test",
    size = "small",
    srcs = [
        "platform/build_info.py",
        "platform/build_info_test.py",
    ],
    main = "platform/build_info_test.py",
    srcs_version = "PY2AND3",
    tags = [
        "no_pip",
        "notap",
    ],
    deps = [
        ":client_testlib",
        ":platform",
    ],
)

py_test(
    name = "proto_test",
    size = "small",
    srcs = ["framework/proto_test.py"],
    main = "framework/proto_test.py",
    srcs_version = "PY2AND3",
    deps = [
        ":client_testlib",
        ":framework_for_generated_wrappers",
        "//third_party/py/numpy",
    ],
)

tf_gen_op_wrapper_private_py(
    name = "functional_ops_gen",
    visibility = [
        "//learning/brain/python/ops:__pkg__",
    ],
)

py_library(
    name = "functional_ops",
    srcs = ["ops/functional_ops.py"],
    srcs_version = "PY2AND3",
    deps = [
        ":array_ops",
        ":constant_op",
        ":control_flow_ops",
        ":framework_ops",
        ":functional_ops_gen",
        ":sparse_tensor",
        ":tensor_array_ops",
        ":tensor_shape",
        ":util",
        ":variable_scope",
        "//tensorflow/core:protos_all_py",
        "//tensorflow/python/eager:context",
    ],
)

gpu_py_tests(
    name = "framework_function_test",
    size = "medium",
    srcs = ["framework/function_test.py"],
    additional_deps = [
        ":array_ops",
        ":client",
        ":client_testlib",
        ":clip_ops",
        ":control_flow_ops",
        ":errors",
        ":framework_for_generated_wrappers",
        ":functional_ops",
        ":gradients",
        ":init_ops",
        ":logging_ops",
        ":logging_ops_gen",
        ":math_ops",
        ":nn_ops",
        ":platform",
        ":random_ops",
        ":variable_scope",
        ":variables",
        "//third_party/py/numpy",
        "//tensorflow/core:protos_all_py",
    ],
    shard_count = 10,
    tags = [
        "noasan",
        "optonly",
    ],
)

py_test(
    name = "framework_versions_test",
    size = "small",
    srcs = ["framework/versions_test.py"],
    main = "framework/versions_test.py",
    srcs_version = "PY2AND3",
    deps = [
        ":client_testlib",
        ":framework_for_generated_wrappers",
    ],
)

py_test(
    name = "framework_importer_test",
    size = "large",
    srcs = ["framework/importer_test.py"],
    main = "framework/importer_test.py",
    srcs_version = "PY2AND3",
    deps = [
        ":array_ops",
        ":client_testlib",
        ":framework",
        ":framework_for_generated_wrappers",
        ":gradients",
        ":math_ops",
        ":nn_grad",
        ":nn_ops",
        ":random_ops",
        ":test_ops",
        ":variables",
        "//tensorflow/core:protos_all_py",
        "//third_party/py/numpy",
    ],
)

filegroup(
    name = "meta_graph_testdata",
    srcs = [
        "framework/testdata/metrics_export_meta_graph.pb",
    ],
    visibility = ["//visibility:public"],
)

py_test(
    name = "framework_meta_graph_test",
    size = "small",
    srcs = ["framework/meta_graph_test.py"],
    data = ["//tensorflow/python:meta_graph_testdata"],
    main = "framework/meta_graph_test.py",
    srcs_version = "PY2AND3",
    tags = [
        "no_pip",
        "no_windows",
    ],
    deps = [
        ":array_ops",
        ":client_testlib",
        ":control_flow_ops",
        ":data_flow_ops",
        ":framework",
        ":framework_for_generated_wrappers",
        ":math_ops",
        ":metrics",
        ":nn_ops",
        ":platform",
        ":random_ops",
        ":training",
        ":variables",
    ],
)

py_test(
    name = "framework_traceable_stack_test",
    size = "small",
    srcs = ["framework/traceable_stack_test.py"],
    main = "framework/traceable_stack_test.py",
    srcs_version = "PY2AND3",
    deps = [
        ":framework_test_lib",
        ":platform_test",
        ":test_ops",
        ":traceable_stack",
        ":util",
    ],
)

tf_gen_op_wrapper_py(
    name = "test_ops",
    out = "framework/test_ops.py",
    deps = [":test_ops_kernels"],
)

cc_library(
    name = "test_ops_kernels",
    srcs = ["framework/test_ops.cc"],
    linkstatic = 1,
    deps = [
        "//tensorflow/core:framework",
        "//tensorflow/core:lib",
        "//tensorflow/core:protos_all_cc",
    ],
    alwayslink = 1,
)

tf_gen_op_wrapper_py(
    name = "test_ops_2",
    out = "framework/test_ops_2.py",
    deps = [":test_ops_2_kernels"],
)

cc_library(
    name = "test_ops_2_kernels",
    srcs = ["framework/test_ops_2.cc"],
    linkstatic = 1,
    deps = ["//tensorflow/core:framework"],
    alwayslink = 1,
)

py_test(
    name = "framework_common_shapes_test",
    size = "small",
    srcs = ["framework/common_shapes_test.py"],
    main = "framework/common_shapes_test.py",
    srcs_version = "PY2AND3",
    deps = [
        ":framework",
        ":framework_for_generated_wrappers",
        ":framework_test_lib",
        ":platform_test",
        "//tensorflow/core:protos_all_py",
    ],
)

py_test(
    name = "framework_ops_test",
    size = "small",
    srcs = ["framework/ops_test.py"],
    main = "framework/ops_test.py",
    srcs_version = "PY2AND3",
    tags = ["no_pip"],  # test_ops_2 is not available in pip.
    deps = [
        ":cond_v2",
        ":control_flow_ops",
        ":errors",
        ":framework",
        ":framework_for_generated_wrappers",
        ":framework_test_lib",
        ":gradients",
        ":math_ops",
        ":platform_test",
        ":resources",
        ":test_ops",
        ":test_ops_2",
        ":util",
        ":variable_scope",
        ":variables",
        ":while_v2",
        "//tensorflow/core:protos_all_py",
        "//tensorflow/python/eager:context",
        "//tensorflow/python/eager:function",
    ],
)

py_test(
    name = "framework_ops_enable_eager_test",
    size = "small",
    srcs = ["framework/ops_enable_eager_test.py"],
    main = "framework/ops_enable_eager_test.py",
    srcs_version = "PY2AND3",
    deps = [
        ":framework",
        ":platform_test",
        "//tensorflow/python/eager:context",
    ],
)

py_test(
    name = "framework_tensor_shape_test",
    size = "small",
    srcs = ["framework/tensor_shape_test.py"],
    main = "framework/tensor_shape_test.py",
    srcs_version = "PY2AND3",
    deps = [
        ":framework_for_generated_wrappers",
        ":framework_test_lib",
        ":platform_test",
        "//tensorflow/core:protos_all_py",
    ],
)

py_test(
    name = "framework_tensor_spec_test",
    size = "small",
    srcs = ["framework/tensor_spec_test.py"],
    main = "framework/tensor_spec_test.py",
    srcs_version = "PY2AND3",
    deps = [
        ":framework_for_generated_wrappers",
        ":framework_test_lib",
        ":platform_test",
        ":tensor_spec",
        "//third_party/py/numpy",
    ],
)

py_test(
    name = "framework_sparse_tensor_test",
    size = "small",
    srcs = ["framework/sparse_tensor_test.py"],
    main = "framework/sparse_tensor_test.py",
    srcs_version = "PY2AND3",
    deps = [
        ":framework",
        ":framework_for_generated_wrappers",
        ":framework_test_lib",
        ":platform_test",
        "//tensorflow/core:protos_all_py",
    ],
)

py_test(
    name = "framework_device_test",
    size = "small",
    srcs = ["framework/device_test.py"],
    main = "framework/device_test.py",
    srcs_version = "PY2AND3",
    deps = [
        ":framework_for_generated_wrappers",
        ":framework_test_lib",
        ":platform_test",
        "//tensorflow/core:protos_all_py",
    ],
)

py_test(
    name = "framework_random_seed_test",
    size = "small",
    srcs = ["framework/random_seed_test.py"],
    main = "framework/random_seed_test.py",
    srcs_version = "PY2AND3",
    deps = [
        ":client_testlib",
        ":framework",
    ],
)

py_test(
    name = "framework_tensor_shape_div_test",
    size = "small",
    srcs = ["framework/tensor_shape_div_test.py"],
    main = "framework/tensor_shape_div_test.py",
    srcs_version = "PY2AND3",
    deps = [
        ":framework_for_generated_wrappers",
        ":framework_test_lib",
        ":platform_test",
        "//tensorflow/core:protos_all_py",
        "@six_archive//:six",
    ],
)

py_test(
    name = "framework_tensor_util_test",
    size = "small",
    srcs = ["framework/tensor_util_test.py"],
    main = "framework/tensor_util_test.py",
    srcs_version = "PY2AND3",
    tags = ["no_windows"],
    deps = [
        ":array_ops",
        ":client_testlib",
        ":framework",
        ":framework_for_generated_wrappers",
        ":framework_test_lib",
        ":math_ops",
        ":state_ops_gen",
        "//third_party/py/numpy",
    ],
)

py_test(
    name = "framework_test_util_test",
    size = "small",
    srcs = ["framework/test_util_test.py"],
    main = "framework/test_util_test.py",
    srcs_version = "PY2AND3",
    tags = ["no_windows"],
    deps = [
        ":control_flow_ops",
        ":errors",
        ":framework_for_generated_wrappers",
        ":framework_test_lib",
        ":platform_test",
        ":random_ops",
        ":resource_variable_ops",
        ":session",
        ":test_ops",
        ":variables",
        "//tensorflow/core:protos_all_py",
        "//tensorflow/python/eager:context",
        "//third_party/py/numpy",
        "@absl_py//absl/testing:parameterized",
    ],
)

py_test(
    name = "framework_dtypes_test",
    size = "small",
    srcs = ["framework/dtypes_test.py"],
    main = "framework/dtypes_test.py",
    srcs_version = "PY2AND3",
    deps = [
        ":framework_for_generated_wrappers",
        ":framework_test_lib",
        ":platform_test",
        "//tensorflow:tensorflow_py",
        "//tensorflow/core:protos_all_py",
        "//third_party/py/numpy",
    ],
)

py_test(
    name = "op_def_library_test",
    size = "small",
    srcs = ["framework/op_def_library_test.py"],
    srcs_version = "PY2AND3",
    deps = [
        ":framework_for_generated_wrappers",
        ":framework_test_lib",
        ":platform_test",
        ":test_ops",
    ],
)

py_test(
    name = "framework_kernels_test",
    size = "small",
    srcs = ["framework/kernels_test.py"],
    main = "framework/kernels_test.py",
    srcs_version = "PY2AND3",
    deps = [
        ":framework_test_lib",
        ":kernels",
        ":platform_test",
        ":test_ops",
    ],
)

tf_gen_op_wrapper_private_py(
    name = "array_ops_gen",
    visibility = [
        "//learning/brain/python/ops:__pkg__",
        "//tensorflow/compiler/tests:__pkg__",
        "//tensorflow/contrib/quantization:__pkg__",
        "//tensorflow/python/kernel_tests:__pkg__",
    ],
)

tf_gen_op_wrapper_private_py(
    name = "bitwise_ops_gen",
    require_shape_functions = True,
    visibility = [
        "//learning/brain/python/ops:__pkg__",
        "//tensorflow/compiler/tests:__pkg__",
        "//tensorflow/contrib/quantization:__pkg__",
        "//tensorflow/python/kernel_tests:__pkg__",
    ],
)

tf_gen_op_wrapper_private_py(
    name = "boosted_trees_ops_gen",
    visibility = ["//tensorflow:internal"],
    deps = [
        "//tensorflow/core:boosted_trees_ops_op_lib",
    ],
)

tf_gen_op_wrapper_private_py(
    name = "tensor_forest_ops_gen",
    visibility = ["//tensorflow:internal"],
    deps = [
        "//tensorflow/core:tensor_forest_ops_op_lib",
    ],
)

tf_gen_op_wrapper_private_py(
    name = "summary_ops_gen",
    visibility = ["//tensorflow:__subpackages__"],
    deps = ["//tensorflow/core:summary_ops_op_lib"],
)

tf_gen_op_wrapper_private_py(
    name = "audio_ops_gen",
    require_shape_functions = True,
    visibility = [
        "//learning/brain/python/ops:__pkg__",
        "//tensorflow/contrib/framework:__pkg__",
    ],
)

tf_gen_op_wrapper_private_py(
    name = "cudnn_rnn_ops_gen",
    visibility = [
        "//tensorflow:__subpackages__",
    ],
)

tf_gen_op_wrapper_private_py(
    name = "candidate_sampling_ops_gen",
    visibility = ["//learning/brain/python/ops:__pkg__"],
)

tf_gen_op_wrapper_private_py(
    name = "checkpoint_ops_gen",
    visibility = [
        "//tensorflow/contrib/framework:__pkg__",
        "//tensorflow/python/kernel_tests:__pkg__",
    ],
)

tf_gen_op_wrapper_private_py(
    name = "collective_ops_gen",
    visibility = ["//tensorflow:internal"],
    deps = [
        "//tensorflow/core:collective_ops_op_lib",
    ],
)

tf_gen_op_wrapper_private_py(
    name = "control_flow_ops_gen",
    visibility = [
        "//learning/brain/python/ops:__pkg__",
        "//tensorflow/python/kernel_tests:__pkg__",
    ],
    deps = [
        "//tensorflow/core:control_flow_ops_op_lib",
        "//tensorflow/core:no_op_op_lib",
    ],
)

tf_gen_op_wrapper_private_py(
    name = "ctc_ops_gen",
)

tf_gen_op_wrapper_private_py(
    name = "data_flow_ops_gen",
    visibility = [
        "//learning/brain/python/ops:__pkg__",
        "//tensorflow/python/kernel_tests:__pkg__",
    ],
)

tf_gen_op_wrapper_private_py(
    name = "dataset_ops_gen",
    visibility = [
        "//learning/brain/python/ops:__pkg__",
        "//tensorflow:__subpackages__",
        "//tensorflow/python/kernel_tests:__pkg__",
    ],
)

tf_gen_op_wrapper_private_py(
    name = "experimental_dataset_ops_gen",
    visibility = [
        "//learning/brain/python/ops:__pkg__",
        "//tensorflow:__subpackages__",
        "//tensorflow/python/kernel_tests:__pkg__",
    ],
)

tf_gen_op_wrapper_private_py(
    name = "image_ops_gen",
    visibility = ["//learning/brain/python/ops:__pkg__"],
)

tf_gen_op_wrapper_private_py(
    name = "io_ops_gen",
    visibility = [
        "//learning/brain/python/ops:__pkg__",
        "//tensorflow/python/kernel_tests:__pkg__",
        "//tensorflow/python/training/checkpointable:__pkg__",
    ],
)

tf_gen_op_wrapper_private_py(
    name = "linalg_ops_gen",
    visibility = ["//learning/brain/python/ops:__pkg__"],
)

tf_gen_op_wrapper_private_py(
    name = "logging_ops_gen",
    visibility = [
        "//learning/brain/python/ops:__pkg__",
        "//tensorflow/python/kernel_tests:__pkg__",
    ],
)

tf_gen_op_wrapper_private_py(
    name = "lookup_ops_gen",
    visibility = [
        "//learning/brain/python/ops:__pkg__",
        "//tensorflow/contrib/lookup:__pkg__",
        "//tensorflow/python/kernel_tests:__pkg__",
    ],
)

tf_gen_op_wrapper_private_py(
    name = "batch_ops_gen",
    visibility = [
        "//tensorflow:__subpackages__",
    ],
)

tf_gen_op_wrapper_private_py(
    name = "manip_ops_gen",
    visibility = [
        "//learning/brain/python/ops:__pkg__",
        "//tensorflow/python/kernel_tests:__pkg__",
    ],
)

tf_gen_op_wrapper_private_py(
    name = "math_ops_gen",
    visibility = [
        "//learning/brain/google/python/ops:__pkg__",
        "//learning/brain/python/ops:__pkg__",
        "//tensorflow/compiler/tests:__pkg__",
        "//tensorflow/contrib/quantization:__pkg__",
        "//tensorflow/python/kernel_tests:__pkg__",
    ],
)

tf_gen_op_wrapper_private_py(
    name = "nn_ops_gen",
    visibility = [
        "//learning/brain/python/ops:__pkg__",
        "//tensorflow/compiler/tests:__pkg__",
        "//tensorflow/contrib/quantization:__pkg__",
        "//tensorflow/python/kernel_tests:__pkg__",
        "//tensorflow/python/tools:__pkg__",
    ],
)

tf_gen_op_wrapper_private_py(
    name = "parsing_ops_gen",
    visibility = [
        "//learning/brain/python/ops:__pkg__",
    ],
)

tf_gen_op_wrapper_private_py(
    name = "random_ops_gen",
    visibility = ["//learning/brain/python/ops:__pkg__"],
)

tf_gen_op_wrapper_private_py(
    name = "resource_variable_ops_gen",
    visibility = [
        "//tensorflow/compiler/tf2xla:internal",
    ],
)

tf_gen_op_wrapper_private_py(
    name = "stateless_random_ops_gen",
    visibility = [
        "//tensorflow/python/data/experimental/ops:__pkg__",
    ],
)

tf_gen_op_wrapper_private_py(
    name = "list_ops_gen",
)

tf_gen_op_wrapper_private_py(
    name = "script_ops_gen",
)

tf_gen_op_wrapper_private_py(
    name = "sdca_ops_gen",
    visibility = [
        "//tensorflow/contrib/linear_optimizer:__pkg__",
        "//tensorflow_estimator/python/estimator/canned/linear_optimizer:__pkg__",
    ],
)

tf_gen_op_wrapper_private_py(
    name = "set_ops_gen",
)

tf_gen_op_wrapper_private_py(
    name = "state_ops_gen",
    visibility = [
        "//learning/brain/python/ops:__pkg__",
        "//tensorflow/contrib/framework:__pkg__",
        "//tensorflow/python/kernel_tests:__pkg__",
    ],
)

tf_gen_op_wrapper_private_py(
    name = "sparse_ops_gen",
)

tf_gen_op_wrapper_private_py(
    name = "spectral_ops_gen",
    visibility = ["//tensorflow/python/ops/signal:__pkg__"],
)

tf_gen_op_wrapper_private_py(
    name = "string_ops_gen",
)

tf_gen_op_wrapper_private_py(
    name = "user_ops_gen",
    require_shape_functions = False,
)

tf_gen_op_wrapper_private_py(
    name = "training_ops_gen",
    out = "training/gen_training_ops.py",
)

tf_gen_op_wrapper_private_py(
    name = "ragged_array_ops_gen",
    visibility = [
        "//learning/brain/contrib/text:__pkg__",
        "//learning/brain/contrib/text/python/ragged:__pkg__",
        "//tensorflow/python/ops/ragged:__pkg__",
    ],
)

tf_gen_op_wrapper_private_py(
    name = "ragged_math_ops_gen",
    visibility = [
        "//learning/brain/contrib/text:__pkg__",
        "//learning/brain/contrib/text/python/ragged:__pkg__",
        "//tensorflow/python/ops/ragged:__pkg__",
    ],
)

tf_gen_op_wrapper_private_py(
    name = "ragged_conversion_ops_gen",
    visibility = [
        "//learning/brain/contrib/text:__pkg__",
        "//learning/brain/contrib/text/python/ragged:__pkg__",
        "//tensorflow/python/ops/ragged:__pkg__",
    ],
)

py_library(
    name = "array_grad",
    srcs = ["ops/array_grad.py"],
    srcs_version = "PY2AND3",
    deps = [
        ":array_ops",
        ":array_ops_gen",
        ":framework",
        ":framework_for_generated_wrappers",
        ":math_ops",
        ":sparse_ops",
    ],
)

py_library(
    name = "array_ops",
    srcs = [
        "ops/array_ops.py",
        "ops/inplace_ops.py",
    ],
    srcs_version = "PY2AND3",
    deps = [
        ":array_ops_gen",
        ":common_shapes",
        ":constant_op",
        ":dtypes",
        ":framework_ops",
        ":math_ops_gen",
        ":sparse_tensor",
        ":tensor_shape",
        ":tensor_util",
        ":util",
        "//third_party/py/numpy",
        "@six_archive//:six",
    ],
)

py_library(
    name = "bitwise_ops",
    srcs = ["ops/bitwise_ops.py"],
    srcs_version = "PY2AND3",
    deps = [
        ":bitwise_ops_gen",
        ":framework",
        ":util",
    ],
)

py_library(
    name = "boosted_trees_ops",
    srcs = ["ops/boosted_trees_ops.py"],
    srcs_version = "PY2AND3",
    deps = [
        ":boosted_trees_ops_gen",
        ":framework",
        ":ops",
        ":training",
        "//tensorflow/core/kernels/boosted_trees:boosted_trees_proto_py",
    ],
)

py_library(
    name = "tensor_forest_ops",
    srcs = ["ops/tensor_forest_ops.py"],
    srcs_version = "PY2AND3",
    deps = [
        ":framework",
        ":ops",
        ":tensor_forest_ops_gen",
        ":training",
        "//tensorflow/core/kernels/boosted_trees:boosted_trees_proto_py",
    ],
)

py_library(
    name = "optional_grad",
    srcs = ["ops/optional_grad.py"],
    srcs_version = "PY2AND3",
    deps = [
        ":framework_ops",
    ],
)

py_library(
    name = "sets",
    srcs = [
        "ops/sets.py",
        "ops/sets_impl.py",
    ],
    srcs_version = "PY2AND3",
    deps = [
        ":framework",
        ":framework_for_generated_wrappers",
        ":set_ops_gen",
        ":util",
    ],
)

py_library(
    name = "candidate_sampling_ops",
    srcs = ["ops/candidate_sampling_ops.py"],
    srcs_version = "PY2AND3",
    deps = [
        ":array_ops",
        ":candidate_sampling_ops_gen",
        ":framework",
        ":math_ops",
    ],
)

py_library(
    name = "check_ops",
    srcs = ["ops/check_ops.py"],
    srcs_version = "PY2AND3",
    deps = [
        ":array_ops",
        ":control_flow_ops",
        ":framework_for_generated_wrappers",
        ":math_ops",
        ":sparse_tensor",
        ":tensor_util",
        ":util",
        "//third_party/py/numpy",
    ],
)

py_library(
    name = "clip_ops",
    srcs = ["ops/clip_ops.py"],
    srcs_version = "PY2AND3",
    deps = [
        ":array_ops",
        ":framework_for_generated_wrappers",
        ":math_ops",
        ":nn_ops_gen",
        ":numerics",
        "@six_archive//:six",
    ],
)

py_test(
    name = "clip_ops_test",
    size = "small",
    srcs = ["ops/clip_ops_test.py"],
    srcs_version = "PY2AND3",
    deps = [
        ":client_testlib",
        ":clip_ops",
        ":framework_for_generated_wrappers",
        "//third_party/py/numpy",
    ],
)

py_library(
    name = "collective_ops",
    srcs = ["ops/collective_ops.py"],
    srcs_version = "PY2AND3",
    deps = [
        ":collective_ops_gen",
        ":framework_for_generated_wrappers",
    ],
)

py_test(
    name = "collective_ops_test",
    size = "small",
    srcs = ["ops/collective_ops_test.py"],
    srcs_version = "PY2AND3",
    deps = [
        ":client_testlib",
        ":collective_ops",
        ":framework_for_generated_wrappers",
        "//third_party/py/numpy",
    ],
)

py_library(
    name = "control_flow_grad",
    srcs =
        ["ops/control_flow_grad.py"],
    srcs_version = "PY2AND3",
    deps = [
        ":control_flow_ops",
        ":control_flow_ops_gen",
        ":control_flow_util",
        ":framework",
        ":framework_for_generated_wrappers",
        ":math_ops",
    ],
)

# Note: targets depending on this should also depend on ":cond_v2" and ":while_v2".
# See b/118513001.
py_library(
    name = "control_flow_ops",
    srcs = ["ops/control_flow_ops.py"],
    srcs_version = "PY2AND3",
    deps = [
        ":array_ops",
        ":array_ops_gen",
        ":constant_op",
        ":control_flow_ops_gen",
        ":control_flow_util",
        ":data_flow_ops_gen",
        ":dtypes",
        ":framework_ops",
        ":logging_ops_gen",
        ":math_ops",
        ":platform",
        ":resource_variable_ops_gen",
        ":sparse_tensor",
        ":tensor_array_ops",
        ":tensor_shape",
        ":tf2",
        ":tf_should_use",
        ":util",
        "//tensorflow/core:protos_all_py",
        "@six_archive//:six",
    ],
)

py_library(
    name = "control_flow_util",
    srcs = ["ops/control_flow_util.py"],
    srcs_version = "PY2AND3",
    deps = [
        ":platform",
    ],
)

py_library(
    name = "control_flow_util_v2",
    srcs = ["ops/control_flow_util_v2.py"],
    srcs_version = "PY2AND3",
    deps = [
        ":control_flow_util",
        ":framework_ops",
        "//tensorflow/core:protos_all_py",
        "//tensorflow/python/eager:context",
        "//tensorflow/python/eager:function",
    ],
)

py_library(
    name = "cond_v2",
    srcs = [
        "ops/cond_v2.py",
    ],
    srcs_version = "PY2AND3",
    deps = [
        ":array_ops",
        ":c_api_util",
        ":control_flow_util_v2",
        ":framework_ops",
        ":function",
        ":function_def_to_graph",
        ":functional_ops_gen",
        ":gradients",
        ":gradients_impl",
        ":graph_to_function_def",
        ":pywrap_tensorflow",
        ":util",
        "//tensorflow/python/data/ops:dataset_ops",
        "//tensorflow/python/eager:function",
    ],
)

py_library(
    name = "while_v2",
    srcs = [
        "ops/while_v2.py",
    ],
    srcs_version = "PY2AND3",
    deps = [
        ":array_ops",
        ":constant_op",
        ":control_flow_ops",
        ":control_flow_util",
        ":control_flow_util_v2",
        ":dtypes",
        ":framework_ops",
        ":framework_test_lib",
        ":function_def_to_graph",
        ":functional_ops_gen",
        ":gradients_impl",
        ":list_ops",
        ":tensor_array_ops",
        ":tensor_shape",
        ":tensor_util",
        ":util",
        "//tensorflow/python/eager:function",
    ],
)

py_library(
    name = "ctc_ops",
    srcs = ["ops/ctc_ops.py"],
    srcs_version = "PY2AND3",
    deps = [
        ":array_ops",
        ":ctc_ops_gen",
        ":framework",
        ":framework_for_generated_wrappers",
        ":nn_grad",
    ],
)

py_library(
    name = "cudnn_rnn_grad",
    srcs = ["ops/cudnn_rnn_grad.py"],
    srcs_version = "PY2AND3",
    deps = [
        ":framework_for_generated_wrappers",
        "//tensorflow/python:cudnn_rnn_ops_gen",
    ],
)

py_library(
    name = "data_flow_grad",
    srcs = ["ops/data_flow_grad.py"],
    srcs_version = "PY2AND3",
    deps = [
        ":array_ops",
        ":data_flow_ops",
        ":framework_for_generated_wrappers",
        ":math_ops",
    ],
)

py_library(
    name = "data_flow_ops",
    srcs = ["ops/data_flow_ops.py"],
    srcs_version = "PY2AND3",
    deps = [
        ":array_ops",
        ":control_flow_ops",
        ":data_flow_ops_gen",
        ":framework_for_generated_wrappers",
        ":math_ops",
        ":random_seed",
        ":tensor_util",
        "//tensorflow/python/eager:context",
        "@six_archive//:six",
    ],
)

py_library(
    name = "embedding_ops",
    srcs = ["ops/embedding_ops.py"],
    srcs_version = "PY2AND3",
    deps = [
        ":array_ops",
        ":clip_ops",
        ":data_flow_grad",
        ":data_flow_ops",
        ":framework",
        ":framework_for_generated_wrappers",
        ":math_ops",
        ":platform",
        ":resource_variable_ops",
        ":sparse_ops",
        ":tensor_shape",
        ":variables",
    ],
)

py_library(
    name = "gradients",
    srcs = [
        "ops/custom_gradient.py",
        "ops/gradients.py",
    ],
    srcs_version = "PY2AND3",
    deps = [
        ":gradients_impl",
        ":unconnected_gradients",
        "//tensorflow/python/eager:function",
        "//tensorflow/python/eager:tape",
    ],
)

py_library(
    name = "gradients_impl",
    srcs = [
        "ops/gradients_impl.py",
    ],
    srcs_version = "PY2AND3",
    deps = [
        ":array_grad",
        ":array_ops",
        ":bitwise_ops",
        ":check_ops",
        ":control_flow_grad",
        ":control_flow_ops",
        ":control_flow_util",
        ":framework",
        ":framework_for_generated_wrappers",
        ":framework_ops",
        ":functional_ops",
        ":image_grad",
        ":linalg_grad",
        ":linalg_ops",
        ":logging_ops",
        ":manip_grad",
        ":manip_ops",
        ":math_grad",
        ":math_ops",
        ":optional_grad",
        ":platform",
        ":random_grad",
        ":resource_variable_ops",
        ":tensor_array_ops",
        ":tensor_util",
        ":unconnected_gradients",
        ":util",
        ":variable_scope",
        "//tensorflow/core:protos_all_py",
        "//tensorflow/python/eager:context",
        "//tensorflow/python/eager:tape",
        "//third_party/py/numpy",
        "@six_archive//:six",
    ],
)

py_library(
    name = "unconnected_gradients",
    srcs = ["ops/unconnected_gradients.py"],
    srcs_version = "PY2AND3",
    deps = [
        ":util",
    ],
)

py_library(
    name = "histogram_ops",
    srcs = ["ops/histogram_ops.py"],
    srcs_version = "PY2AND3",
    deps = [
        ":array_ops",
        ":clip_ops",
        ":framework_for_generated_wrappers",
        ":math_ops",
    ],
)

py_library(
    name = "image_grad",
    srcs = ["ops/image_grad.py"],
    srcs_version = "PY2AND3",
    deps = [
        ":array_ops",
        ":framework_for_generated_wrappers",
        ":image_ops_gen",
    ],
)

py_library(
    name = "image_ops",
    srcs = [
        "ops/image_ops.py",
        "ops/image_ops_impl.py",
    ],
    srcs_version = "PY2AND3",
    deps = [
        ":array_ops",
        ":check_ops",
        ":clip_ops",
        ":control_flow_ops",
        ":framework",
        ":framework_for_generated_wrappers",
        ":gradients",
        ":image_ops_gen",
        ":math_ops",
        ":nn",
        ":nn_ops_gen",
        ":random_ops",
        ":string_ops",
        ":util",
        ":variables",
        "//third_party/py/numpy",
    ],
)

py_library(
    name = "init_ops",
    srcs = ["ops/init_ops.py"],
    srcs_version = "PY2AND3",
    deps = [
        ":array_ops",
        ":constant_op",
        ":dtypes",
        ":linalg_ops_gen",
        ":linalg_ops_impl",
        ":math_ops",
        ":random_ops",
        ":util",
        "//third_party/py/numpy",
    ],
)

py_library(
    name = "initializers_ns",
    srcs = ["ops/initializers_ns.py"],
    srcs_version = "PY2AND3",
    deps = [
        ":init_ops",
        ":variables",
    ],
)

py_library(
    name = "io_ops",
    srcs = ["ops/io_ops.py"],
    srcs_version = "PY2AND3",
    deps = [
        ":framework_for_generated_wrappers",
        ":io_ops_gen",
        ":lib",
    ],
)

py_library(
    name = "linalg_grad",
    srcs = ["ops/linalg_grad.py"],
    srcs_version = "PY2AND3",
    deps = [
        ":array_ops",
        ":control_flow_ops",
        ":framework_for_generated_wrappers",
        ":linalg_ops",
        ":math_ops",
        "//tensorflow/python/ops/linalg:linalg_impl",
    ],
)

py_library(
    name = "linalg_ops",
    srcs = ["ops/linalg_ops.py"],
    srcs_version = "PY2AND3",
    deps = [
        ":array_ops",
        ":dtypes",
        ":framework_ops",
        ":functional_ops",
        ":linalg_ops_gen",
        ":linalg_ops_impl",
        ":math_ops",
        "//third_party/py/numpy",
    ],
)

py_library(
    name = "linalg_ops_impl",
    srcs = ["ops/linalg_ops_impl.py"],
    srcs_version = "PY2AND3",
    deps = [
        ":array_ops",
        ":dtypes",
        ":framework_ops",
        ":math_ops",
        "//third_party/py/numpy",
    ],
)

py_library(
    name = "manip_grad",
    srcs = ["ops/manip_grad.py"],
    srcs_version = "PY2AND3",
    deps = [
        ":control_flow_ops",
        ":framework_for_generated_wrappers",
        ":manip_ops",
    ],
)

py_library(
    name = "manip_ops",
    srcs = ["ops/manip_ops.py"],
    srcs_version = "PY2AND3",
    deps = [
        ":dtypes",
        ":framework_ops",
        ":manip_ops_gen",
        "//third_party/py/numpy",
    ],
)

py_library(
    name = "logging_ops",
    srcs = ["ops/logging_ops.py"],
    srcs_version = "PY2AND3",
    deps = [
        ":framework_for_generated_wrappers",
        ":logging_ops_gen",
        ":platform",
        ":string_ops",
        ":util",
    ],
)

py_library(
    name = "lookup_ops",
    srcs = ["ops/lookup_ops.py"],
    srcs_version = "PY2AND3",
    deps = [
        ":array_ops",
        ":constant_op",
        ":control_flow_ops",
        ":framework_for_generated_wrappers",
        ":lookup_ops_gen",
        ":math_ops",
        ":sparse_tensor",
        ":string_ops",
        ":util",
        "//tensorflow/python/eager:context",
        "@six_archive//:six",
    ],
)

py_library(
    name = "math_grad",
    srcs = ["ops/math_grad.py"],
    srcs_version = "PY2AND3",
    deps = [
        ":array_ops",
        ":array_ops_gen",
        ":framework_for_generated_wrappers",
        ":math_ops",
        ":math_ops_gen",
        ":tensor_util",
        "//tensorflow/python/eager:context",
        "//third_party/py/numpy",
    ],
)

py_library(
    name = "math_ops",
    srcs = ["ops/math_ops.py"],
    srcs_version = "PY2AND3",
    deps = [
        "constant_op",
        ":array_ops",
        ":common_shapes",
        ":control_flow_ops_gen",
        ":data_flow_ops_gen",
        ":dtypes",
        ":framework_ops",
        ":graph_util",
        ":math_ops_gen",
        ":nn_ops_gen",
        ":sparse_ops_gen",
        ":sparse_tensor",
        ":state_ops",
        ":state_ops_gen",
        ":tensor_shape",
        ":util",
        "//tensorflow/python/eager:context",
        "//third_party/py/numpy",
    ],
)

py_library(
    name = "resources",
    srcs = ["ops/resources.py"],
    srcs_version = "PY2AND3",
    deps = [
        ":array_ops",
        ":control_flow_ops",
        ":framework_for_generated_wrappers",
        ":math_ops",
        ":tf_should_use",
    ],
)

py_library(
    name = "resource_variable_ops",
    srcs = ["ops/resource_variable_ops.py"],
    srcs_version = "PY2AND3",
    deps = [
        ":array_ops",
        ":array_ops_gen",
        ":dtypes",
        ":framework_ops",
        ":resource_variable_ops_gen",
        ":tensor_shape",
        ":util",
        ":variables",
        "//tensorflow/core:protos_all_py",
        "//tensorflow/python/eager:context",
        "//tensorflow/python/eager:tape",
    ],
)

py_library(
    name = "list_ops",
    srcs = ["ops/list_ops.py"],
    srcs_version = "PY2AND3",
    deps = [
        ":array_ops",
        ":list_ops_gen",
    ],
)

py_library(
    name = "nn",
    srcs = [
        "ops/nn.py",
        "ops/nn_impl.py",
    ],
    srcs_version = "PY2AND3",
    deps = [
        ":array_ops",
        ":candidate_sampling_ops",
        ":ctc_ops",
        ":embedding_ops",
        ":framework_for_generated_wrappers",
        ":math_ops",
        ":nn_grad",
        ":nn_ops",
        ":nn_ops_gen",
        ":rnn",
        ":sparse_ops",
        ":util",
        ":variables",
    ],
)

py_library(
    name = "nn_grad",
    srcs = ["ops/nn_grad.py"],
    srcs_version = "PY2AND3",
    deps = [
        ":array_ops",
        ":framework_for_generated_wrappers",
        ":gradients",
        ":math_ops",
        ":nn_ops",
        ":nn_ops_gen",
        ":sparse_ops",
        ":tensor_util",
        "//tensorflow/python/eager:context",
    ],
)

py_library(
    name = "nn_ops",
    srcs = ["ops/nn_ops.py"],
    srcs_version = "PY2AND3",
    deps = [
        ":array_ops",
        ":dtypes",
        ":framework_ops",
        ":graph_util",
        ":math_ops",
        ":nn_ops_gen",
        ":random_ops",
        ":tensor_shape",
        ":tensor_util",
        "//third_party/py/numpy",
    ],
)

py_library(
    name = "numerics",
    srcs = ["ops/numerics.py"],
    srcs_version = "PY2AND3",
    deps = [
        ":array_ops",
        ":control_flow_ops",
        ":framework_for_generated_wrappers",
        "//tensorflow/python/eager:context",
    ],
)

py_library(
    name = "parsing_ops",
    srcs = ["ops/parsing_ops.py"],
    srcs_version = "PY2AND3",
    deps = [
        ":array_ops",
        ":control_flow_ops",
        ":framework",
        ":framework_for_generated_wrappers",
        ":math_ops",
        ":parsing_ops_gen",
        ":sparse_ops",
    ],
)

py_library(
    name = "partitioned_variables",
    srcs = ["ops/partitioned_variables.py"],
    srcs_version = "PY2AND3",
    deps = [
        ":framework_for_generated_wrappers",
        ":platform",
        ":variable_scope",
    ],
)

py_library(
    name = "random_grad",
    srcs = ["ops/random_grad.py"],
    srcs_version = "PY2AND3",
    deps = [
        ":array_ops",
        ":dtypes",
        ":framework_ops",
        ":math_ops",
        ":random_ops_gen",
    ],
)

py_library(
    name = "random_ops",
    srcs = ["ops/random_ops.py"],
    srcs_version = "PY2AND3",
    deps = [
        ":array_ops",
        ":control_flow_ops",
        ":dtypes",
        ":framework_ops",
        ":math_ops",
        ":random_ops_gen",
        ":random_seed",
    ],
)

py_library(
    name = "stateless_random_ops",
    srcs = ["ops/stateless_random_ops.py"],
    srcs_version = "PY2AND3",
    deps = [
        ":dtypes",
        ":framework_ops",
        ":math_ops",
        ":random_ops",
        ":stateless_random_ops_gen",
    ],
)

py_library(
    name = "rnn",
    srcs = ["ops/rnn.py"],
    srcs_version = "PY2AND3",
    deps = [
        ":array_ops",
        ":control_flow_ops",
        ":control_flow_util",
        ":framework_for_generated_wrappers",
        ":math_ops",
        ":rnn_cell",
        ":tensor_array_ops",
        ":util",
        ":variable_scope",
        "//tensorflow/python/eager:context",
    ],
)

py_library(
    name = "rnn_cell",
    srcs = [
        "ops/rnn_cell.py",
        "ops/rnn_cell_impl.py",
    ],
    srcs_version = "PY2AND3",
    deps = [
        ":array_ops",
        ":clip_ops",
        ":framework_for_generated_wrappers",
        ":init_ops",
        ":math_ops",
        ":nn_ops",
        ":partitioned_variables",
        ":random_ops",
        ":util",
        ":variable_scope",
        ":variables",
    ],
)

py_library(
    name = "script_ops",
    srcs = ["ops/script_ops.py"],
    srcs_version = "PY2AND3",
    deps = [
        ":array_ops",
        ":framework_for_generated_wrappers",
        ":script_ops_gen",
        "//third_party/py/numpy",
    ],
)

py_library(
    name = "sdca_ops",
    srcs = ["ops/sdca_ops.py"],
    srcs_version = "PY2AND3",
    deps = [
        ":framework_for_generated_wrappers",
        ":sdca_ops_gen",
        "//third_party/py/numpy",
    ],
)

py_library(
    name = "session_ops",
    srcs = ["ops/session_ops.py"],
    srcs_version = "PY2AND3",
    deps = [
        ":array_ops",
        ":data_flow_ops_gen",
        ":framework_for_generated_wrappers",
        ":util",
    ],
)

py_library(
    name = "sparse_grad",
    srcs = ["ops/sparse_grad.py"],
    srcs_version = "PY2AND3",
    deps = [
        ":array_ops",
        ":framework",
        ":framework_for_generated_wrappers",
        ":math_ops",
        ":sparse_ops",
        ":sparse_ops_gen",
    ],
)

py_library(
    name = "sparse_ops",
    srcs = ["ops/sparse_ops.py"],
    srcs_version = "PY2AND3",
    deps = [
        ":array_ops",
        ":check_ops",
        ":control_flow_ops",
        ":framework",
        ":framework_for_generated_wrappers",
        ":math_ops",
        ":sparse_ops_gen",
        ":util",
        "//third_party/py/numpy",
    ],
)

py_test(
    name = "sparse_ops_test",
    srcs = ["ops/sparse_ops_test.py"],
    srcs_version = "PY2AND3",
    deps = [
        ":constant_op",
        ":dtypes",
        ":framework_test_lib",
        ":sparse_ops",
        ":sparse_tensor",
    ],
)

py_library(
    name = "sort_ops",
    srcs = ["ops/sort_ops.py"],
    srcs_version = "PY2AND3",
    deps = [
        ":array_ops",
        ":framework",
        ":math_ops",
        ":nn_ops",
        "//third_party/py/numpy",
    ],
)

py_test(
    name = "sort_ops_test",
    srcs = ["ops/sort_ops_test.py"],
    srcs_version = "PY2AND3",
    deps = [
        ":array_ops",
        ":client_testlib",
        ":framework",
        ":random_ops",
        ":sort_ops",
        "//third_party/py/numpy",
    ],
)

py_library(
    name = "spectral_ops_test_util",
    srcs = ["ops/spectral_ops_test_util.py"],
    srcs_version = "PY2AND3",
    deps = [
        ":client_testlib",
        ":framework_ops",
    ],
)

py_library(
    name = "confusion_matrix",
    srcs = ["ops/confusion_matrix.py"],
    srcs_version = "PY2AND3",
    deps = [
        ":array_ops",
        ":check_ops",
        ":control_flow_ops",
        ":framework",
        ":framework_for_generated_wrappers",
        ":math_ops",
        ":sparse_ops",
    ],
)

py_library(
    name = "weights_broadcast_ops",
    srcs = [
        "ops/weights_broadcast_ops.py",
    ],
    srcs_version = "PY2AND3",
    deps = [
        ":array_ops",
        ":control_flow_ops",
        ":framework",
        ":math_ops",
        ":sets",
    ],
)

py_library(
    name = "metrics",
    srcs = [
        "ops/metrics.py",
        "ops/metrics_impl.py",
    ],
    srcs_version = "PY2AND3",
    deps = [
        ":array_ops",
        ":check_ops",
        ":confusion_matrix",
        ":control_flow_ops",
        ":distribute",
        ":framework",
        ":framework_for_generated_wrappers",
        ":math_ops",
        ":nn",
        ":sets",
        ":sparse_ops",
        ":state_ops",
        ":util",
        ":variable_scope",
        ":variables",
        ":weights_broadcast_ops",
    ],
)

py_library(
    name = "special_math_ops",
    srcs = ["ops/special_math_ops.py"],
    srcs_version = "PY2AND3",
    deps = [
        ":array_ops",
        ":check_ops",
        ":control_flow_ops",
        ":framework_for_generated_wrappers",
        ":math_ops",
        ":platform",
    ],
)

py_library(
    name = "standard_ops",
    srcs = ["ops/standard_ops.py"],
    srcs_version = "PY2AND3",
    deps = [
        ":array_grad",
        ":array_ops",
        ":check_ops",
        ":clip_ops",
        ":confusion_matrix",
        ":control_flow_ops",
        ":cudnn_rnn_grad",
        ":data_flow_grad",
        ":data_flow_ops",
        ":framework_for_generated_wrappers",
        ":functional_ops",
        ":gradients",
        ":histogram_ops",
        ":init_ops",
        ":io_ops",
        ":linalg_ops",
        ":logging_ops",
        ":lookup_ops",
        ":manip_grad",
        ":manip_ops",
        ":math_grad",
        ":math_ops",
        ":numerics",
        ":parsing_ops",
        ":partitioned_variables",
        ":random_ops",
        ":script_ops",
        ":session_ops",
        ":sort_ops",
        ":sparse_grad",
        ":sparse_ops",
        ":special_math_ops",
        ":state_grad",
        ":state_ops",
        ":stateless_random_ops",
        ":string_ops",
        ":template",
        ":tensor_array_grad",
        ":tensor_array_ops",
        ":util",
        ":variable_scope",
        ":variables",
        "//tensorflow/python/eager:wrap_function",
        "//tensorflow/python/ops/distributions",
        "//tensorflow/python/ops/linalg",
    ],
)

py_library(
    name = "state_grad",
    srcs = ["ops/state_grad.py"],
    srcs_version = "PY2AND3",
    deps = [":framework_for_generated_wrappers"],
)

py_library(
    name = "state_ops",
    srcs = ["ops/state_ops.py"],
    srcs_version = "PY2AND3",
    deps = [
        ":array_ops",
        ":framework_ops",
        ":math_ops_gen",
        ":resource_variable_ops_gen",
        ":state_ops_gen",
        ":tensor_shape",
        ":util",
    ],
)

py_library(
    name = "string_ops",
    srcs = ["ops/string_ops.py"],
    srcs_version = "PY2AND3",
    deps = [
        ":framework",
        ":framework_for_generated_wrappers",
        ":string_ops_gen",
        ":util",
    ],
)

py_library(
    name = "summary_ops_v2",
    srcs = ["ops/summary_ops_v2.py"],
    srcs_version = "PY2AND3",
    visibility = ["//tensorflow:internal"],
    deps = [
        ":array_ops",
        ":constant_op",
        ":control_flow_ops",
        ":dtypes",
        ":framework_ops",
        ":math_ops",
        ":resource_variable_ops",
        ":smart_cond",
        ":summary_op_util",
        ":summary_ops_gen",
        ":training_util",
        ":util",
        "//tensorflow/core:protos_all_py",
        "//tensorflow/python/eager:context",
        "@six_archive//:six",
    ],
)

py_library(
    name = "template",
    srcs = ["ops/template.py"],
    srcs_version = "PY2AND3",
    deps = [
        ":framework_for_generated_wrappers",
        ":platform",
        ":util",
        ":variable_scope",
        "//tensorflow/python/eager:context",
        "//tensorflow/python/eager:function",
    ],
)

py_library(
    name = "tensor_array_grad",
    srcs = ["ops/tensor_array_grad.py"],
    srcs_version = "PY2AND3",
    deps = [
        ":framework_for_generated_wrappers",
        ":tensor_array_ops",
    ],
)

py_library(
    name = "tensor_array_ops",
    srcs = ["ops/tensor_array_ops.py"],
    srcs_version = "PY2AND3",
    deps = [
        ":array_ops",
        ":constant_op",
        ":control_flow_ops_gen",
        ":data_flow_ops_gen",
        ":dtypes",
        ":errors",
        ":framework_ops",
        ":list_ops",
        ":math_ops",
        ":tensor_shape",
        ":tensor_util",
        ":tf2",
        ":tf_should_use",
        "//tensorflow/python/eager:context",
    ],
)

py_library(
    name = "variable_scope",
    srcs = ["ops/variable_scope.py"],
    srcs_version = "PY2AND3",
    deps = [
        ":array_ops",
        ":dtypes",
        ":framework_ops",
        ":init_ops",
        ":platform",
        ":resource_variable_ops",
        ":tensor_shape",
        ":tf2",
        ":util",
        ":variables",
        "//tensorflow/python/eager:context",
        "@six_archive//:six",
    ],
)

py_library(
    name = "variables",
    srcs = ["ops/variables.py"],
    srcs_version = "PY2AND3",
    deps = [
        ":array_ops",
        ":control_flow_ops",
        ":dtypes",
        ":framework_ops",
        ":math_ops",
        ":state_ops",
        ":tensor_shape",
        ":tf_should_use",
        ":util",
        "//tensorflow/core:protos_all_py",
        "//tensorflow/python/eager:context",
        "//tensorflow/python/training/checkpointable:base",
    ],
)

py_library(
    name = "gradient_checker",
    srcs = ["ops/gradient_checker.py"],
    srcs_version = "PY2AND3",
    deps = [
        ":array_ops",
        ":framework_for_generated_wrappers",
        ":gradients",
        ":platform",
        "//third_party/py/numpy",
    ],
)

py_library(
    name = "gradient_checker_v2",
    srcs = ["ops/gradient_checker_v2.py"],
    srcs_version = "PY2AND3",
    deps = [
        ":array_ops",
        ":framework_for_generated_wrappers",
        ":gradients",
        ":platform",
        "//third_party/py/numpy",
    ],
)

# This target is deprecated.
py_library(
    name = "ops",
    srcs = ["user_ops/user_ops.py"],
    srcs_version = "PY2AND3",
    deps = [
        ":user_ops_gen",
        ":util",
        "@six_archive//:six",
    ],
)

gpu_py_test(
    name = "bitwise_ops_test",
    size = "small",
    srcs = ["ops/bitwise_ops_test.py"],
    additional_deps = [
        ":bitwise_ops",
        ":constant_op",
        ":dtypes",
        ":framework_test_lib",
    ],
    tags = ["no_windows"],
)

gpu_py_test(
    name = "control_flow_ops_test",
    size = "small",
    srcs = ["ops/control_flow_ops_test.py"],
    additional_deps = [
        ":array_ops",
        ":control_flow_ops",
        ":embedding_ops",
        ":framework_for_generated_wrappers",
        ":framework_test_lib",
        ":gradients",
        ":init_ops",
        ":math_ops",
        ":platform_test",
        ":state_ops",
        ":tensor_array_grad",
        ":tensor_array_ops",
        ":training",
        ":util",
        ":variable_scope",
        ":variables",
    ],
)

gpu_py_test(
    name = "gradient_checker_test",
    size = "medium",
    srcs = ["ops/gradient_checker_test.py"],
    additional_deps = [
        ":array_ops",
        ":client_testlib",
        ":framework_for_generated_wrappers",
        ":math_ops",
        ":nn_grad",
        ":nn_ops",
        ":platform",
        "//third_party/py/numpy",
    ],
)

<<<<<<< HEAD
gpu_py_test(
=======
cuda_py_test(
    name = "gradient_checker_v2_test",
    size = "medium",
    srcs = ["ops/gradient_checker_v2_test.py"],
    additional_deps = [
        ":array_ops",
        ":client_testlib",
        ":framework_for_generated_wrappers",
        ":math_ops",
        ":nn_grad",
        ":nn_ops",
        ":platform",
        "//third_party/py/numpy",
    ],
)

cuda_py_test(
>>>>>>> caabd166
    name = "gradients_test",
    size = "medium",
    srcs = ["ops/gradients_test.py"],
    additional_deps = [
        ":array_grad",
        ":array_ops",
        ":control_flow_grad",
        ":control_flow_ops",
        ":data_flow_grad",
        ":data_flow_ops",
        ":framework_for_generated_wrappers",
        ":framework_test_lib",
        ":functional_ops",
        ":gradients",
        ":layers",
        ":list_ops",
        ":math_grad",
        ":math_ops",
        ":nn_grad",
        ":nn_ops",
        ":platform_test",
        ":state_grad",
        ":tensor_array_grad",
        ":tensor_array_ops",
        ":test_ops",
        ":variable_scope",
        "//third_party/py/numpy",
    ],
    tags = ["no_oss"],  # b/118709825
)

gpu_py_test(
    name = "histogram_ops_test",
    size = "small",
    srcs = ["ops/histogram_ops_test.py"],
    additional_deps = [
        ":array_ops",
        ":client_testlib",
        ":framework_for_generated_wrappers",
        ":histogram_ops",
        ":init_ops",
        ":variables",
        "//third_party/py/numpy",
    ],
)

gpu_py_test(
    name = "image_grad_test",
    size = "medium",
    srcs = ["ops/image_grad_test.py"],
    additional_deps = [
        ":client_testlib",
        ":framework_for_generated_wrappers",
        ":gradients",
        ":image_ops",
        "//third_party/py/numpy",
    ],
)

gpu_py_test(
    name = "image_ops_test",
    size = "medium",
    srcs = ["ops/image_ops_test.py"],
    additional_deps = [
        ":array_ops",
        ":client",
        ":client_testlib",
        ":control_flow_ops",
        ":errors",
        ":framework_for_generated_wrappers",
        ":framework_test_lib",
        ":image_ops",
        ":io_ops",
        ":math_ops",
        ":platform_test",
        ":random_ops",
        ":variables",
        "//third_party/py/numpy",
        "//tensorflow/core:protos_all_py",
    ],
    data = ["//tensorflow/core:image_testdata"],
    shard_count = 5,
)

gpu_py_test(
    name = "init_ops_test",
    size = "small",
    srcs = ["ops/init_ops_test.py"],
    additional_deps = [
        ":client_testlib",
        ":init_ops",
        ":framework_ops",
        ":resource_variable_ops",
        "//third_party/py/numpy",
        "//tensorflow/python/eager:context",
    ],
)

gpu_py_test(
    name = "math_grad_test",
    size = "small",
    srcs = ["ops/math_grad_test.py"],
    additional_deps = [
        ":array_ops",
        ":client_testlib",
        ":framework_for_generated_wrappers",
        ":math_ops",
        "//third_party/py/numpy",
    ],
    tags = ["no_windows_gpu"],
)

gpu_py_test(
    name = "math_ops_test",
    size = "small",
    srcs = ["ops/math_ops_test.py"],
    additional_deps = [
        ":array_ops",
        ":errors",
        ":framework_for_generated_wrappers",
        ":framework_test_lib",
        ":gradients",
        ":math_ops",
        ":platform_test",
        ":variables",
        "//third_party/py/numpy",
    ],
    tags = ["no_windows_gpu"],
)

gpu_py_test(
    name = "nn_batchnorm_test",
    size = "medium",
    srcs = ["ops/nn_batchnorm_test.py"],
    additional_deps = [
        ":array_ops",
        ":client_testlib",
        ":framework_for_generated_wrappers",
        ":gradients",
        ":math_ops",
        ":nn",
        ":nn_grad",
        ":nn_ops_gen",
        "//third_party/py/numpy",
    ],
    shard_count = 4,
    tags = ["no_windows"],
)

gpu_py_test(
    name = "nn_fused_batchnorm_test",
    size = "large",
    srcs = ["ops/nn_fused_batchnorm_test.py"],
    additional_deps = [
        ":array_ops",
        ":client_testlib",
        ":framework_for_generated_wrappers",
        ":gradients",
        ":nn",
        ":nn_grad",
        "//third_party/py/numpy",
    ],
    shard_count = 16,
)

gpu_py_test(
    name = "nn_test",
    size = "medium",
    srcs = ["ops/nn_test.py"],
    additional_deps = [
        ":array_ops",
        ":client_testlib",
        ":framework_for_generated_wrappers",
        ":nn",
        ":nn_grad",
        ":nn_ops",
        ":partitioned_variables",
        ":variable_scope",
        ":variables",
        "@absl_py//absl/testing:parameterized",
        "//third_party/py/numpy",
    ],
    tags = ["no_windows"],
)

gpu_py_test(
    name = "nn_xent_test",
    size = "medium",
    srcs = ["ops/nn_xent_test.py"],
    additional_deps = [
        ":client_testlib",
        ":framework_for_generated_wrappers",
        ":gradients",
        ":nn",
        ":nn_grad",
        "//third_party/py/numpy",
    ],
)

gpu_py_test(
    name = "special_math_ops_test",
    size = "small",
    srcs = ["ops/special_math_ops_test.py"],
    additional_deps = [
        ":array_ops",
        ":client",
        ":client_testlib",
        ":framework_for_generated_wrappers",
        ":math_ops",
        ":special_math_ops",
        "//third_party/py/numpy",
    ],
    tags = ["no_windows_gpu"],
)

py_library(
    name = "training",
    srcs = glob(
        ["training/**/*.py"],
        exclude = [
            "**/*test*",
            "training/checkpointable/**/*.py",
            # The following targets have their own build rules (same name as the
            # file):
            "training/basic_session_run_hooks.py",
            "training/checkpoint_management.py",
            "training/distribute.py",
            "training/distribution_strategy_context.py",
            "training/saveable_object.py",
            "training/saver.py",
            "training/session_run_hook.py",
            "training/training_util.py",
        ],
    ),
    srcs_version = "PY2AND3",
    deps = [
        ":array_ops",
        ":array_ops_gen",
        ":basic_session_run_hooks",
        ":checkpoint_management",
        ":checkpoint_ops_gen",
        ":client",
        ":control_flow_ops",
        ":data_flow_ops",
        ":device",
        ":distribute",
        ":errors",
        ":framework",
        ":framework_for_generated_wrappers",
        ":framework_ops",
        ":gradients",
        ":init_ops",
        ":io_ops",
        ":layers_base",
        ":lookup_ops",
        ":math_ops",
        ":platform",
        ":pywrap_tensorflow",
        ":random_ops",
        ":resource_variable_ops",
        ":resources",
        ":saver",
        ":sdca_ops",
        ":session",
        ":session_run_hook",
        ":sparse_ops",
        ":sparse_tensor",
        ":state_ops",
        ":summary",
        ":training_ops_gen",
        ":training_util",
        ":util",
        ":variable_scope",
        ":variables",
        "//third_party/py/numpy",
        "@six_archive//:six",
        "//tensorflow/core:protos_all_py",
        "//tensorflow/python/data/ops:dataset_ops",
        "//tensorflow/python/distribute:reduce_util",
        "//tensorflow/python/distribute:distribute_coordinator_context",
        "//tensorflow/python/eager:backprop",
        "//tensorflow/python/eager:context",
        # `layers` dependency only exists due to the use of a small utility.
        "//tensorflow/python/keras:layers",
        "//tensorflow/python/ops/losses",
        "//tensorflow/python/training/checkpointable:base",
        "//tensorflow/python/training/checkpointable:util",
    ],
)

# Dependency added and used by ClusterResolvers to avoid circular dependency between keras, distribute, and training.
py_library(
    name = "training_server_lib",
    srcs = ["training/server_lib.py"],
    srcs_version = "PY2AND3",
    deps = [
        ":framework",
        ":pywrap_tensorflow",
        ":util",
        "//tensorflow/core:protos_all_py",
    ],
)

py_library(
    name = "saveable_object",
    srcs = ["training/saveable_object.py"],
    srcs_version = "PY2AND3",
)

py_library(
    name = "checkpoint_management",
    srcs = ["training/checkpoint_management.py"],
    deps = [
        ":errors",
        ":lib",
        ":platform",
        ":protos_all_py",
        ":util",
        "//tensorflow/core:protos_all_py",
    ],
)

py_library(
    name = "session_run_hook",
    srcs = ["training/session_run_hook.py"],
    srcs_version = "PY2AND3",
    deps = [":util"],
)

py_library(
    name = "basic_session_run_hooks",
    srcs = ["training/basic_session_run_hooks.py"],
    srcs_version = "PY2AND3",
    deps = [
        ":client",
        ":framework",
        ":platform",
        ":protos_all_py",
        ":session_run_hook",
        ":training_util",
        ":util",
    ],
)

py_library(
    name = "saver",
    srcs = ["training/saver.py"],
    srcs_version = "PY2AND3",
    deps = [
        ":array_ops",
        ":checkpoint_management",
        ":constant_op",
        ":control_flow_ops",
        ":device",
        ":errors",
        ":framework",
        ":framework_ops",
        ":io_ops",
        ":io_ops_gen",
        ":platform",
        ":pywrap_tensorflow",
        ":resource_variable_ops",
        ":saveable_object",
        ":session",
        ":state_ops",
        ":string_ops",
        ":training_util",
        ":util",
        ":variables",
        "//tensorflow/core:protos_all_py",
        "//tensorflow/python/eager:context",
        "//tensorflow/python/training/checkpointable:base",
        "//third_party/py/numpy",
        "@six_archive//:six",
    ],
)

py_library(
    name = "distribute",
    srcs = [
        "training/distribute.py",
        "training/distribution_strategy_context.py",
    ],
    srcs_version = "PY2AND3",
    deps = [
        "//tensorflow/python/distribute:distribute_lib",
    ],
)

py_test(
    name = "evaluation_test",
    size = "small",
    srcs = ["training/evaluation_test.py"],
    shard_count = 3,
    srcs_version = "PY2AND3",
    tags = [
        "manual",
        "notap",  # Disabling until b/33000128 and b/33040312 are fixed.
    ],
    deps = [
        ":array_ops",
        ":client",
        ":client_testlib",
        ":framework",
        ":framework_for_generated_wrappers",
        ":framework_test_lib",
        ":layers",
        ":math_ops",
        ":metrics",
        ":platform",
        ":state_ops",
        ":summary",
        ":training",
        ":variables",
        "//tensorflow/core:protos_all_py",
        "//tensorflow/python/ops/losses",
        "//third_party/py/numpy",
    ],
)

py_library(
    name = "client",
    srcs = [
        "client/client_lib.py",
        "client/device_lib.py",
        "client/timeline.py",
    ],
    srcs_version = "PY2AND3",
    deps = [
        ":errors",
        ":framework",
        ":framework_for_generated_wrappers",
        ":platform",
        ":session",
        ":session_ops",
        ":util",
        "//third_party/py/numpy",
        "@six_archive//:six",
    ],
)

py_library(
    name = "util",
    srcs = glob(
        ["util/**/*.py"],
        exclude = [
            "util/example_parser*",
            "util/tf_should_use.py",
            "util/**/*_test.py",
        ],
    ),
    srcs_version = "PY2AND3",
    visibility = visibility + [
        "//tensorflow:__pkg__",
    ],
    deps = [
        "//third_party/py/numpy",
        "@org_python_pypi_backports_weakref",
        "@protobuf_archive//:protobuf_python",
        "@six_archive//:six",
    ],
)

# Placeholder for intenal nest_test comments.
py_test(
    name = "util_nest_test",
    size = "small",
    srcs = ["util/nest_test.py"],
    main = "util/nest_test.py",
    srcs_version = "PY2AND3",
    visibility = visibility + [
    ],
    deps = [
        ":array_ops",
        ":client_testlib",
        ":framework",
        ":framework_for_generated_wrappers",
        ":math_ops",
        ":util",
        "//third_party/py/numpy",
        "@absl_py//absl/testing:parameterized",
    ],
)

py_test(
    name = "util_serialization_test",
    size = "small",
    srcs = ["util/serialization_test.py"],
    main = "util/serialization_test.py",
    srcs_version = "PY2AND3",
    deps = [
        ":client_testlib",
        ":util",
    ],
)

py_test(
    name = "future_api_test",
    size = "small",
    srcs = ["util/future_api_test.py"],
    srcs_version = "PY2AND3",
    deps = [
        ":util",
        "//tensorflow:tensorflow_py",
    ],
)

py_test(
    name = "function_utils_test",
    srcs = ["util/function_utils_test.py"],
    srcs_version = "PY2AND3",
    deps = [
        ":client_testlib",
        ":util",
    ],
)

py_test(
    name = "tf_contextlib_test",
    size = "small",
    srcs = ["util/tf_contextlib_test.py"],
    srcs_version = "PY2AND3",
    deps = [
        ":client_testlib",
        ":util",
    ],
)

py_test(
    name = "tf_decorator_test",
    size = "small",
    srcs = ["util/tf_decorator_test.py"],
    srcs_version = "PY2AND3",
    deps = [
        ":client_testlib",
        ":util",
    ],
)

py_library(
    name = "tf_should_use",
    srcs = ["util/tf_should_use.py"],
    srcs_version = "PY2AND3",
    deps = [
        ":util",
        "//tensorflow/python/eager:context",
        "@six_archive//:six",
    ],
)

py_test(
    name = "tf_should_use_test",
    size = "small",
    srcs = ["util/tf_should_use_test.py"],
    srcs_version = "PY2AND3",
    deps = [
        ":client_testlib",
        ":tf_should_use",
    ],
)

py_test(
    name = "tf_inspect_test",
    size = "small",
    srcs = ["util/tf_inspect_test.py"],
    srcs_version = "PY2AND3",
    deps = [
        ":client_testlib",
        ":util",
    ],
)

py_library(
    name = "util_example_parser_configuration",
    srcs = ["util/example_parser_configuration.py"],
    srcs_version = "PY2AND3",
    visibility = ["//visibility:public"],
    deps = [
        ":framework",
        ":framework_for_generated_wrappers",
        "//tensorflow/core:protos_all_py",
    ],
)

py_test(
    name = "lock_util_test",
    size = "small",
    srcs = ["util/lock_util_test.py"],
    main = "util/lock_util_test.py",
    srcs_version = "PY2AND3",
    deps = [
        ":client_testlib",
        ":util",
        "@absl_py//absl/testing:parameterized",
    ],
)

tf_proto_library(
    name = "protos_all",
    srcs = glob(
        ["**/*.proto"],
        exclude = [
            "util/protobuf/compare_test.proto",
            "framework/cpp_shape_inference.proto",
        ],
    ),
)

tf_proto_library_py(
    name = "compare_test_proto",
    testonly = 1,
    srcs = ["util/protobuf/compare_test.proto"],
)

tf_proto_library(
    name = "cpp_shape_inference_proto",
    srcs = ["framework/cpp_shape_inference.proto"],
    cc_api_version = 2,
    protodeps = tf_additional_all_protos(),
    # TODO(b/74620627): remove when _USE_C_SHAPES is removed
    visibility = ["//tensorflow:internal"],
)

py_test(
    name = "protobuf_compare_test",
    size = "small",
    srcs = ["util/protobuf/compare_test.py"],
    main = "util/protobuf/compare_test.py",
    srcs_version = "PY2AND3",
    tags = ["no_pip"],  # compare_test_pb2 proto is not available in pip.
    deps = [
        ":compare_test_proto_py",
        ":platform_test",
        ":util",
        "@six_archive//:six",
    ],
)

py_test(
    name = "util_example_parser_configuration_test",
    size = "small",
    srcs = ["util/example_parser_configuration_test.py"],
    main = "util/example_parser_configuration_test.py",
    srcs_version = "PY2AND3",
    deps = [
        ":array_ops",
        ":client",
        ":client_testlib",
        ":framework_for_generated_wrappers",
        ":parsing_ops",
        ":util_example_parser_configuration",
    ],
)

py_test(
    name = "events_writer_test",
    size = "small",
    srcs = ["client/events_writer_test.py"],
    srcs_version = "PY2AND3",
    deps = [
        ":errors",
        ":framework_test_lib",
        ":lib",
        ":platform_test",
        ":util",
    ],
)

py_library(
    name = "device_lib",
    srcs = ["client/device_lib.py"],
    srcs_version = "PY2AND3",
    deps = [
        ":pywrap_tensorflow",
    ],
)

cc_library(
    name = "cpp_shape_inference",
    srcs = ["framework/cpp_shape_inference.cc"],
    hdrs = ["framework/cpp_shape_inference.h"],
    copts = if_not_windows(["-Wno-sign-compare"]),
    visibility = ["//visibility:public"],
    deps = [
        ":cpp_shape_inference_proto_cc",
        ":numpy_lib",
        ":py_func_lib",
        "//tensorflow/c:tf_status_helper",
        "//tensorflow/core:framework",
        "//tensorflow/core:lib",
        "//tensorflow/core:protos_all_cc",
    ],
)

gpu_py_tests(
    name = "device_lib_test",
    size = "small",
    srcs = [
        "client/device_lib_test.py",
    ],
    additional_deps = [
        ":client",
        ":client_testlib",
        ":framework_test_lib",
        ":platform_test",
        "//tensorflow/core:protos_all_py",
    ],
)

cc_library(
    name = "session_ref",
    srcs = ["client/session_ref.cc"],
    hdrs = ["client/session_ref.h"],
    deps = [
        "//tensorflow/core:core_cpu",
        "//tensorflow/core:lib",
        "//tensorflow/core:master_proto_cc",
        "//tensorflow/core:protos_all_cc",
        "//tensorflow/core:replay_log_proto_cc",
    ],
)

tf_gpu_library(
    name = "tf_session_helper",
    srcs = ["client/tf_session_helper.cc"],
    hdrs = ["client/tf_session_helper.h"],
    deps = [
        ":construction_fails_op",
        ":ndarray_tensor",
        ":ndarray_tensor_bridge",
        ":numpy_lib",
        ":safe_ptr",
        ":session_ref",
        ":test_ops_kernels",
        "//tensorflow/c:c_api",
        "//tensorflow/c:c_api_internal",
        "//tensorflow/c:tf_status_helper",
        "//tensorflow/core",
        "//tensorflow/core:all_kernels",
        "//tensorflow/core:direct_session",
        "//tensorflow/core:framework",
        "//tensorflow/core:framework_internal",
        "//tensorflow/core:graph",
        "//tensorflow/core:lib",
        "//tensorflow/core:protos_all_cc",
        "//third_party/py/numpy:headers",
        "//third_party/python_runtime:headers",
    ],
)

py_library(
    name = "pywrap_tensorflow",
    srcs = [
        "pywrap_tensorflow.py",
    ] + if_static(
        ["pywrap_dlopen_global_flags.py"],
        # Import will fail, indicating no global dlopen flags
        otherwise = [],
    ),
    srcs_version = "PY2AND3",
    deps = [":pywrap_tensorflow_internal"],
)

tf_py_wrap_cc(
    name = "pywrap_tensorflow_internal",
    srcs = ["tensorflow.i"],
    swig_includes = [
        "client/device_lib.i",
        "client/events_writer.i",
        "client/tf_session.i",
        "client/tf_sessionrun_wrapper.i",
        "framework/cpp_shape_inference.i",
        "framework/python_op_gen.i",
        "grappler/cluster.i",
        "grappler/cost_analyzer.i",
        "grappler/graph_analyzer.i",
        "grappler/item.i",
        "grappler/model_analyzer.i",
        "grappler/tf_optimizer.i",
        "lib/core/bfloat16.i",
        "lib/core/py_exception_registry.i",
        "lib/core/py_func.i",
        "lib/core/strings.i",
        "lib/io/file_io.i",
        "lib/io/py_record_reader.i",
        "lib/io/py_record_writer.i",
        "platform/base.i",
        "platform/stacktrace_handler.i",
        "pywrap_tfe.i",
        "training/quantize_training.i",
        "util/kernel_registry.i",
        "util/port.i",
        "util/py_checkpoint_reader.i",
        "util/stat_summarizer.i",
        "util/tfprof.i",
        "util/transform_graph.i",
        "util/util.i",
    ],
    # add win_def_file
    win_def_file = select({
        "//tensorflow:windows": ":pywrap_tensorflow_filtered_def_file",
        "//conditions:default": None,
    }),
    deps = [
        ":bfloat16_lib",
        ":cost_analyzer_lib",
        ":model_analyzer_lib",
        ":cpp_python_util",
        ":cpp_shape_inference",
        ":kernel_registry",
        ":numpy_lib",
        ":safe_ptr",
        ":py_exception_registry",
        ":py_func_lib",
        ":py_record_reader_lib",
        ":py_record_writer_lib",
        ":python_op_gen",
        ":tf_session_helper",
        "//third_party/python_runtime:headers",
        "//tensorflow/c:c_api",
        "//tensorflow/c:checkpoint_reader",
        "//tensorflow/c:python_api",
        "//tensorflow/c:tf_status_helper",
        "//tensorflow/c/eager:c_api",
        "//tensorflow/core/distributed_runtime/rpc:grpc_rpc_factory_registration",
        "//tensorflow/core/distributed_runtime/rpc:grpc_server_lib",
        "//tensorflow/core/distributed_runtime/rpc:grpc_session",
        "//tensorflow/core/grappler:grappler_item",
        "//tensorflow/core/grappler:grappler_item_builder",
        "//tensorflow/core/grappler/clusters:cluster",
        "//tensorflow/core/grappler/clusters:single_machine",
        "//tensorflow/core/grappler/clusters:virtual_cluster",
        "//tensorflow/core/grappler/costs:graph_memory",
        "//tensorflow/core/grappler/graph_analyzer:graph_analyzer_tool",
        "//tensorflow/core/grappler/optimizers:meta_optimizer",
        "//tensorflow/core:lib",
        "//tensorflow/core:reader_base",
        "//tensorflow/core/debug",
        "//tensorflow/core/distributed_runtime:server_lib",
        "//tensorflow/core/profiler/internal:print_model_analysis",
        "//tensorflow/tools/graph_transforms:transform_graph_lib",
        "//tensorflow/python/eager:pywrap_tfe_lib",
    ] + (tf_additional_lib_deps() +
         tf_additional_plugin_deps() +
         tf_additional_verbs_deps() +
         tf_additional_mpi_deps() +
         tf_additional_gdr_deps()) + if_ngraph([
        "@ngraph_tf//:ngraph_tf",
    ]),
)

# ** Targets for Windows build (start) **
# We need the following targets to expose symbols from _pywrap_tensorflow.dll

# Build a cc_binary from tf_custom_op_library_additional_deps_impl,
# it contains all object code from its dependencies.
tf_native_cc_binary(
    name = "tf_custom_op_library_additional_deps.so",
    linkshared = 1,
    linkstatic = 1,
    deps = tf_custom_op_library_additional_deps_impl(),
)

# Get a DEF file generated by parsing all object files
# of tf_custom_op_library_additional_deps.so
filegroup(
    name = "pywrap_tensorflow_def_file",
    srcs = [":tf_custom_op_library_additional_deps.so"],
    output_group = "def_file",
)

# Filter the DEF file to reduce the number of symbols to 64K or less.
# Note that we also write the name of the pyd file into DEF file so that
# the dynamic libraries of custom ops can find it at runtime.
genrule(
    name = "pywrap_tensorflow_filtered_def_file",
    srcs = [":pywrap_tensorflow_def_file"],
    outs = ["pywrap_tensorflow_filtered_def_file.def"],
    cmd = select({
        "//tensorflow:windows": """
              $(location @local_config_def_file_filter//:def_file_filter) \\
              --input $(location :pywrap_tensorflow_def_file) \\
              --output $@ \\
              --target _pywrap_tensorflow_internal.pyd
          """,
        "//conditions:default": "touch $@",  # Just a placeholder for Unix platforms
    }),
    tools = ["@local_config_def_file_filter//:def_file_filter"],
)

# Get the import library of  _pywrap_tensorflow_internal.dll
filegroup(
    name = "pywrap_tensorflow_import_lib_file",
    srcs = [":_pywrap_tensorflow_internal.so"],
    output_group = "interface_library",
)

# Create a cc_import rule for the import library of _pywrap_tensorflow_internal.dll
# so that custom ops' dynamic libraries can link against it.
cc_import(
    name = "pywrap_tensorflow_import_lib",
    interface_library = select({
        "//tensorflow:windows": ":pywrap_tensorflow_import_lib_file",
        "//conditions:default": "not_exsiting_on_unix.lib",  # Just a placeholder for Unix platforms
    }),
    system_provided = 1,
)

# ** Targets for Windows build (end) **

py_library(
    name = "lib",
    srcs = [
        "lib/io/file_io.py",
        "lib/io/python_io.py",
        "lib/io/tf_record.py",
    ],
    srcs_version = "PY2AND3",
    deps = [
        ":errors",
        ":pywrap_tensorflow",
        ":util",
        "@six_archive//:six",
    ],
)

py_library(
    name = "session",
    srcs = ["client/session.py"],
    srcs_version = "PY2AND3",
    deps = [
        ":c_api_util",
        ":error_interpolation",
        ":errors",
        ":framework",
        ":framework_for_generated_wrappers",
        ":platform",
        ":pywrap_tensorflow",
        ":session_ops",
        ":util",
        "//third_party/py/numpy",
    ],
)

tf_py_test(
    name = "server_lib_test",
    size = "small",
    srcs = ["training/server_lib_test.py"],
    additional_deps = [
        ":array_ops",
        ":client",
        ":client_testlib",
        ":data_flow_ops",
        ":errors",
        ":framework_for_generated_wrappers",
        ":math_ops",
        ":training",
        ":variables",
        "//third_party/py/numpy",
        "//tensorflow/core:protos_all_py",
    ],
    grpc_enabled = True,
)

tf_py_test(
    name = "server_lib_multiple_containers_test",
    size = "small",
    srcs = ["training/server_lib_multiple_containers_test.py"],
    additional_deps = [
        ":array_ops",
        ":client",
        ":client_testlib",
        ":data_flow_ops",
        ":errors",
        ":framework_for_generated_wrappers",
        ":math_ops",
        ":training",
        ":variables",
        "//third_party/py/numpy",
        "//tensorflow/core:protos_all_py",
    ],
    grpc_enabled = True,
)

tf_py_test(
    name = "server_lib_same_variables_clear_container_test",
    size = "small",
    srcs = ["training/server_lib_same_variables_clear_container_test.py"],
    additional_deps = [
        ":array_ops",
        ":client",
        ":client_testlib",
        ":data_flow_ops",
        ":errors",
        ":framework_for_generated_wrappers",
        ":math_ops",
        ":training",
        ":variables",
        "//third_party/py/numpy",
        "//tensorflow/core:protos_all_py",
    ],
    grpc_enabled = True,
)

tf_py_test(
    name = "server_lib_same_variables_clear_test",
    size = "small",
    srcs = ["training/server_lib_same_variables_clear_test.py"],
    additional_deps = [
        ":array_ops",
        ":client",
        ":client_testlib",
        ":data_flow_ops",
        ":errors",
        ":framework_for_generated_wrappers",
        ":math_ops",
        ":training",
        ":variables",
        "//third_party/py/numpy",
        "//tensorflow/core:protos_all_py",
    ],
    grpc_enabled = True,
)

tf_py_test(
    name = "server_lib_same_variables_no_clear_test",
    size = "small",
    srcs = ["training/server_lib_same_variables_no_clear_test.py"],
    additional_deps = [
        ":array_ops",
        ":client",
        ":client_testlib",
        ":data_flow_ops",
        ":errors",
        ":framework_for_generated_wrappers",
        ":math_ops",
        ":training",
        ":variables",
        "//third_party/py/numpy",
        "//tensorflow/core:protos_all_py",
    ],
    grpc_enabled = True,
)

tf_py_test(
    name = "server_lib_sparse_job_test",
    size = "small",
    srcs = ["training/server_lib_sparse_job_test.py"],
    additional_deps = [
        ":array_ops",
        ":client",
        ":client_testlib",
        ":data_flow_ops",
        ":errors",
        ":framework_for_generated_wrappers",
        ":math_ops",
        ":training",
        ":variables",
        "//third_party/py/numpy",
        "//tensorflow/core:protos_all_py",
    ],
    grpc_enabled = True,
)

gpu_py_test(
    name = "localhost_cluster_performance_test",
    size = "medium",
    srcs = [
        "training/localhost_cluster_performance_test.py",
    ],
    additional_deps = [
        ":client",
        ":client_testlib",
        ":distributed_framework_test_lib",
        ":framework_for_generated_wrappers",
        ":partitioned_variables",
        ":training",
        ":variable_scope",
        ":variables",
        "//third_party/py/numpy",
    ],
    grpc_enabled = True,
    tags = [
        "no_oss",  # Test flaky due to port collisions.
        "oss_serial",
    ],
)

tf_py_test(
    name = "sync_replicas_optimizer_test",
    size = "medium",
    srcs = [
        "training/sync_replicas_optimizer_test.py",
    ],
    additional_deps = [
        ":client_testlib",
        ":framework_for_generated_wrappers",
        ":training",
        ":variables",
    ],
    grpc_enabled = True,
    tags = [
        "no_oss",  # Test flaky due to port collisions.
        "notsan",  # data race due to b/62910646
        "oss_serial",
    ],
)

py_library(
    name = "timeline",
    srcs = ["client/timeline.py"],
    srcs_version = "PY2AND3",
    visibility = ["//visibility:public"],
    deps = [
        ":platform",
    ],
)

# Just used by tests.
tf_gpu_library(
    name = "construction_fails_op",
    srcs = ["client/test_construction_fails_op.cc"],
    deps = [
        "//tensorflow/core",
        "//tensorflow/core:framework",
        "//tensorflow/core:lib",
        "//tensorflow/core:protos_all_cc",
    ],
    alwayslink = 1,
)

tf_py_test(
    name = "session_test",
    size = "medium",
    srcs = ["client/session_test.py"],
    additional_deps = [
        ":array_ops",
        ":client",
        ":control_flow_ops",
        ":data_flow_ops",
        ":errors",
        ":framework",
        ":framework_for_generated_wrappers",
        ":framework_test_lib",
        ":math_ops",
        ":platform_test",
        ":state_ops",
        ":training",
        ":util",
        ":variables",
        "//third_party/py/numpy",
        "@six_archive//:six",
    ],
    grpc_enabled = True,
    tags = [
        "no_gpu",
        "no_pip_gpu",  # testInteractivePlacePrunedGraph fails on invalid assumption about GPU ops.
        "no_windows",
    ],
)

tf_py_test(
    name = "session_clusterspec_prop_test",
    size = "small",
    srcs = ["client/session_clusterspec_prop_test.py"],
    additional_deps = [
        ":array_ops",
        ":client",
        ":client_testlib",
        ":framework",
        ":framework_for_generated_wrappers",
        ":framework_test_lib",
        ":math_ops",
        ":platform_test",
        ":state_ops",
        ":training",
        ":util",
        ":variables",
        "//third_party/py/numpy",
    ],
    grpc_enabled = True,
    tags = [
        "no_gpu",
        "no_oss",
        "no_pip",
        "no_pip_gpu",
        "notap",
    ],
)

tf_py_test(
    name = "session_list_devices_test",
    size = "small",
    srcs = ["client/session_list_devices_test.py"],
    additional_deps = [
        ":client",
        ":framework",
        ":framework_test_lib",
        ":platform_test",
        ":training",
    ],
    grpc_enabled = True,
    tags = [
        "no_gpu",
        "no_pip_gpu",
        "notsan",  # data race due to b/62910646
    ],
)

tf_py_test(
    name = "session_partial_run_test",
    size = "small",
    srcs = ["client/session_partial_run_test.py"],
    additional_deps = [
        ":array_ops",
        ":client",
        ":errors",
        ":framework",
        ":framework_for_generated_wrappers",
        ":framework_test_lib",
        ":math_ops",
        ":platform_test",
        ":training",
        ":util",
        "@six_archive//:six",
    ],
    grpc_enabled = True,
    tags = [
        "no_gpu",
        "no_windows",
    ],
)

gpu_py_test(
    name = "timeline_test",
    size = "small",
    srcs = ["client/timeline_test.py"],
    additional_deps = [
        ":client",
        ":client_testlib",
        ":framework_for_generated_wrappers",
        ":math_ops",
        "//tensorflow/core:protos_all_py",
    ],
)

gpu_py_test(
    name = "virtual_gpu_test",
    size = "small",
    srcs = ["client/virtual_gpu_test.py"],
    additional_deps = [
        ":client",
        ":client_testlib",
        ":framework_for_generated_wrappers",
        ":math_ops",
        "//tensorflow/core:protos_all_py",
    ],
    tags = ["no_windows_gpu"],
)

py_test(
    name = "c_api_util_test",
    size = "small",
    srcs = ["framework/c_api_util_test.py"],
    srcs_version = "PY2AND3",
    deps = [
        ":c_api_util",
        ":framework_test_lib",
        ":platform_test",
    ],
)

py_test(
    name = "graph_util_test",
    size = "small",
    srcs = ["framework/graph_util_test.py"],
    srcs_version = "PY2AND3",
    deps = [
        ":client",
        ":client_testlib",
        ":framework",
        ":framework_for_generated_wrappers",
        ":math_ops",
        ":state_ops_gen",
        ":variable_scope",
        ":variables",
        "//tensorflow/core:protos_all_py",
    ],
)

py_test(
    name = "bfloat16_test",
    size = "small",
    srcs = ["lib/core/bfloat16_test.py"],
    srcs_version = "PY2AND3",
    deps = [
        ":client_testlib",
        ":lib",
        ":pywrap_tensorflow",
    ],
)

py_test(
    name = "file_io_test",
    size = "small",
    srcs = ["lib/io/file_io_test.py"],
    srcs_version = "PY2AND3",
    tags = ["no_windows"],
    deps = [
        ":client_testlib",
        ":errors",
        ":lib",
    ],
)

py_test(
    name = "tf_record_test",
    size = "small",
    srcs = ["lib/io/tf_record_test.py"],
    srcs_version = "PY2AND3",
    deps = [
        ":client_testlib",
        ":errors",
        ":lib",
        ":util",
    ],
)

gpu_py_test(
    name = "adam_test",
    size = "small",
    srcs = ["training/adam_test.py"],
    additional_deps = [
        ":array_ops",
        ":framework",
        ":math_ops",
        ":platform",
        ":training",
        ":platform_test",
        ":client_testlib",
        "//third_party/py/numpy",
    ],
)

gpu_py_test(
    name = "moving_averages_test",
    size = "small",
    srcs = [
        "training/moving_averages_test.py",
    ],
    additional_deps = [
        ":array_ops",
        ":client_testlib",
        ":constant_op",
        ":dtypes",
        ":framework_for_generated_wrappers",
        ":framework_ops",
        ":training",
        ":variable_scope",
        ":variables",
    ],
    tags = ["notsan"],
)

gpu_py_tests(
    name = "training_tests",
    size = "medium",
    srcs = [
        "training/adadelta_test.py",
        "training/adagrad_da_test.py",
        "training/adagrad_test.py",
        "training/basic_loops_test.py",
        "training/coordinator_test.py",
        "training/device_setter_test.py",
        "training/ftrl_test.py",
        "training/gradient_descent_test.py",
        "training/learning_rate_decay_test.py",
        "training/learning_rate_decay_v2_test.py",
        "training/momentum_test.py",
        "training/optimizer_test.py",
        "training/proximal_adagrad_test.py",
        "training/proximal_gradient_descent_test.py",
        "training/quantize_training_test.py",
        "training/queue_runner_test.py",
        "training/rmsprop_test.py",
        "training/slot_creator_test.py",
        "training/tensorboard_logging_test.py",
        "training/training_ops_test.py",
    ],
    additional_deps = [
        ":array_ops",
        ":client",
        ":client_testlib",
        ":control_flow_ops",
        ":data_flow_ops",
        ":data_flow_ops_gen",
        ":embedding_ops",
        ":errors",
        ":framework",
        ":framework_for_generated_wrappers",
        ":framework_test_lib",
        ":lookup_ops",
        ":gradients",
        ":math_ops",
        ":nn_grad",
        ":nn_ops",
        ":partitioned_variables",
        ":platform",
        ":platform_test",
        ":pywrap_tensorflow",
        ":random_ops",
        ":resource_variable_ops",
        ":resources",
        ":sparse_ops",
        ":state_ops",
        ":state_ops_gen",
        ":summary",
        ":training",
        ":util",
        ":variable_scope",
        ":variables",
        "//third_party/py/numpy",
        "@six_archive//:six",
        "//tensorflow/core:protos_all_py",
    ],
)

py_library(
    name = "saver_test_utils",
    srcs = ["training/saver_test_utils.py"],
    srcs_version = "PY2AND3",
    deps = [
        ":lookup_ops_gen",
        ":training",
    ],
)

gpu_py_test(
    name = "saver_test",
    size = "medium",
    srcs = [
        "training/saver_test.py",
    ],
    additional_deps = [
        ":array_ops",
        ":client_testlib",
        ":control_flow_ops",
        ":data_flow_ops",
        ":errors",
        ":gradients",
        ":math_ops",
        ":nn_grad",
        ":nn_ops",
        ":saver_test_utils",
        ":partitioned_variables",
        ":platform",
        ":platform_test",
        ":pywrap_tensorflow",
        ":random_ops",
        ":resource_variable_ops",
        ":sparse_ops",
        ":summary",
        ":training",
        ":util",
        ":variable_scope",
        ":variables",
        "//third_party/py/numpy",
        "@six_archive//:six",
        "//tensorflow/core:protos_all_py",
        "//tensorflow/python/data/ops:dataset_ops",
    ],
    tags = ["multi_gpu"],
)

gpu_py_test(
    name = "checkpoint_management_test",
    size = "small",
    srcs = [
        "training/checkpoint_management_test.py",
    ],
    additional_deps = [
        ":array_ops",
        ":client_testlib",
        ":control_flow_ops",
        ":data_flow_ops",
        ":errors",
        ":gradients",
        ":math_ops",
        ":nn_grad",
        ":nn_ops",
        ":saver_test_utils",
        ":partitioned_variables",
        ":platform",
        ":platform_test",
        ":pywrap_tensorflow",
        ":random_ops",
        ":resource_variable_ops",
        ":sparse_ops",
        ":summary",
        ":training",
        ":util",
        ":variable_scope",
        ":variables",
        "//third_party/py/numpy",
        "@six_archive//:six",
        "//tensorflow/core:protos_all_py",
        "//tensorflow/python/data/ops:dataset_ops",
    ],
)

py_test(
    name = "saver_large_variable_test",
    size = "medium",
    srcs = ["training/saver_large_variable_test.py"],
    srcs_version = "PY2AND3",
    tags = [
        "manual",
        "noasan",  # http://b/30379628
        "notsan",  # http://b/30379628
    ],
    deps = [
        ":client",
        ":client_testlib",
        ":errors",
        ":framework_for_generated_wrappers",
        ":training",
        ":variables",
        "//tensorflow/core:protos_all_py",
    ],
)

py_test(
    name = "saver_large_partitioned_variable_test",
    size = "medium",
    srcs = ["training/saver_large_partitioned_variable_test.py"],
    srcs_version = "PY2AND3",
    tags = [
        "noasan",  # http://b/30782289
        "notsan",  # http://b/30782289
    ],
    deps = [
        ":client",
        ":client_testlib",
        ":framework_for_generated_wrappers",
        ":partitioned_variables",
        ":training",
        ":variables",
    ],
)

gpu_py_test(
    name = "session_manager_test",
    size = "medium",  # TODO(irving): Can this be made small?
    srcs = ["training/session_manager_test.py"],
    additional_deps = [
        ":array_ops",
        ":control_flow_ops",
        ":client",
        ":client_testlib",
        ":errors",
        ":framework_for_generated_wrappers",
        ":platform",
        ":training",
        ":variables",
    ],
    grpc_enabled = True,
    main = "training/session_manager_test.py",
)

tf_py_test(
    name = "supervisor_test",
    size = "small",
    srcs = ["training/supervisor_test.py"],
    additional_deps = [
        ":array_ops",
        ":checkpoint_management",
        ":client_testlib",
        ":errors",
        ":framework",
        ":framework_for_generated_wrappers",
        ":io_ops",
        ":parsing_ops",
        ":platform",
        ":saver",
        ":summary",
        ":training",
        ":variables",
        "//tensorflow/core:protos_all_py",
    ],
    grpc_enabled = True,
    tags = ["no_windows"],
)

py_test(
    name = "basic_session_run_hooks_test",
    size = "medium",
    srcs = ["training/basic_session_run_hooks_test.py"],
    srcs_version = "PY2AND3",
    tags = [
        "no_windows",
        "notsan",  # intermittent races on a few percent of runs
    ],
    deps = [
        ":client",
        ":client_testlib",
        ":control_flow_ops",
        ":framework",
        ":framework_for_generated_wrappers",
        ":nn_grad",
        ":platform",
        ":state_ops",
        ":summary",
        ":training",
        ":variable_scope",
        ":variables",
        "//tensorflow/contrib/framework:framework_py",
        "//tensorflow/contrib/testing:testing_py",
        "//tensorflow/core:protos_all_py",
    ],
)

py_test(
    name = "checkpoint_utils_test",
    size = "small",
    srcs = ["training/checkpoint_utils_test.py"],
    srcs_version = "PY2AND3",
    tags = [
        "manual",
        "no_cuda_on_cpu_tap",
        "no_oss",
        "no_windows",
        "notap",
    ],
    deps = [
        ":client",
        ":client_testlib",
        ":framework_for_generated_wrappers",
        ":io_ops",
        ":partitioned_variables",
        ":platform",
        ":pywrap_tensorflow",
        ":resource_variable_ops",
        ":state_ops",
        ":training",
        ":variable_scope",
        ":variables",
    ],
)

py_test(
    name = "checkpoint_ops_test",
    size = "small",
    srcs = ["training/checkpoint_ops_test.py"],
    srcs_version = "PY2AND3",
    deps = [
        ":checkpoint_ops_gen",
        ":client",
        ":client_testlib",
        ":framework_for_generated_wrappers",
        ":io_ops",
        ":partitioned_variables",
        ":platform",
        ":pywrap_tensorflow",
        ":state_ops",
        ":training",
        ":variable_scope",
        ":variables",
    ],
)

py_test(
    name = "warm_starting_util_test",
    size = "medium",
    srcs = ["training/warm_starting_util_test.py"],
    srcs_version = "PY2AND3",
    deps = [
        ":array_ops",
        ":client_testlib",
        ":dtypes",
        ":framework_ops",
        ":init_ops",
        ":training",
        ":variable_scope",
        ":variables",
        "//tensorflow/python/feature_column:feature_column_py",
        "//third_party/py/numpy",
    ],
)

py_test(
    name = "monitored_session_test",
    size = "medium",
    srcs = ["training/monitored_session_test.py"],
    srcs_version = "PY2AND3",
    tags = [
        "no_pip",
        "notsan",  # b/67945581
    ],
    deps = [
        ":array_ops",
        ":checkpoint_management",
        ":client_testlib",
        ":control_flow_ops",
        ":errors",
        ":framework_for_generated_wrappers",
        ":resource_variable_ops",
        ":saver",
        ":session",
        ":state_ops",
        ":summary",
        ":training",
        ":variables",
        "//tensorflow/contrib/framework:framework_py",
        "//tensorflow/contrib/testing:testing_py",
        "//tensorflow/core:protos_all_py",
        "//tensorflow/python/distribute:distribute_coordinator",
    ],
)

py_library(
    name = "training_util",
    srcs = ["training/training_util.py"],
    srcs_version = "PY2AND3",
    deps = [
        ":dtypes",
        ":framework",
        ":framework_ops",
        ":init_ops",
        ":platform",
        ":resource_variable_ops",
        ":state_ops",
        ":util",
        ":variable_scope",
        ":variables",
        "//tensorflow/python/eager:context",
    ],
)

py_test(
    name = "training_util_test",
    size = "small",
    srcs = ["training/training_util_test.py"],
    srcs_version = "PY2AND3",
    deps = [
        ":client_testlib",
        ":framework",
        ":platform",
        ":training",
        ":training_util",
        ":variables",
    ],
)

tf_py_test(
    name = "input_test",
    size = "medium",
    srcs = ["training/input_test.py"],
    additional_deps = [
        ":array_ops",
        ":client_testlib",
        ":errors",
        ":framework",
        ":framework_for_generated_wrappers",
        ":math_ops",
        ":platform",
        ":util",
        ":variables",
        ":training",
        "//third_party/py/numpy",
    ],
)

py_library(
    name = "summary_op_util",
    srcs = ["ops/summary_op_util.py"],
    srcs_version = "PY2AND3",
    visibility = ["//visibility:public"],
    deps = [
        ":distribute",
        ":framework",
        ":framework_for_generated_wrappers",
        ":platform",
    ],
)

py_library(
    name = "summary",
    srcs = glob(
        ["summary/**/*.py"],
        exclude = ["**/*test*"],
    ),
    srcs_version = "PY2AND3",
    visibility = ["//visibility:public"],
    deps = [
        ":client",
        ":constant_op",
        ":framework",
        ":framework_for_generated_wrappers",
        ":lib",
        ":logging_ops_gen",
        ":platform",
        ":protos_all_py",
        ":pywrap_tensorflow",
        ":summary_op_util",
        ":summary_ops_gen",
        ":summary_ops_v2",
        ":util",
        "//tensorflow/python/eager:context",
        "@six_archive//:six",
    ],
)

py_tests(
    name = "summary_tests",
    size = "small",
    srcs = [
        "summary/plugin_asset_test.py",
        "summary/summary_test.py",
        "summary/writer/writer_test.py",
    ],
    additional_deps = [
        ":array_ops",
        ":client_testlib",
        ":framework_for_generated_wrappers",
        ":variables",
        ":framework",
        ":framework_test_lib",
        ":platform",
        ":platform_test",
        ":summary",
        ":summary_ops_v2",
        "//tensorflow/core:protos_all_py",
    ],
)

py_library(
    name = "layers_base",
    srcs = [
        "layers/__init__.py",
        "layers/base.py",
        "layers/utils.py",
    ],
    srcs_version = "PY2AND3",
    deps = [
        ":array_ops",
        ":control_flow_ops",
        ":framework_for_generated_wrappers",
        ":platform",
        ":smart_cond",
        ":tensor_util",
        ":util",
        ":variable_scope",
        ":variables",
        "//tensorflow/python/eager:context",
        "//tensorflow/python/keras:engine",
        "//third_party/py/numpy",
    ],
)

py_library(
    name = "layers",
    srcs = [
        "layers/convolutional.py",
        "layers/core.py",
        "layers/layers.py",
        "layers/normalization.py",
        "layers/pooling.py",
    ],
    srcs_version = "PY2AND3",
    deps = [
        ":array_ops",
        ":array_ops_gen",
        ":control_flow_ops",
        ":framework",
        ":framework_for_generated_wrappers",
        ":init_ops",
        ":layers_base",
        ":math_ops",
        ":nn",
        ":nn_ops",
        ":platform",
        ":resource_variable_ops",
        ":resource_variable_ops_gen",
        ":standard_ops",
        ":state_ops",
        ":training",
        ":util",
        ":variable_scope",
        ":variables",
        "//tensorflow/python/eager:context",
        "//tensorflow/python/keras:layers",
        "//third_party/py/numpy",
        "@six_archive//:six",
    ],
)

py_test(
    name = "layers_base_test",
    size = "small",
    srcs = ["layers/base_test.py"],
    main = "layers/base_test.py",
    srcs_version = "PY2AND3",
    deps = [
        ":array_ops",
        ":client_testlib",
        ":framework_for_generated_wrappers",
        ":framework_test_lib",
        ":init_ops",
        ":layers",
        ":layers_base",
        ":math_ops",
        ":random_ops",
        ":variable_scope",
        "//tensorflow/python/eager:context",
    ],
)

py_test(
    name = "layers_core_test",
    size = "small",
    srcs = ["layers/core_test.py"],
    main = "layers/core_test.py",
    srcs_version = "PY2AND3",
    deps = [
        ":array_ops",
        ":client_testlib",
        ":framework_for_generated_wrappers",
        ":framework_test_lib",
        ":layers",
        ":math_ops",
        ":nn_ops",
        ":random_ops",
        ":variable_scope",
        ":variables",
        "//third_party/py/numpy",
    ],
)

py_test(
    name = "layers_convolutional_test",
    size = "small",
    srcs = ["layers/convolutional_test.py"],
    main = "layers/convolutional_test.py",
    srcs_version = "PY2AND3",
    deps = [
        ":client_testlib",
        ":framework_for_generated_wrappers",
        ":framework_test_lib",
        ":layers",
        ":math_ops",
        ":nn_ops",
        ":random_ops",
    ],
)

py_test(
    name = "layers_utils_test",
    size = "small",
    srcs = ["layers/utils_test.py"],
    main = "layers/utils_test.py",
    srcs_version = "PY2AND3",
    deps = [
        ":client_testlib",
        ":layers",
    ],
)

py_test(
    name = "layers_pooling_test",
    size = "small",
    srcs = ["layers/pooling_test.py"],
    main = "layers/pooling_test.py",
    srcs_version = "PY2AND3",
    deps = [
        ":client_testlib",
        ":framework_test_lib",
        ":layers",
        ":random_ops",
    ],
)

gpu_py_test(
    name = "layers_normalization_test",
    size = "medium",
    srcs = ["layers/normalization_test.py"],
    additional_deps = [
        ":array_ops",
        ":client_testlib",
        ":framework_for_generated_wrappers",
        ":framework_test_lib",
        ":layers",
        ":math_ops",
        ":random_ops",
        ":variables",
        "//third_party/py/numpy",
    ],
    main = "layers/normalization_test.py",
    shard_count = 10,
)

# -----------------------------------------------------------------------------
# Quantization

py_test(
    name = "dequantize_op_test",
    size = "small",
    srcs = ["ops/dequantize_op_test.py"],
    srcs_version = "PY2AND3",
    tags = ["no_windows"],
    deps = [
        ":array_ops",
        ":client_testlib",
        ":framework_for_generated_wrappers",
        "//third_party/py/numpy",
    ],
)

py_test(
    name = "quantized_conv_ops_test",
    size = "small",
    srcs = ["ops/quantized_conv_ops_test.py"],
    srcs_version = "PY2AND3",
    tags = ["no_windows"],
    deps = [
        ":client_testlib",
        ":framework_for_generated_wrappers",
        ":nn_ops",
        "//third_party/py/numpy",
    ],
)

gpu_py_test(
    name = "accumulate_n_benchmark",
    size = "large",
    srcs = ["ops/accumulate_n_benchmark.py"],
    additional_deps = [
        ":array_ops",
        ":client",
        ":client_testlib",
        ":control_flow_ops_gen",
        ":data_flow_ops",
        ":framework_for_generated_wrappers",
        ":math_ops",
        ":random_ops",
        ":state_ops",
        ":state_ops_gen",
    ],
    main = "ops/accumulate_n_benchmark.py",
)

gpu_py_test(
    name = "batch_norm_benchmark",
    srcs = ["ops/batch_norm_benchmark.py"],
    additional_deps = [
        ":array_ops",
        ":client",
        ":client_testlib",
        ":framework_for_generated_wrappers",
        ":gradients",
        ":math_ops",
        ":nn",
        ":nn_grad",
        ":nn_ops_gen",
        ":platform",
        ":random_ops",
        ":variables",
    ],
    main = "ops/batch_norm_benchmark.py",
)

gpu_py_test(
    name = "concat_benchmark",
    srcs = ["ops/concat_benchmark.py"],
    additional_deps = [
        ":array_ops",
        ":client",
        ":client_testlib",
        ":control_flow_ops",
        ":framework_for_generated_wrappers",
        ":gradients",
        ":platform",
        ":variables",
        "//tensorflow/core:protos_all_py",
    ],
    main = "ops/concat_benchmark.py",
)

gpu_py_test(
    name = "control_flow_ops_benchmark",
    srcs = ["ops/control_flow_ops_benchmark.py"],
    additional_deps = [
        ":client_testlib",
        ":constant_op",
        ":control_flow_ops",
        ":framework_ops",
        "//tensorflow/python/eager:function",
    ],
    main = "ops/control_flow_ops_benchmark.py",
)

gpu_py_test(
    name = "conv2d_benchmark",
    size = "large",
    srcs = ["ops/conv2d_benchmark.py"],
    additional_deps = [
        ":client",
        ":client_testlib",
        ":control_flow_ops",
        ":framework_for_generated_wrappers",
        ":nn_ops",
        ":platform",
        ":platform_benchmark",
        ":random_ops",
        ":variables",
        "//third_party/py/numpy",
        "//tensorflow/core:protos_all_py",
    ],
    main = "ops/conv2d_benchmark.py",
)

gpu_py_test(
    name = "split_benchmark",
    srcs = ["ops/split_benchmark.py"],
    additional_deps = [
        ":array_ops",
        ":client",
        ":client_testlib",
        ":control_flow_ops",
        ":framework_for_generated_wrappers",
        ":platform",
        ":platform_benchmark",
        ":variables",
        "//third_party/py/numpy",
        "//tensorflow/core:protos_all_py",
    ],
    main = "ops/split_benchmark.py",
)

gpu_py_test(
    name = "transpose_benchmark",
    size = "medium",
    srcs = ["ops/transpose_benchmark.py"],
    additional_deps = [
        ":array_ops",
        ":client",
        ":client_testlib",
        ":control_flow_ops",
        ":framework_for_generated_wrappers",
        ":platform",
        ":platform_benchmark",
        ":variables",
        "//third_party/py/numpy",
        "//tensorflow/core:protos_all_py",
    ],
    main = "ops/transpose_benchmark.py",
)

gpu_py_test(
    name = "matmul_benchmark",
    size = "medium",
    srcs = ["ops/matmul_benchmark.py"],
    additional_deps = [
        ":math_ops",
        ":random_ops",
        ":client",
        ":client_testlib",
        ":control_flow_ops",
        ":framework_for_generated_wrappers",
        ":framework_test_lib",
        ":platform",
        ":platform_benchmark",
        ":variables",
        "//third_party/py/numpy",
        "//tensorflow/core:protos_all_py",
    ],
    main = "ops/matmul_benchmark.py",
)

gpu_py_test(
    name = "matmul_benchmark_test",
    size = "medium",
    srcs = ["ops/matmul_benchmark_test.py"],
    additional_deps = [
        ":math_ops",
        ":random_ops",
        ":client",
        ":client_testlib",
        ":control_flow_ops",
        ":framework_for_generated_wrappers",
        ":platform",
        ":platform_benchmark",
        ":matmul_benchmark",
        ":variables",
        "//third_party/py/numpy",
        "//tensorflow/core:protos_all_py",
    ],
    main = "ops/matmul_benchmark_test.py",
    tags = ["no_pip"],
)

gpu_py_test(
    name = "session_benchmark",
    srcs = ["client/session_benchmark.py"],
    additional_deps = [
        ":array_ops",
        ":client",
        ":client_testlib",
        ":framework_for_generated_wrappers",
        ":random_ops",
        ":training",
        ":variables",
        "//third_party/py/numpy",
    ],
    grpc_enabled = True,
    main = "client/session_benchmark.py",
)

gpu_py_test(
    name = "nn_grad_test",
    size = "small",
    srcs = ["ops/nn_grad_test.py"],
    additional_deps = [
        ":client_testlib",
        ":framework_for_generated_wrappers",
        ":nn_grad",
        ":nn_ops",
        "//third_party/py/numpy",
    ],
)

py_library(
    name = "tf_item",
    srcs = [
        "grappler/item.py",
    ],
    srcs_version = "PY2AND3",
    visibility = ["//visibility:public"],
    deps = [
        ":pywrap_tensorflow_internal",
        "//tensorflow/core/grappler/costs:op_performance_data_py",
    ],
)

py_test(
    name = "item_test",
    size = "small",
    srcs = [
        "grappler/item_test.py",
    ],
    srcs_version = "PY2AND3",
    tags = [
        "grappler",
        "no_pip",  # tf_optimizer is not available in pip.
    ],
    deps = [
        ":client_testlib",
        ":framework_for_generated_wrappers",
        ":math_ops",
        ":tf_item",
        "//tensorflow/core:protos_all_py",
    ],
)

py_test(
    name = "datasets_test",
    size = "small",
    srcs = [
        "grappler/datasets_test.py",
    ],
    srcs_version = "PY2AND3",
    tags = [
        "grappler",
        "no_pip",  # tf_optimizer is not available in pip.
    ],
    deps = [
        ":array_ops",
        ":client_testlib",
        ":framework_for_generated_wrappers",
        ":tf_item",
        "//tensorflow/core:protos_all_py",
        "//tensorflow/python/data",
    ],
)

py_library(
    name = "tf_cluster",
    srcs = [
        "grappler/cluster.py",
    ],
    srcs_version = "PY2AND3",
    visibility = ["//visibility:public"],
    deps = [
        ":pywrap_tensorflow_internal",
        "//tensorflow/core/grappler/costs:op_performance_data_py",
    ],
)

gpu_py_test(
    name = "cluster_test",
    size = "small",
    srcs = [
        "grappler/cluster_test.py",
    ],
    additional_deps = [
        ":client_testlib",
        ":framework_for_generated_wrappers",
        ":tf_cluster",
        ":tf_item",
        "//tensorflow/core:protos_all_py",
    ],
    shard_count = 10,
    tags = [
        "grappler",
        "no_pip",  # tf_optimizer is not available in pip.
    ],
)

py_library(
    name = "tf_optimizer",
    srcs = [
        "grappler/tf_optimizer.py",
    ],
    srcs_version = "PY2AND3",
    visibility = ["//visibility:public"],
    deps = [
        ":pywrap_tensorflow_internal",
        ":tf_cluster",
    ],
)

py_test(
    name = "tf_optimizer_test",
    size = "small",
    srcs = [
        "grappler/tf_optimizer_test.py",
    ],
    srcs_version = "PY2AND3",
    tags = [
        "grappler",
        "no_pip",  # tf_optimizer is not available in pip.
    ],
    deps = [
        ":client_testlib",
        ":framework_for_generated_wrappers",
        ":math_ops",
        ":tf_item",
        ":tf_optimizer",
        "//tensorflow/core:protos_all_py",
        "//third_party/py/numpy",
    ],
)

py_library(
    name = "graph_placer",
    srcs = [
        "grappler/controller.py",
        "grappler/graph_placer.py",
        "grappler/hierarchical_controller.py",
    ],
    deps = [
        ":python",
        "//third_party/py/numpy",
    ],
)

py_test(
    name = "graph_placer_test",
    size = "large",
    srcs = ["grappler/graph_placer_test.py"],
    tags = [
        "grappler",
        "no_pip",  # graph_placer is not available in pip.
    ],
    deps = [
        ":client_testlib",
        ":graph_placer",
        "//tensorflow/python:math_ops",
    ],
)

py_test(
    name = "memory_optimizer_test",
    size = "medium",
    srcs = [
        "grappler/memory_optimizer_test.py",
    ],
    srcs_version = "PY2AND3",
    tags = [
        "grappler",
    ],
    deps = [
        ":client_testlib",
        ":framework_for_generated_wrappers",
        ":math_ops",
        ":nn",
        ":random_seed",
        ":session",
        ":tf_optimizer",
        ":training",
        ":variable_scope",
        ":variables",
        "//tensorflow/core:protos_all_py",
        "//third_party/py/numpy",
    ],
)

gpu_py_test(
    name = "constant_folding_test",
    size = "medium",
    srcs = [
        "grappler/constant_folding_test.py",
    ],
    additional_deps = [
        ":client_testlib",
        ":framework_for_generated_wrappers",
        ":array_ops",
        ":control_flow_ops",
        ":dtypes",
        ":functional_ops",
        ":math_ops",
        ":ops",
        "//third_party/py/numpy",
        "//tensorflow/core:protos_all_py",
    ],
    tags = [
        "grappler",
    ],
)

gpu_py_test(
    name = "layout_optimizer_test",
    size = "medium",
    srcs = [
        "grappler/layout_optimizer_test.py",
    ],
    additional_deps = [
        ":client_testlib",
        ":framework_for_generated_wrappers",
        ":array_ops",
        ":constant_op",
        ":dtypes",
        ":functional_ops",
        ":layers",
        ":math_ops",
        ":nn",
        ":ops",
        ":random_ops",
        ":state_ops",
        ":tf_cluster",
        ":tf_optimizer",
        ":training",
        "//third_party/py/numpy",
        "//tensorflow/core:protos_all_py",
    ],
    shard_count = 10,
    tags = [
        "grappler",
    ],
)

py_library(
    name = "cost_analyzer",
    srcs = [
        "grappler/cost_analyzer.py",
    ],
    srcs_version = "PY2AND3",
    deps = [
        ":pywrap_tensorflow_internal",
        ":tf_cluster",
        ":tf_item",
    ],
)

py_binary(
    name = "cost_analyzer_tool",
    srcs = [
        "grappler/cost_analyzer_tool.py",
    ],
    srcs_version = "PY2AND3",
    deps = [
        ":cost_analyzer",
        ":framework_for_generated_wrappers",
        ":tf_optimizer",
        "//tensorflow/core:protos_all_py",
    ],
)

py_test(
    name = "cost_analyzer_test",
    size = "small",
    srcs = ["grappler/cost_analyzer_test.py"],
    srcs_version = "PY2AND3",
    tags = [
        "grappler",
        "no_cuda_on_cpu_tap",
        "no_pip",
    ],
    deps = [
        ":array_ops",
        ":client_testlib",
        ":cost_analyzer",
        ":framework_for_generated_wrappers",
        ":math_ops",
        ":nn",
        ":nn_grad",
        ":random_ops",
        ":state_ops",
        ":training",
        ":variables",
        "//tensorflow/core:protos_all_py",
        "//third_party/py/numpy",
    ],
)

py_library(
    name = "model_analyzer",
    srcs = [
        "grappler/model_analyzer.py",
    ],
    srcs_version = "PY2AND3",
    deps = [":pywrap_tensorflow_internal"],
)

py_test(
    name = "model_analyzer_test",
    size = "small",
    srcs = ["grappler/model_analyzer_test.py"],
    srcs_version = "PY2AND3",
    tags = [
        "grappler",
        "no_pip",
    ],
    deps = [
        ":array_ops",
        ":client_testlib",
        ":framework_for_generated_wrappers",
        ":math_ops",
        ":model_analyzer",
        ":state_ops",
        "//tensorflow/core:protos_all_py",
        "//third_party/py/numpy",
    ],
)

tf_gen_op_wrapper_private_py(
    name = "nccl_ops_gen",
    visibility = ["//tensorflow:internal"],
    deps = [
        "//tensorflow/core:nccl_ops_op_lib",
    ],
)

py_library(
    name = "nccl_ops",
    srcs = ["ops/nccl_ops.py"],
    srcs_version = "PY2AND3",
    visibility = visibility + [
        "//learning/deepmind/tensorflow:__subpackages__",
    ],
    deps = [
        ":framework_for_generated_wrappers",
        ":nccl_ops_gen",
    ],
)

gpu_py_test(
    name = "nccl_ops_test",
    size = "small",
    srcs = ["ops/nccl_ops_test.py"],
    additional_deps = [
        ":nccl_ops",
        ":array_ops",
        ":client_testlib",
        ":framework_test_lib",
        ":platform_test",
    ],
    # Disabled on jenkins until errors finding nvmlShutdown are found.
    tags = [
        "manual",
        "multi_gpu",
        "no_oss",
        "noguitar",
        "notap",
    ],
)

py_binary(
    name = "graph_analyzer",
    srcs = [
        "grappler/graph_analyzer.py",
    ],
    srcs_version = "PY2AND3",
    deps = [
        ":framework_for_generated_wrappers",
        ":pywrap_tensorflow_internal",
    ],
)

pyx_library(
    name = "framework_fast_tensor_util",
    srcs = ["framework/fast_tensor_util.pyx"],
    py_deps = ["//tensorflow/python:util"],
    deps = ["//third_party/py/numpy:headers"],
)

py_library(
    name = "tf2",
    srcs = ["tf2.py"],
    srcs_version = "PY2AND3",
)<|MERGE_RESOLUTION|>--- conflicted
+++ resolved
@@ -3258,10 +3258,7 @@
     ],
 )
 
-<<<<<<< HEAD
 gpu_py_test(
-=======
-cuda_py_test(
     name = "gradient_checker_v2_test",
     size = "medium",
     srcs = ["ops/gradient_checker_v2_test.py"],
@@ -3277,8 +3274,7 @@
     ],
 )
 
-cuda_py_test(
->>>>>>> caabd166
+gpu_py_test(
     name = "gradients_test",
     size = "medium",
     srcs = ["ops/gradients_test.py"],
