# Description:
# Python support for TensorFlow.
#
# Public targets:
#  ":platform" - Low-level and platform-specific Python code.

visibility = [
    "//engedu/ml/tf_from_scratch:__pkg__",
    "//tensorflow:internal",
    "//tensorflow/contrib/lite/toco/python:__pkg__",
    "//tensorflow_models:__subpackages__",
    # TODO(aselle): to pass open source test.
    "//bazel_pip/tensorflow/contrib/lite/toco/python:__pkg__",
]

package(default_visibility = visibility)

licenses(["notice"])  # Apache 2.0

exports_files(["LICENSE"])

load("//tensorflow:tensorflow.bzl", "if_not_windows")
load("//tensorflow:tensorflow.bzl", "tf_gpu_library")
load("//tensorflow:tensorflow.bzl", "tf_gen_op_wrapper_py")
load("//tensorflow:tensorflow.bzl", "py_test")
load("//tensorflow:tensorflow.bzl", "tf_py_test")
load("//tensorflow:tensorflow.bzl", "py_tests")
load("//tensorflow:tensorflow.bzl", "tf_py_build_info_genrule")
load("//tensorflow:tensorflow.bzl", "tf_py_wrap_cc")
load("//tensorflow:tensorflow.bzl", "tf_cc_shared_object")
load("//tensorflow:tensorflow.bzl", "tf_native_cc_binary")
load("//tensorflow:tensorflow.bzl", "tf_custom_op_library_additional_deps_impl")
load("//tensorflow:tensorflow.bzl", "gpu_py_test")
load("//tensorflow:tensorflow.bzl", "gpu_py_tests")
load("//tensorflow/core:platform/default/build_config.bzl", "pyx_library")
load("//tensorflow/core:platform/default/build_config.bzl", "tf_proto_library")
load("//tensorflow/core:platform/default/build_config.bzl", "tf_proto_library_py")
load("//tensorflow/core:platform/default/build_config.bzl", "tf_additional_lib_deps")
load("//tensorflow/core:platform/default/build_config.bzl", "tf_additional_all_protos")
load("//tensorflow/core:platform/default/build_config.bzl", "tf_protos_grappler")
load("//tensorflow/core:platform/default/build_config_root.bzl", "tf_additional_plugin_deps")
load("//tensorflow/python:build_defs.bzl", "tf_gen_op_wrapper_private_py")
load("//tensorflow/core:platform/default/build_config_root.bzl", "tf_additional_verbs_deps")
load("//tensorflow/core:platform/default/build_config_root.bzl", "tf_additional_mpi_deps")
load("//tensorflow/core:platform/default/build_config_root.bzl", "tf_additional_gdr_deps")
load("//tensorflow/core:platform/default/build_config_root.bzl", "if_static")
load(
    "//third_party/ngraph:build_defs.bzl",
    "if_ngraph",
)

py_library(
    name = "python",
    srcs = ["__init__.py"],
    srcs_version = "PY2AND3",
    visibility = [
        "//tensorflow:__pkg__",
        "//tensorflow/compiler/aot/tests:__pkg__",  # TODO(b/34059704): remove when fixed
        "//tensorflow/contrib/learn:__pkg__",  # TODO(b/34059704): remove when fixed
        "//tensorflow/contrib/learn/python/learn/datasets:__pkg__",  # TODO(b/34059704): remove when fixed
        "//tensorflow/contrib/lite/toco/python:__pkg__",  # TODO(b/34059704): remove when fixed
        "//tensorflow/python/debug:__pkg__",  # TODO(b/34059704): remove when fixed
        "//tensorflow/python/tools:__pkg__",  # TODO(b/34059704): remove when fixed
        "//tensorflow/tools/quantization:__pkg__",  # TODO(b/34059704): remove when fixed
    ],
    deps = [
        ":no_contrib",
        "//tensorflow/contrib:contrib_py",
        "//tensorflow/python/estimator:estimator_py",
    ],
)

py_library(
    name = "no_contrib",
    srcs = ["__init__.py"],
    srcs_version = "PY2AND3",
    visibility = [
        "//tensorflow:__pkg__",
        "//tensorflow/python/tools:__pkg__",
        "//tensorflow/python/tools/api/generator:__pkg__",
        "//tensorflow/tools/api/tests:__pkg__",
    ],
    deps = [
        ":array_ops",
        ":bitwise_ops",
        ":boosted_trees_ops",
        ":check_ops",
        ":client",
        ":client_testlib",
        ":collective_ops",
        ":confusion_matrix",
        ":control_flow_ops",
        ":cudnn_rnn_ops_gen",
        ":errors",
        ":framework",
        ":framework_for_generated_wrappers",
        ":functional_ops",
        ":gradient_checker",
        ":graph_util",
        ":histogram_ops",
        ":image_ops",
        ":initializers_ns",
        ":io_ops",
        ":kernels",
        ":layers",
        ":lib",
        ":list_ops",
        ":manip_ops",
        ":math_ops",
        ":metrics",
        ":nn",
        ":ops",
        ":platform",
        ":pywrap_tensorflow",
        ":saver_test_utils",
        ":script_ops",
        ":session_ops",
        ":sets",
        ":sparse_ops",
        ":spectral_ops",
        ":spectral_ops_test_util",
        ":standard_ops",
        ":state_ops",
        ":string_ops",
        ":subscribe",
        ":summary",
        ":tensor_array_ops",
        ":test_ops",  # TODO: Break testing code out into separate rule.
        ":tf_cluster",
        ":tf_item",
        ":tf_optimizer",
        ":training",
        ":util",
        ":weights_broadcast_ops",
        "//tensorflow/core:protos_all_py",
        "//tensorflow/python/compat",
        "//tensorflow/python/data",
        "//tensorflow/python/distribute:estimator_training",
        "//tensorflow/python/feature_column:feature_column_py",
        "//tensorflow/python/keras",
        "//tensorflow/python/ops/distributions",
        "//tensorflow/python/ops/linalg",
        "//tensorflow/python/ops/losses",
        "//tensorflow/python/ops/parallel_for",
        "//tensorflow/python/profiler",
        "//tensorflow/python/saved_model",
        "//tensorflow/python/tools:component_api_helper",
        "//tensorflow/python/tools/api/generator:create_python_api",
        "//third_party/py/numpy",
    ],
)

tf_py_build_info_genrule()

py_library(
    name = "platform",
    srcs = glob(
        [
            "platform/*.py",
        ],
        exclude = [
            "**/*test.py",
            "**/benchmark.py",  # In platform_benchmark.
        ],
    ) + ["platform/build_info.py"],
    srcs_version = "PY2AND3",
    visibility = ["//visibility:public"],
    deps = [
        ":lib",
        ":pywrap_tensorflow",
        ":util",
        "//tensorflow/core:protos_all_py",
        "@absl_py//absl/flags",
        "@six_archive//:six",
    ],
)

py_library(
    name = "platform_benchmark",
    srcs = ["platform/benchmark.py"],
    srcs_version = "PY2AND3",
    deps = [
        ":client",
        ":platform",
        "@six_archive//:six",
    ],
)

py_library(
    name = "platform_test",
    srcs = ["platform/googletest.py"],
    srcs_version = "PY2AND3",
    deps = [":platform_benchmark"],
)

tf_py_test(
    name = "resource_loader_test",
    size = "small",
    srcs = ["platform/resource_loader_test.py"],
    additional_deps = [
        ":platform",
        ":platform_test",
    ],
)

tf_py_test(
    name = "flags_test",
    size = "small",
    srcs = ["platform/flags_test.py"],
    additional_deps = [
        ":client_testlib",
        ":platform",
    ],
)

tf_py_test(
    name = "stacktrace_handler_test",
    size = "small",
    srcs = ["platform/stacktrace_handler_test.py"],
    additional_deps = [
        ":client_testlib",
        ":platform",
    ],
    tags = ["no_windows"],
)

tf_py_test(
    name = "app_test",
    size = "small",
    srcs = ["platform/app_test.py"],
    additional_deps = [":platform"],
    tags = ["notap"],
)

cc_library(
    name = "cost_analyzer_lib",
    srcs = ["grappler/cost_analyzer.cc"],
    hdrs = ["grappler/cost_analyzer.h"],
    deps = [
        "//tensorflow/core:lib",
        "//tensorflow/core:protos_all_cc",
        "//tensorflow/core/grappler:grappler_item",
        "//tensorflow/core/grappler/clusters:cluster",
        "//tensorflow/core/grappler/costs:analytical_cost_estimator",
        "//tensorflow/core/grappler/costs:cost_estimator",
        "//tensorflow/core/grappler/costs:measuring_cost_estimator",
        "//tensorflow/core/grappler/costs:utils",
    ] + tf_protos_grappler(),
)

cc_library(
    name = "model_analyzer_lib",
    srcs = ["grappler/model_analyzer.cc"],
    hdrs = ["grappler/model_analyzer.h"],
    deps = [
        "//tensorflow/core:framework",
        "//tensorflow/core:lib",
        "//tensorflow/core:protos_all_cc",
        "//tensorflow/core/grappler:grappler_item",
        "//tensorflow/core/grappler/costs:graph_properties",
    ],
)

cc_library(
    name = "numpy_lib",
    srcs = ["lib/core/numpy.cc"],
    hdrs = ["lib/core/numpy.h"],
    deps = [
        "//tensorflow/core:framework",
        "//tensorflow/core:lib",
        "//third_party/py/numpy:headers",
        "//third_party/python_runtime:headers",
    ],
)

cc_library(
    name = "bfloat16_lib",
    srcs = ["lib/core/bfloat16.cc"],
    hdrs = ["lib/core/bfloat16.h"],
    deps = [
        ":numpy_lib",
        ":safe_ptr",
        "//tensorflow/core:framework",
        "//tensorflow/core:lib",
        "//third_party/python_runtime:headers",
    ],
)

cc_library(
    name = "ndarray_tensor_bridge",
    srcs = ["lib/core/ndarray_tensor_bridge.cc"],
    hdrs = ["lib/core/ndarray_tensor_bridge.h"],
    visibility = visibility + [
        "//learning/deepmind/courier:__subpackages__",
    ],
    deps = [
        ":bfloat16_lib",
        ":numpy_lib",
        "//tensorflow/c:c_api",
        "//tensorflow/core:lib",
        "//tensorflow/core:protos_all_cc",
    ],
)

cc_library(
    name = "py_exception_registry",
    srcs = ["lib/core/py_exception_registry.cc"],
    hdrs = ["lib/core/py_exception_registry.h"],
    deps = [
        "//tensorflow/c:c_api",
        "//tensorflow/core:lib",
        "//third_party/python_runtime:headers",
    ],
)

cc_library(
    name = "kernel_registry",
    srcs = ["util/kernel_registry.cc"],
    hdrs = ["util/kernel_registry.h"],
    deps = [
        "//tensorflow/core:framework",
        "//tensorflow/core:lib",
        "//tensorflow/core:protos_all_cc",
    ],
)

cc_library(
    name = "cpp_python_util",
    srcs = ["util/util.cc"],
    hdrs = ["util/util.h"],
    deps = [
        ":safe_ptr",
        "//tensorflow/core:lib",
        "//tensorflow/core:lib_internal",
        "//third_party/python_runtime:headers",
    ],
)

cc_library(
    name = "py_func_lib",
    srcs = ["lib/core/py_func.cc"],
    hdrs = ["lib/core/py_func.h"],
    deps = [
        ":ndarray_tensor_bridge",
        ":numpy_lib",
        ":py_util",
        ":safe_ptr",
        "//tensorflow/c:tf_status_helper",
        "//tensorflow/c/eager:c_api",
        "//tensorflow/c/eager:c_api_internal",
        "//tensorflow/core:framework",
        "//tensorflow/core:lib",
        "//tensorflow/core:protos_all_cc",
        "//tensorflow/core:script_ops_op_lib",
        "//tensorflow/python/eager:pywrap_tfe_lib",
        "//third_party/py/numpy:headers",
        "//third_party/python_runtime:headers",
    ],
)

cc_library(
    name = "safe_ptr",
    srcs = ["lib/core/safe_ptr.cc"],
    hdrs = ["lib/core/safe_ptr.h"],
    deps = [
        "//tensorflow/c:c_api",
        "//tensorflow/c/eager:c_api",
        "//third_party/python_runtime:headers",
    ],
)

cc_library(
    name = "ndarray_tensor",
    srcs = ["lib/core/ndarray_tensor.cc"],
    hdrs = ["lib/core/ndarray_tensor.h"],
    visibility = visibility + [
        "//learning/deepmind/courier:__subpackages__",
    ],
    deps = [
        ":bfloat16_lib",
        ":ndarray_tensor_bridge",
        ":numpy_lib",
        ":safe_ptr",
        "//tensorflow/c:c_api",
        "//tensorflow/c:tf_status_helper",
        "//tensorflow/core:framework",
        "//tensorflow/core:lib",
    ],
)

cc_library(
    name = "py_seq_tensor",
    srcs = ["lib/core/py_seq_tensor.cc"],
    hdrs = ["lib/core/py_seq_tensor.h"],
    deps = [
        ":numpy_lib",
        ":py_util",
        ":safe_ptr",
        "//tensorflow/core:framework",
        "//tensorflow/core:lib",
        "//third_party/python_runtime:headers",
    ],
)

cc_library(
    name = "py_util",
    srcs = ["lib/core/py_util.cc"],
    hdrs = ["lib/core/py_util.h"],
    deps = [
        "//tensorflow/core:lib",
        "//tensorflow/core:script_ops_op_lib",
        "//third_party/python_runtime:headers",
    ],
)

cc_library(
    name = "py_record_reader_lib",
    srcs = ["lib/io/py_record_reader.cc"],
    hdrs = ["lib/io/py_record_reader.h"],
    deps = [
        "//tensorflow/c:c_api",
        "//tensorflow/c:tf_status_helper",
        "//tensorflow/core:lib",
        "//tensorflow/core:lib_internal",
    ],
)

cc_library(
    name = "py_record_writer_lib",
    srcs = ["lib/io/py_record_writer.cc"],
    hdrs = ["lib/io/py_record_writer.h"],
    deps = [
        "//tensorflow/c:c_api",
        "//tensorflow/c:tf_status_helper",
        "//tensorflow/core:lib",
        "//tensorflow/core:lib_internal",
    ],
)

tf_cc_shared_object(
    name = "framework/test_file_system.so",
    srcs = ["framework/test_file_system.cc"],
    copts = if_not_windows(["-Wno-sign-compare"]),
    linkopts = select({
        "//conditions:default": [
            "-lm",
        ],
        "//tensorflow:darwin": [],
        "//tensorflow:windows": [],
    }),
    deps = [
        "//tensorflow/core:framework_headers_lib",
        "//third_party/eigen3",
        "@protobuf_archive//:protobuf_headers",
    ],
)

py_test(
    name = "file_system_test",
    size = "small",
    srcs = ["framework/file_system_test.py"],
    data = [":framework/test_file_system.so"],
    main = "framework/file_system_test.py",
    srcs_version = "PY2AND3",
    tags = [
        "no_pip",  # Path issues due to test environment
        "no_windows",
    ],
    deps = [
        ":client_testlib",
        ":data_flow_ops",
        ":framework",
        ":framework_for_generated_wrappers",
        ":io_ops",
        ":platform",
        ":util",
    ],
)

py_test(
    name = "decorator_utils_test",
    srcs = ["util/decorator_utils_test.py"],
    srcs_version = "PY2AND3",
    deps = [
        ":client_testlib",
        ":platform",
        ":util",
    ],
)

py_test(
    name = "tf_export_test",
    srcs = ["util/tf_export_test.py"],
    srcs_version = "PY2AND3",
    deps = [
        ":client_testlib",
        ":platform",
        ":util",
    ],
)

py_test(
    name = "deprecation_test",
    srcs = ["util/deprecation_test.py"],
    srcs_version = "PY2AND3",
    deps = [
        ":client_testlib",
        ":platform",
        ":util",
    ],
)

py_test(
    name = "keyword_args_test",
    srcs = ["util/keyword_args_test.py"],
    srcs_version = "PY2AND3",
    deps = [
        ":client_testlib",
        ":util",
    ],
)

cc_library(
    name = "python_op_gen",
    srcs = [
        "framework/python_op_gen.cc",
        "framework/python_op_gen_internal.cc",
    ],
    hdrs = [
        "framework/python_op_gen.h",
        "framework/python_op_gen_internal.h",
    ],
    visibility = ["//visibility:public"],
    deps = [
        "//tensorflow/core:framework",
        "//tensorflow/core:lib",
        "//tensorflow/core:lib_internal",
        "//tensorflow/core:op_gen_lib",
        "//tensorflow/core:proto_text",
        "//tensorflow/core:protos_all_cc",
    ],
    alwayslink = 1,
)

cc_library(
    name = "python_op_gen_main",
    srcs = ["framework/python_op_gen_main.cc"],
    visibility = ["//visibility:public"],
    deps = [
        ":python_op_gen",
        "//tensorflow/core:framework",
        "//tensorflow/core:lib",
        "//tensorflow/core:lib_internal",
        "//tensorflow/core:op_gen_lib",
        "//tensorflow/core:protos_all_cc",
    ],
)

py_library(
    name = "framework_for_generated_wrappers",
    srcs_version = "PY2AND3",
    visibility = ["//visibility:public"],
    deps = [
        ":constant_op",
        ":device",
        ":dtypes",
        ":framework_ops",
        ":function",
        ":op_def_library",
        ":op_def_registry",
        ":registry",
        ":tensor_shape",
        ":versions",
    ],
)

# What is needed for tf_gen_op_wrapper_py. This is the same as
# "framework_for_generated_wrappers" minus the "function" dep. This is to avoid
# circular dependencies, as "function" uses generated op wrappers.
py_library(
    name = "framework_for_generated_wrappers_v2",
    srcs_version = "PY2AND3",
    visibility = ["//visibility:public"],
    deps = [
        ":constant_op",
        ":device",
        ":dtypes",
        ":framework_ops",
        ":op_def_library",
        ":op_def_registry",
        ":registry",
        ":tensor_shape",
        ":versions",
        "//tensorflow/python/eager:context",
        "//tensorflow/python/eager:core",
        "//tensorflow/python/eager:execute",
    ],
)

py_library(
    name = "subscribe",
    srcs = ["framework/subscribe.py"],
    srcs_version = "PY2AND3",
    deps = [
        ":array_ops",
        ":framework_ops",
        ":platform",
        ":variables",
    ],
)

py_library(
    name = "framework",
    srcs = [
        "framework/framework_lib.py",
        "framework/graph_io.py",
        "framework/importer.py",
        "framework/load_library.py",
        "framework/meta_graph.py",
    ],
    srcs_version = "PY2AND3",
    deps = [
        ":common_shapes",
        ":cpp_shape_inference_proto_py",
        ":errors",
        ":framework_fast_tensor_util",
        ":framework_for_generated_wrappers",
        ":function",
        ":graph_util",
        ":lib",
        ":platform",
        ":pywrap_tensorflow",
        ":random_seed",
        ":sparse_tensor",
        ":tensor_spec",
        ":tensor_util",
        ":util",
        "//tensorflow/python/eager:context",
        "//third_party/py/numpy",
        "@six_archive//:six",
    ],
)

py_library(
    name = "c_api_util",
    srcs = ["framework/c_api_util.py"],
    srcs_version = "PY2AND3",
    deps = [
        ":pywrap_tensorflow",
        "//tensorflow/core:protos_all_py",
    ],
)

py_library(
    name = "common_shapes",
    srcs = ["framework/common_shapes.py"],
    srcs_version = "PY2AND3",
    deps = [
        ":cpp_shape_inference_proto_py",
        ":errors",
        ":framework_ops",
        ":pywrap_tensorflow",
        ":tensor_shape",
        ":tensor_util",
        "//tensorflow/core:protos_all_py",
    ],
)

py_library(
    name = "constant_op",
    srcs = ["framework/constant_op.py"],
    srcs_version = "PY2AND3",
    deps = [
        ":dtypes",
        ":framework_ops",
        ":tensor_shape",
        "//tensorflow/core:protos_all_py",
        "//tensorflow/python/eager:execute",
    ],
)

py_library(
    name = "device",
    srcs = ["framework/device.py"],
    srcs_version = "PY2AND3",
)

py_library(
    name = "dtypes",
    srcs = ["framework/dtypes.py"],
    srcs_version = "PY2AND3",
    deps = [
        ":pywrap_tensorflow",
        "//tensorflow/core:protos_all_py",
    ],
)

py_library(
    name = "errors",
    srcs = [
        "framework/errors.py",
        "framework/errors_impl.py",
    ],
    srcs_version = "PY2AND3",
    deps = [
        ":c_api_util",
        ":util",
    ],
)

py_library(
    name = "error_interpolation",
    srcs = [
        "framework/error_interpolation.py",
    ],
    srcs_version = "PY2AND3",
    deps = [
        ":util",
    ],
)

py_library(
    name = "function",
    srcs = ["framework/function.py"],
    srcs_version = "PY2AND3",
    deps = [
        ":array_ops",
        ":dtypes",
        ":framework_ops",
        ":graph_to_function_def",
        ":op_def_registry",
        ":util",
        ":variable_scope",
        "//tensorflow/core:protos_all_py",
        "//tensorflow/python/eager:context",
    ],
)

py_library(
    name = "graph_to_function_def",
    srcs = ["framework/graph_to_function_def.py"],
    srcs_version = "PY2AND3",
    deps = [
        ":cond_v2_impl",
        ":op_def_registry",
        "//tensorflow/core:protos_all_py",
    ],
)

py_library(
    name = "function_def_to_graph",
    srcs = ["framework/function_def_to_graph.py"],
    srcs_version = "PY2AND3",
    deps = [
        ":framework",
        ":framework_ops",
        ":function",
        ":tensor_shape",
        ":versions",
        "//tensorflow/core:protos_all_py",
    ],
)

py_test(
    name = "function_def_to_graph_test",
    size = "small",
    srcs = ["framework/function_def_to_graph_test.py"],
    srcs_version = "PY2AND3",
    tags = ["no_pip"],
    deps = [
        ":array_ops",
        ":client_testlib",
        ":constant_op",
        ":dtypes",
        ":framework_ops",
        ":function",
        ":function_def_to_graph",
        ":graph_to_function_def",
        ":math_ops",
        ":test_ops",
    ],
)

py_library(
    name = "graph_util",
    srcs = [
        "framework/graph_util.py",
        "framework/graph_util_impl.py",
    ],
    srcs_version = "PY2AND3",
    deps = [
        ":dtypes",
        ":framework_ops",
        ":platform",
        ":tensor_util",
        "//tensorflow/core:protos_all_py",
    ],
)

py_library(
    name = "kernels",
    srcs = [
        "framework/kernels.py",
    ],
    srcs_version = "PY2AND3",
    deps = [
        ":pywrap_tensorflow",
        ":util",
        "//tensorflow/core:protos_all_py",
    ],
)

py_library(
    name = "op_def_library",
    srcs = ["framework/op_def_library.py"],
    srcs_version = "PY2AND3",
    deps = [
        ":dtypes",
        ":framework_ops",
        ":platform",
        ":tensor_shape",
        ":util",
        "//tensorflow/core:protos_all_py",
        "@six_archive//:six",
    ],
)

py_library(
    name = "op_def_registry",
    srcs = ["framework/op_def_registry.py"],
    srcs_version = "PY2AND3",
    deps = [
        "//tensorflow/core:protos_all_py",
    ],
)

py_library(
    name = "framework_ops",  # "ops" is already the name of a deprecated target
    srcs = ["framework/ops.py"],
    srcs_version = "PY2AND3",
    deps = [
        ":c_api_util",
        ":control_flow_util",
        ":cpp_shape_inference_proto_py",
        ":device",
        ":dtypes",
        ":error_interpolation",
        ":op_def_registry",
        ":platform",
        ":registry",
        ":tensor_shape",
        ":traceable_stack",
        ":util",
        ":versions",
        "//tensorflow/core:protos_all_py",
        "//tensorflow/python/eager:context",
        "//tensorflow/python/eager:core",
        "//tensorflow/python/eager:tape",
        "@six_archive//:six",
    ],
)

py_library(
    name = "random_seed",
    srcs = ["framework/random_seed.py"],
    srcs_version = "PY2AND3",
    deps = [
        ":framework_ops",
    ],
)

py_library(
    name = "registry",
    srcs = ["framework/registry.py"],
    srcs_version = "PY2AND3",
    deps = [
        ":platform",
        ":util",
    ],
)

py_library(
    name = "smart_cond",
    srcs = ["framework/smart_cond.py"],
    srcs_version = "PY2AND3",
    deps = [
        ":control_flow_ops",
        ":tensor_util",
    ],
)

py_test(
    name = "smart_cond_test",
    size = "small",
    srcs = ["framework/smart_cond_test.py"],
    srcs_version = "PY2AND3",
    deps = [
        ":client_testlib",
        ":constant_op",
        ":framework_ops",
        ":math_ops",
        ":session",
        ":smart_cond",
    ],
)

py_library(
    name = "sparse_tensor",
    srcs = ["framework/sparse_tensor.py"],
    srcs_version = "PY2AND3",
    deps = [
        ":dtypes",
        ":framework_ops",
        ":tensor_util",
    ],
)

# This target is maintained separately from :util to provide separate visibility
# for legacy users who were granted visibility when the functions were private
# members of ops.Graph.
py_library(
    name = "tf_stack",
    srcs = ["util/tf_stack.py"],
    srcs_version = "PY2AND3",
    visibility = ["//visibility:public"],
    deps = [],
)

py_library(
    name = "tensor_shape",
    srcs = ["framework/tensor_shape.py"],
    srcs_version = "PY2AND3",
    deps = [
        ":dtypes",
        ":util",
        "//tensorflow/core:protos_all_py",
    ],
)

py_library(
    name = "tensor_spec",
    srcs = ["framework/tensor_spec.py"],
    srcs_version = "PY2AND3",
    deps = [
        ":common_shapes",
        ":dtypes",
        ":tensor_shape",
        "//third_party/py/numpy",
    ],
)

py_library(
    name = "tensor_util",
    srcs = ["framework/tensor_util.py"],
    srcs_version = "PY2AND3",
    deps = [
        ":tensor_shape",
        ":util",
        "//tensorflow/core:protos_all_py",
    ],
)

py_library(
    name = "traceable_stack",
    srcs = ["framework/traceable_stack.py"],
    srcs_version = "PY2AND3",
    visibility = ["//visibility:public"],
    deps = [
        ":util",
    ],
)

py_library(
    name = "versions",
    srcs = ["framework/versions.py"],
    srcs_version = "PY2AND3",
    deps = [
        ":pywrap_tensorflow",
    ],
)

py_library(
    name = "extra_py_tests_deps",
    srcs_version = "PY2AND3",
    deps = [
        "//third_party/py/numpy",
        "@six_archive//:six",
    ],
)

py_library(
    name = "framework_test_lib",
    srcs = ["framework/test_util.py"],
    srcs_version = "PY2AND3",
    deps = [
        ":array_ops",
        ":client",
        ":errors",
        ":framework_for_generated_wrappers",
        ":platform",
        ":platform_test",
        ":pywrap_tensorflow",
        ":random_seed",
        ":resource_variable_ops",
        ":session",
        ":training",
        ":util",
        ":variables",
        "//tensorflow/core:protos_all_py",
        "//tensorflow/python/eager:backprop",
        "//tensorflow/python/eager:context",
        "//tensorflow/python/eager:tape",
        "//third_party/py/numpy",
        "@six_archive//:six",
    ],
)

py_library(
    name = "distributed_framework_test_lib",
    srcs_version = "PY2AND3",
    deps = [":framework_test_lib"],
)

py_library(
    name = "client_testlib",
    srcs = ["platform/test.py"],
    srcs_version = "PY2AND3",
    deps = [
        ":client",
        ":framework_test_lib",
        ":gradient_checker",
        ":platform_test",
        ":util",
    ],
)

py_test(
    name = "framework_registry_test",
    size = "small",
    srcs = ["framework/registry_test.py"],
    main = "framework/registry_test.py",
    srcs_version = "PY2AND3",
    deps = [
        ":framework_for_generated_wrappers",
        "//tensorflow/python:client_testlib",
    ],
)

py_test(
    name = "framework_errors_test",
    size = "small",
    srcs = ["framework/errors_test.py"],
    main = "framework/errors_test.py",
    srcs_version = "PY2AND3",
    deps = [
        ":client_testlib",
        ":errors",
        "//tensorflow/core:protos_all_py",
    ],
)

py_test(
    name = "framework_error_interpolation_test",
    size = "small",
    srcs = ["framework/error_interpolation_test.py"],
    main = "framework/error_interpolation_test.py",
    srcs_version = "PY2AND3",
    deps = [
        ":client_testlib",
        ":constant_op",
        ":error_interpolation",
        ":traceable_stack",
    ],
)

py_test(
    name = "framework_subscribe_test",
    size = "small",
    srcs = ["framework/subscribe_test.py"],
    main = "framework/subscribe_test.py",
    srcs_version = "PY2AND3",
    deps = [
        ":framework",
        ":framework_for_generated_wrappers",
        ":framework_test_lib",
        ":math_ops",
        ":platform_test",
        ":script_ops",
        ":subscribe",
    ],
)

py_test(
    name = "contrib_test",
    size = "small",
    srcs = ["framework/contrib_test.py"],
    main = "framework/contrib_test.py",
    srcs_version = "PY2AND3",
    deps = [
        "//tensorflow:tensorflow_py",
        "//tensorflow/python:client_testlib",
    ],
)

py_test(
    name = "build_info_test",
    size = "small",
    srcs = [
        "platform/build_info.py",
        "platform/build_info_test.py",
    ],
    main = "platform/build_info_test.py",
    srcs_version = "PY2AND3",
    tags = ["notap"],
    deps = [
        ":client_testlib",
        ":platform",
    ],
)

py_test(
    name = "proto_test",
    size = "small",
    srcs = ["framework/proto_test.py"],
    main = "framework/proto_test.py",
    srcs_version = "PY2AND3",
    deps = [
        ":client_testlib",
        ":framework_for_generated_wrappers",
        "//third_party/py/numpy",
    ],
)

tf_gen_op_wrapper_private_py(
    name = "functional_ops_gen",
    visibility = [
        "//learning/brain/python/ops:__pkg__",
    ],
)

py_library(
    name = "functional_ops",
    srcs = ["ops/functional_ops.py"],
    srcs_version = "PY2AND3",
    deps = [
        ":array_ops",
        ":constant_op",
        ":control_flow_ops",
        ":framework_ops",
        ":functional_ops_gen",
        ":sparse_tensor",
        ":tensor_array_ops",
        ":tensor_shape",
        ":util",
        ":variable_scope",
        "//tensorflow/python/eager:context",
    ],
)

gpu_py_tests(
    name = "framework_function_test",
    size = "medium",
    srcs = ["framework/function_test.py"],
    additional_deps = [
        ":array_ops",
        ":client",
        ":client_testlib",
        ":clip_ops",
        ":control_flow_ops",
        ":errors",
        ":framework_for_generated_wrappers",
        ":functional_ops",
        ":gradients",
        ":init_ops",
        ":logging_ops",
        ":logging_ops_gen",
        ":math_ops",
        ":nn_ops",
        ":platform",
        ":random_ops",
        ":variable_scope",
        ":variables",
        "//third_party/py/numpy",
        "//tensorflow/core:protos_all_py",
    ],
    shard_count = 10,
    tags = [
        "noasan",
        "optonly",
    ],
)

py_test(
    name = "framework_versions_test",
    size = "small",
    srcs = ["framework/versions_test.py"],
    main = "framework/versions_test.py",
    srcs_version = "PY2AND3",
    deps = [
        ":client_testlib",
        ":framework_for_generated_wrappers",
    ],
)

py_test(
    name = "framework_importer_test",
    size = "large",
    srcs = ["framework/importer_test.py"],
    main = "framework/importer_test.py",
    srcs_version = "PY2AND3",
    deps = [
        ":array_ops",
        ":client_testlib",
        ":framework",
        ":framework_for_generated_wrappers",
        ":gradients",
        ":math_ops",
        ":nn_grad",
        ":nn_ops",
        ":random_ops",
        ":test_ops",
        ":variables",
        "//tensorflow/core:protos_all_py",
        "//third_party/py/numpy",
    ],
)

filegroup(
    name = "meta_graph_testdata",
    srcs = [
        "framework/testdata/metrics_export_meta_graph.pb",
    ],
    visibility = ["//visibility:public"],
)

py_test(
    name = "framework_meta_graph_test",
    size = "small",
    srcs = ["framework/meta_graph_test.py"],
    data = ["//tensorflow/python:meta_graph_testdata"],
    main = "framework/meta_graph_test.py",
    srcs_version = "PY2AND3",
    tags = ["no_pip"],
    deps = [
        ":array_ops",
        ":client_testlib",
        ":control_flow_ops",
        ":data_flow_ops",
        ":framework",
        ":framework_for_generated_wrappers",
        ":math_ops",
        ":metrics",
        ":nn_ops",
        ":platform",
        ":random_ops",
        ":training",
        ":variables",
    ],
)

py_test(
    name = "framework_traceable_stack_test",
    size = "small",
    srcs = ["framework/traceable_stack_test.py"],
    main = "framework/traceable_stack_test.py",
    srcs_version = "PY2AND3",
    deps = [
        ":framework_test_lib",
        ":platform_test",
        ":test_ops",
        ":traceable_stack",
        ":util",
    ],
)

tf_gen_op_wrapper_py(
    name = "test_ops",
    out = "framework/test_ops.py",
    deps = [":test_ops_kernels"],
)

cc_library(
    name = "test_ops_kernels",
    srcs = ["framework/test_ops.cc"],
    linkstatic = 1,
    deps = [
        "//tensorflow/core:framework",
        "//tensorflow/core:lib",
        "//tensorflow/core:protos_all_cc",
    ],
    alwayslink = 1,
)

tf_gen_op_wrapper_py(
    name = "test_ops_2",
    out = "framework/test_ops_2.py",
    deps = [":test_ops_2_kernels"],
)

cc_library(
    name = "test_ops_2_kernels",
    srcs = ["framework/test_ops_2.cc"],
    linkstatic = 1,
    deps = ["//tensorflow/core:framework"],
    alwayslink = 1,
)

py_test(
    name = "framework_common_shapes_test",
    size = "small",
    srcs = ["framework/common_shapes_test.py"],
    main = "framework/common_shapes_test.py",
    srcs_version = "PY2AND3",
    deps = [
        ":framework",
        ":framework_for_generated_wrappers",
        ":framework_test_lib",
        ":platform_test",
        "//tensorflow/core:protos_all_py",
    ],
)

py_test(
    name = "framework_ops_test",
    size = "small",
    srcs = ["framework/ops_test.py"],
    main = "framework/ops_test.py",
    srcs_version = "PY2AND3",
    tags = ["no_pip"],  # test_ops_2 is not available in pip.
    deps = [
        ":control_flow_ops",
        ":errors",
        ":framework",
        ":framework_for_generated_wrappers",
        ":framework_test_lib",
        ":gradients",
        ":math_ops",
        ":platform_test",
        ":resources",
        ":test_ops",
        ":test_ops_2",
        ":util",
        ":variable_scope",
        ":variables",
        "//tensorflow/core:protos_all_py",
        "//tensorflow/python/eager:context",
        "//tensorflow/python/eager:function",
    ],
)

py_test(
    name = "framework_ops_enable_eager_test",
    size = "small",
    srcs = ["framework/ops_enable_eager_test.py"],
    main = "framework/ops_enable_eager_test.py",
    srcs_version = "PY2AND3",
    deps = [
        ":framework",
        ":platform_test",
        "//tensorflow/python/eager:context",
    ],
)

py_test(
    name = "framework_tensor_shape_test",
    size = "small",
    srcs = ["framework/tensor_shape_test.py"],
    main = "framework/tensor_shape_test.py",
    srcs_version = "PY2AND3",
    deps = [
        ":framework_for_generated_wrappers",
        ":framework_test_lib",
        ":platform_test",
        "//tensorflow/core:protos_all_py",
    ],
)

py_test(
    name = "framework_tensor_spec_test",
    size = "small",
    srcs = ["framework/tensor_spec_test.py"],
    main = "framework/tensor_spec_test.py",
    srcs_version = "PY2AND3",
    deps = [
        ":framework_for_generated_wrappers",
        ":framework_test_lib",
        ":platform_test",
        ":tensor_spec",
        "//third_party/py/numpy",
    ],
)

py_test(
    name = "framework_sparse_tensor_test",
    size = "small",
    srcs = ["framework/sparse_tensor_test.py"],
    main = "framework/sparse_tensor_test.py",
    srcs_version = "PY2AND3",
    deps = [
        ":framework",
        ":framework_for_generated_wrappers",
        ":framework_test_lib",
        ":platform_test",
        "//tensorflow/core:protos_all_py",
    ],
)

py_test(
    name = "framework_device_test",
    size = "small",
    srcs = ["framework/device_test.py"],
    main = "framework/device_test.py",
    srcs_version = "PY2AND3",
    deps = [
        ":framework_for_generated_wrappers",
        ":framework_test_lib",
        ":platform_test",
        "//tensorflow/core:protos_all_py",
    ],
)

py_test(
    name = "framework_random_seed_test",
    size = "small",
    srcs = ["framework/random_seed_test.py"],
    main = "framework/random_seed_test.py",
    srcs_version = "PY2AND3",
    deps = [
        ":client_testlib",
        ":framework",
    ],
)

py_test(
    name = "framework_tensor_shape_div_test",
    size = "small",
    srcs = ["framework/tensor_shape_div_test.py"],
    main = "framework/tensor_shape_div_test.py",
    srcs_version = "PY2AND3",
    deps = [
        ":framework_for_generated_wrappers",
        ":framework_test_lib",
        ":platform_test",
        "//tensorflow/core:protos_all_py",
        "@six_archive//:six",
    ],
)

py_test(
    name = "framework_tensor_util_test",
    size = "small",
    srcs = ["framework/tensor_util_test.py"],
    main = "framework/tensor_util_test.py",
    srcs_version = "PY2AND3",
    tags = ["no_windows"],
    deps = [
        ":array_ops",
        ":client_testlib",
        ":framework",
        ":framework_for_generated_wrappers",
        ":framework_test_lib",
        ":math_ops",
        ":state_ops_gen",
        "//third_party/py/numpy",
    ],
)

py_test(
    name = "framework_test_util_test",
    size = "small",
    srcs = ["framework/test_util_test.py"],
    main = "framework/test_util_test.py",
    srcs_version = "PY2AND3",
    tags = ["no_windows"],
    deps = [
        ":control_flow_ops",
        ":errors",
        ":framework_for_generated_wrappers",
        ":framework_test_lib",
        ":platform_test",
        ":random_ops",
        ":resource_variable_ops",
        ":session",
        ":test_ops",
        ":variables",
        "//tensorflow/core:protos_all_py",
        "//tensorflow/python/eager:context",
        "//third_party/py/numpy",
    ],
)

py_test(
    name = "framework_dtypes_test",
    size = "small",
    srcs = ["framework/dtypes_test.py"],
    main = "framework/dtypes_test.py",
    srcs_version = "PY2AND3",
    deps = [
        ":framework_for_generated_wrappers",
        ":framework_test_lib",
        ":platform_test",
        "//tensorflow:tensorflow_py",
        "//tensorflow/core:protos_all_py",
        "//third_party/py/numpy",
    ],
)

py_test(
    name = "op_def_library_test",
    size = "small",
    srcs = ["framework/op_def_library_test.py"],
    srcs_version = "PY2AND3",
    deps = [
        ":framework_for_generated_wrappers",
        ":framework_test_lib",
        ":platform_test",
        ":test_ops",
    ],
)

py_test(
    name = "framework_kernels_test",
    size = "small",
    srcs = ["framework/kernels_test.py"],
    main = "framework/kernels_test.py",
    srcs_version = "PY2AND3",
    deps = [
        ":framework_test_lib",
        ":kernels",
        ":platform_test",
        ":test_ops",
    ],
)

tf_gen_op_wrapper_private_py(
    name = "array_ops_gen",
    visibility = [
        "//learning/brain/python/ops:__pkg__",
        "//tensorflow/compiler/tests:__pkg__",
        "//tensorflow/contrib/quantization:__pkg__",
        "//tensorflow/python/kernel_tests:__pkg__",
    ],
)

tf_gen_op_wrapper_private_py(
    name = "bitwise_ops_gen",
    require_shape_functions = True,
    visibility = [
        "//learning/brain/python/ops:__pkg__",
        "//tensorflow/compiler/tests:__pkg__",
        "//tensorflow/contrib/quantization:__pkg__",
        "//tensorflow/python/kernel_tests:__pkg__",
    ],
)

tf_gen_op_wrapper_private_py(
    name = "boosted_trees_ops_gen",
    visibility = ["//tensorflow:internal"],
    deps = [
        "//tensorflow/core:boosted_trees_ops_op_lib",
    ],
)

tf_gen_op_wrapper_private_py(
    name = "summary_ops_gen",
    visibility = ["//tensorflow:__subpackages__"],
    deps = ["//tensorflow/core:summary_ops_op_lib"],
)

tf_gen_op_wrapper_private_py(
    name = "audio_ops_gen",
    require_shape_functions = True,
    visibility = [
        "//learning/brain/python/ops:__pkg__",
        "//tensorflow/contrib/framework:__pkg__",
    ],
)

tf_gen_op_wrapper_private_py(
    name = "cudnn_rnn_ops_gen",
    visibility = [
        "//tensorflow:__subpackages__",
    ],
)

tf_gen_op_wrapper_private_py(
    name = "candidate_sampling_ops_gen",
    visibility = ["//learning/brain/python/ops:__pkg__"],
)

tf_gen_op_wrapper_private_py(
    name = "checkpoint_ops_gen",
    visibility = [
        "//tensorflow/contrib/framework:__pkg__",
        "//tensorflow/python/kernel_tests:__pkg__",
    ],
)

tf_gen_op_wrapper_private_py(
    name = "collective_ops_gen",
    visibility = ["//tensorflow:internal"],
    deps = [
        "//tensorflow/core:collective_ops_op_lib",
    ],
)

tf_gen_op_wrapper_private_py(
    name = "control_flow_ops_gen",
    visibility = [
        "//learning/brain/python/ops:__pkg__",
        "//tensorflow/python/kernel_tests:__pkg__",
    ],
    deps = [
        "//tensorflow/core:control_flow_ops_op_lib",
        "//tensorflow/core:no_op_op_lib",
    ],
)

tf_gen_op_wrapper_private_py(
    name = "ctc_ops_gen",
)

tf_gen_op_wrapper_private_py(
    name = "data_flow_ops_gen",
    visibility = [
        "//learning/brain/python/ops:__pkg__",
        "//tensorflow/python/kernel_tests:__pkg__",
    ],
)

tf_gen_op_wrapper_private_py(
    name = "dataset_ops_gen",
    visibility = [
        "//learning/brain/python/ops:__pkg__",
        "//tensorflow:__subpackages__",
        "//tensorflow/python/kernel_tests:__pkg__",
    ],
)

tf_gen_op_wrapper_private_py(
    name = "image_ops_gen",
    visibility = ["//learning/brain/python/ops:__pkg__"],
)

tf_gen_op_wrapper_private_py(
    name = "io_ops_gen",
    visibility = [
        "//learning/brain/python/ops:__pkg__",
        "//tensorflow/python/kernel_tests:__pkg__",
        "//tensorflow/python/training/checkpointable:__pkg__",
    ],
)

tf_gen_op_wrapper_private_py(
    name = "linalg_ops_gen",
    visibility = ["//learning/brain/python/ops:__pkg__"],
)

tf_gen_op_wrapper_private_py(
    name = "logging_ops_gen",
    visibility = [
        "//learning/brain/python/ops:__pkg__",
        "//tensorflow/python/kernel_tests:__pkg__",
    ],
)

tf_gen_op_wrapper_private_py(
    name = "lookup_ops_gen",
    visibility = [
        "//learning/brain/python/ops:__pkg__",
        "//tensorflow/contrib/lookup:__pkg__",
        "//tensorflow/python/kernel_tests:__pkg__",
    ],
)

tf_gen_op_wrapper_private_py(
    name = "batch_ops_gen",
    visibility = [
        "//tensorflow:__subpackages__",
    ],
)

tf_gen_op_wrapper_private_py(
    name = "manip_ops_gen",
    visibility = [
        "//learning/brain/python/ops:__pkg__",
        "//tensorflow/python/kernel_tests:__pkg__",
    ],
)

tf_gen_op_wrapper_private_py(
    name = "math_ops_gen",
    visibility = [
        "//learning/brain/google/python/ops:__pkg__",
        "//learning/brain/python/ops:__pkg__",
        "//tensorflow/compiler/tests:__pkg__",
        "//tensorflow/contrib/quantization:__pkg__",
        "//tensorflow/python/kernel_tests:__pkg__",
    ],
)

tf_gen_op_wrapper_private_py(
    name = "nn_ops_gen",
    visibility = [
        "//learning/brain/python/ops:__pkg__",
        "//tensorflow/compiler/tests:__pkg__",
        "//tensorflow/contrib/quantization:__pkg__",
        "//tensorflow/python/kernel_tests:__pkg__",
        "//tensorflow/python/tools:__pkg__",
    ],
)

tf_gen_op_wrapper_private_py(
    name = "parsing_ops_gen",
    visibility = [
        "//learning/brain/python/ops:__pkg__",
    ],
)

tf_gen_op_wrapper_private_py(
    name = "random_ops_gen",
    visibility = ["//learning/brain/python/ops:__pkg__"],
)

tf_gen_op_wrapper_private_py(
    name = "resource_variable_ops_gen",
    visibility = [
        "//tensorflow/compiler/tf2xla:internal",
    ],
)

tf_gen_op_wrapper_private_py(
    name = "list_ops_gen",
)

tf_gen_op_wrapper_private_py(
    name = "script_ops_gen",
)

tf_gen_op_wrapper_private_py(
    name = "sdca_ops_gen",
    visibility = ["//tensorflow/contrib/linear_optimizer:__pkg__"],
)

tf_gen_op_wrapper_private_py(
    name = "set_ops_gen",
)

tf_gen_op_wrapper_private_py(
    name = "state_ops_gen",
    visibility = [
        "//learning/brain/python/ops:__pkg__",
        "//tensorflow/contrib/framework:__pkg__",
        "//tensorflow/python/kernel_tests:__pkg__",
    ],
)

tf_gen_op_wrapper_private_py(
    name = "sparse_ops_gen",
)

tf_gen_op_wrapper_private_py(
    name = "spectral_ops_gen",
)

tf_gen_op_wrapper_private_py(
    name = "string_ops_gen",
)

tf_gen_op_wrapper_private_py(
    name = "user_ops_gen",
    require_shape_functions = False,
)

tf_gen_op_wrapper_private_py(
    name = "training_ops_gen",
    out = "training/gen_training_ops.py",
)

py_library(
    name = "array_grad",
    srcs = ["ops/array_grad.py"],
    srcs_version = "PY2AND3",
    deps = [
        ":array_ops",
        ":array_ops_gen",
        ":framework",
        ":framework_for_generated_wrappers",
        ":math_ops",
        ":sparse_ops",
    ],
)

py_library(
    name = "array_ops",
    srcs = [
        "ops/array_ops.py",
        "ops/inplace_ops.py",
    ],
    srcs_version = "PY2AND3",
    deps = [
        ":array_ops_gen",
        ":common_shapes",
        ":constant_op",
        ":dtypes",
        ":framework_ops",
        ":math_ops_gen",
        ":sparse_tensor",
        ":tensor_shape",
        ":tensor_util",
        ":util",
        "//third_party/py/numpy",
        "@six_archive//:six",
    ],
)

py_library(
    name = "bitwise_ops",
    srcs = ["ops/bitwise_ops.py"],
    srcs_version = "PY2AND3",
    deps = [
        ":bitwise_ops_gen",
        ":framework",
        ":util",
    ],
)

py_library(
    name = "boosted_trees_ops",
    srcs = ["ops/boosted_trees_ops.py"],
    srcs_version = "PY2AND3",
    deps = [
        ":boosted_trees_ops_gen",
        ":framework",
        ":ops",
        ":training",
        "//tensorflow/core/kernels/boosted_trees:boosted_trees_proto_py",
    ],
)

py_library(
    name = "sets",
    srcs = [
        "ops/sets.py",
        "ops/sets_impl.py",
    ],
    srcs_version = "PY2AND3",
    deps = [
        ":framework",
        ":framework_for_generated_wrappers",
        ":set_ops_gen",
        ":util",
    ],
)

py_library(
    name = "candidate_sampling_ops",
    srcs = ["ops/candidate_sampling_ops.py"],
    srcs_version = "PY2AND3",
    deps = [
        ":array_ops",
        ":candidate_sampling_ops_gen",
        ":framework",
        ":math_ops",
    ],
)

py_library(
    name = "check_ops",
    srcs = ["ops/check_ops.py"],
    srcs_version = "PY2AND3",
    deps = [
        ":array_ops",
        ":control_flow_ops",
        ":framework_for_generated_wrappers",
        ":math_ops",
        ":sparse_tensor",
        ":tensor_util",
        ":util",
        "//third_party/py/numpy",
    ],
)

py_library(
    name = "clip_ops",
    srcs = ["ops/clip_ops.py"],
    srcs_version = "PY2AND3",
    deps = [
        ":array_ops",
        ":framework_for_generated_wrappers",
        ":math_ops",
        ":nn_ops_gen",
        ":numerics",
        "@six_archive//:six",
    ],
)

py_test(
    name = "clip_ops_test",
    size = "small",
    srcs = ["ops/clip_ops_test.py"],
    srcs_version = "PY2AND3",
    deps = [
        ":client_testlib",
        ":clip_ops",
        ":framework_for_generated_wrappers",
        "//third_party/py/numpy",
    ],
)

py_library(
    name = "collective_ops",
    srcs = ["ops/collective_ops.py"],
    srcs_version = "PY2AND3",
    deps = [
        ":collective_ops_gen",
        ":framework_for_generated_wrappers",
    ],
)

py_test(
    name = "collective_ops_test",
    size = "small",
    srcs = ["ops/collective_ops_test.py"],
    srcs_version = "PY2AND3",
    deps = [
        ":client_testlib",
        ":collective_ops",
        ":framework_for_generated_wrappers",
        "//third_party/py/numpy",
    ],
)

py_library(
    name = "control_flow_grad",
    srcs =
        ["ops/control_flow_grad.py"],
    srcs_version = "PY2AND3",
    deps = [
        ":control_flow_ops",
        ":control_flow_ops_gen",
        ":control_flow_util",
        ":framework",
        ":framework_for_generated_wrappers",
        ":math_ops",
    ],
)

py_library(
    name = "control_flow_ops",
    srcs = ["ops/control_flow_ops.py"],
    srcs_version = "PY2AND3",
    deps = [
        "tensor_shape",
        ":array_ops",
        ":array_ops_gen",
        ":cond_v2_impl",
        ":constant_op",
        ":control_flow_ops_gen",
        ":control_flow_util",
        ":data_flow_ops_gen",
        ":dtypes",
        ":framework_ops",
        ":logging_ops_gen",
        ":math_ops",
        ":platform",
        ":resource_variable_ops_gen",
        ":sparse_tensor",
        ":tensor_array_ops",
        ":tf_should_use",
        ":util",
        "//tensorflow/core:protos_all_py",
        "@six_archive//:six",
    ],
)

py_library(
    name = "control_flow_util",
    srcs = ["ops/control_flow_util.py"],
    srcs_version = "PY2AND3",
    deps = [
        ":platform",
    ],
)

py_library(
    name = "cond_v2",
    srcs = [
        "ops/cond_v2.py",
    ],
    srcs_version = "PY2AND3",
    deps = [
        ":cond_v2_impl",
        ":function",
        ":function_def_to_graph",
        ":gradients",
    ],
)

py_library(
    name = "while_v2",
    srcs = [
        "ops/while_v2.py",
    ],
    srcs_version = "PY2AND3",
    deps = [
        ":array_ops",
        ":cond_v2_impl",
        ":constant_op",
        ":control_flow_util",
        ":framework_ops",
        ":function_def_to_graph",
        ":functional_ops_gen",
        ":gradients_impl",
        ":list_ops",
        ":tensor_shape",
        ":util",
        "//tensorflow/core:protos_all_py",
        "//tensorflow/python/eager:function",
    ],
)

py_library(
    name = "cond_v2_impl",
    srcs = [
        "ops/cond_v2_impl.py",
    ],
    srcs_version = "PY2AND3",
    deps = [
        ":array_ops",
        ":c_api_util",
        ":framework_ops",
        ":functional_ops_gen",
        ":pywrap_tensorflow",
        ":util",
        "//tensorflow/core:protos_all_py",
    ],
)

py_library(
    name = "ctc_ops",
    srcs = ["ops/ctc_ops.py"],
    srcs_version = "PY2AND3",
    deps = [
        ":array_ops",
        ":ctc_ops_gen",
        ":framework",
        ":framework_for_generated_wrappers",
        ":nn_grad",
    ],
)

py_library(
    name = "cudnn_rnn_grad",
    srcs = ["ops/cudnn_rnn_grad.py"],
    srcs_version = "PY2AND3",
    deps = [
        ":framework_for_generated_wrappers",
        "//tensorflow/python:cudnn_rnn_ops_gen",
    ],
)

py_library(
    name = "data_flow_grad",
    srcs = ["ops/data_flow_grad.py"],
    srcs_version = "PY2AND3",
    deps = [
        ":array_ops",
        ":data_flow_ops",
        ":framework_for_generated_wrappers",
        ":math_ops",
    ],
)

py_library(
    name = "data_flow_ops",
    srcs = ["ops/data_flow_ops.py"],
    srcs_version = "PY2AND3",
    deps = [
        ":array_ops",
        ":control_flow_ops",
        ":data_flow_ops_gen",
        ":framework_for_generated_wrappers",
        ":math_ops",
        ":random_seed",
        ":tensor_util",
        "//tensorflow/python/eager:context",
        "@six_archive//:six",
    ],
)

py_library(
    name = "embedding_ops",
    srcs = ["ops/embedding_ops.py"],
    srcs_version = "PY2AND3",
    deps = [
        ":array_ops",
        ":clip_ops",
        ":data_flow_grad",
        ":data_flow_ops",
        ":framework",
        ":framework_for_generated_wrappers",
        ":math_ops",
        ":platform",
        ":resource_variable_ops",
        ":sparse_ops",
        ":tensor_shape",
        ":variables",
    ],
)

py_library(
    name = "gradients",
    srcs = [
        "ops/custom_gradient.py",
        "ops/gradients.py",
    ],
    srcs_version = "PY2AND3",
    deps = [
        ":gradients_impl",
        "//tensorflow/python/eager:function",
        "//tensorflow/python/eager:tape",
    ],
)

py_library(
    name = "gradients_impl",
    srcs = [
        "ops/gradients_impl.py",
    ],
    srcs_version = "PY2AND3",
    deps = [
        ":array_grad",
        ":array_ops",
        ":bitwise_ops",
        ":cond_v2_impl",
        ":control_flow_grad",
        ":control_flow_ops",
        ":control_flow_util",
        ":framework",
        ":framework_for_generated_wrappers",
        ":framework_ops",
        ":functional_ops",
        ":image_grad",
        ":linalg_grad",
        ":linalg_ops",
        ":logging_ops",
        ":manip_grad",
        ":manip_ops",
        ":math_grad",
        ":math_ops",
        ":platform",
        ":random_grad",
        ":resource_variable_ops",
        ":spectral_grad",
        ":util",
        ":variable_scope",
        "//tensorflow/python/eager:backprop",
        "//tensorflow/python/eager:context",
        "//tensorflow/python/eager:tape",
        "//third_party/py/numpy",
        "@six_archive//:six",
    ],
)

py_library(
    name = "histogram_ops",
    srcs = ["ops/histogram_ops.py"],
    srcs_version = "PY2AND3",
    deps = [
        ":array_ops",
        ":clip_ops",
        ":framework_for_generated_wrappers",
        ":math_ops",
    ],
)

py_library(
    name = "image_grad",
    srcs = ["ops/image_grad.py"],
    srcs_version = "PY2AND3",
    deps = [
        ":array_ops",
        ":framework_for_generated_wrappers",
        ":image_ops_gen",
    ],
)

py_library(
    name = "image_ops",
    srcs = [
        "ops/image_ops.py",
        "ops/image_ops_impl.py",
    ],
    srcs_version = "PY2AND3",
    deps = [
        ":array_ops",
        ":check_ops",
        ":clip_ops",
        ":control_flow_ops",
        ":framework",
        ":framework_for_generated_wrappers",
        ":gradients",
        ":image_ops_gen",
        ":math_ops",
        ":nn",
        ":nn_ops_gen",
        ":random_ops",
        ":string_ops",
        ":util",
        ":variables",
        "//third_party/py/numpy",
    ],
)

py_library(
    name = "init_ops",
    srcs = ["ops/init_ops.py"],
    srcs_version = "PY2AND3",
    deps = [
        ":array_ops",
        ":constant_op",
        ":dtypes",
        ":linalg_ops_gen",
        ":linalg_ops_impl",
        ":math_ops",
        ":random_ops",
        ":util",
        "//third_party/py/numpy",
    ],
)

py_library(
    name = "initializers_ns",
    srcs = ["ops/initializers_ns.py"],
    srcs_version = "PY2AND3",
    deps = [
        ":init_ops",
        ":variables",
    ],
)

py_library(
    name = "io_ops",
    srcs = ["ops/io_ops.py"],
    srcs_version = "PY2AND3",
    deps = [
        ":framework_for_generated_wrappers",
        ":io_ops_gen",
        ":lib",
    ],
)

py_library(
    name = "linalg_grad",
    srcs = ["ops/linalg_grad.py"],
    srcs_version = "PY2AND3",
    deps = [
        ":array_ops",
        ":control_flow_ops",
        ":framework_for_generated_wrappers",
        ":linalg_ops",
        ":math_ops",
        "//tensorflow/python/ops/linalg:linalg_impl",
    ],
)

py_library(
    name = "linalg_ops",
    srcs = ["ops/linalg_ops.py"],
    srcs_version = "PY2AND3",
    deps = [
        ":array_ops",
        ":dtypes",
        ":framework_ops",
        ":functional_ops",
        ":linalg_ops_gen",
        ":linalg_ops_impl",
        ":math_ops",
        "//third_party/py/numpy",
    ],
)

py_library(
    name = "linalg_ops_impl",
    srcs = ["ops/linalg_ops_impl.py"],
    srcs_version = "PY2AND3",
    deps = [
        ":array_ops",
        ":dtypes",
        ":framework_ops",
        ":math_ops",
        "//third_party/py/numpy",
    ],
)

py_library(
    name = "manip_grad",
    srcs = ["ops/manip_grad.py"],
    srcs_version = "PY2AND3",
    deps = [
        ":control_flow_ops",
        ":framework_for_generated_wrappers",
        ":manip_ops",
    ],
)

py_library(
    name = "manip_ops",
    srcs = ["ops/manip_ops.py"],
    srcs_version = "PY2AND3",
    deps = [
        ":dtypes",
        ":framework_ops",
        ":manip_ops_gen",
        "//third_party/py/numpy",
    ],
)

py_library(
    name = "logging_ops",
    srcs = ["ops/logging_ops.py"],
    srcs_version = "PY2AND3",
    deps = [
        ":framework_for_generated_wrappers",
        ":logging_ops_gen",
        ":platform",
        ":string_ops",
        ":util",
    ],
)

py_library(
    name = "lookup_ops",
    srcs = ["ops/lookup_ops.py"],
    srcs_version = "PY2AND3",
    deps = [
        ":array_ops",
        ":constant_op",
        ":control_flow_ops",
        ":framework_for_generated_wrappers",
        ":lookup_ops_gen",
        ":math_ops",
        ":sparse_tensor",
        ":string_ops",
        ":util",
        "//tensorflow/python/eager:context",
        "@six_archive//:six",
    ],
)

py_library(
    name = "math_grad",
    srcs = ["ops/math_grad.py"],
    srcs_version = "PY2AND3",
    deps = [
        ":array_ops",
        ":array_ops_gen",
        ":framework_for_generated_wrappers",
        ":math_ops",
        ":math_ops_gen",
        ":tensor_util",
        "//tensorflow/python/eager:context",
        "//third_party/py/numpy",
    ],
)

py_library(
    name = "math_ops",
    srcs = ["ops/math_ops.py"],
    srcs_version = "PY2AND3",
    deps = [
        "constant_op",
        ":array_ops",
        ":common_shapes",
        ":control_flow_ops_gen",
        ":data_flow_ops_gen",
        ":dtypes",
        ":framework_ops",
        ":graph_util",
        ":math_ops_gen",
        ":nn_ops_gen",
        ":sparse_ops_gen",
        ":sparse_tensor",
        ":spectral_ops_gen",
        ":state_ops",
        ":state_ops_gen",
        ":tensor_shape",
        ":util",
        "//tensorflow/python/eager:context",
        "//third_party/py/numpy",
    ],
)

py_library(
    name = "resources",
    srcs = ["ops/resources.py"],
    srcs_version = "PY2AND3",
    deps = [
        ":array_ops",
        ":control_flow_ops",
        ":framework_for_generated_wrappers",
        ":math_ops",
        ":tf_should_use",
    ],
)

py_library(
    name = "resource_variable_ops",
    srcs = ["ops/resource_variable_ops.py"],
    srcs_version = "PY2AND3",
    deps = [
        ":array_ops",
        ":array_ops_gen",
        ":dtypes",
        ":framework_ops",
        ":resource_variable_ops_gen",
        ":tensor_shape",
        ":util",
        ":variables",
        "//tensorflow/core:protos_all_py",
        "//tensorflow/python/eager:context",
        "//tensorflow/python/eager:tape",
    ],
)

py_library(
    name = "list_ops",
    srcs = ["ops/list_ops.py"],
    srcs_version = "PY2AND3",
    deps = [
        ":array_ops",
        ":list_ops_gen",
    ],
)

py_library(
    name = "nn",
    srcs = [
        "ops/nn.py",
        "ops/nn_impl.py",
    ],
    srcs_version = "PY2AND3",
    deps = [
        ":array_ops",
        ":candidate_sampling_ops",
        ":ctc_ops",
        ":embedding_ops",
        ":framework_for_generated_wrappers",
        ":math_ops",
        ":nn_grad",
        ":nn_ops",
        ":nn_ops_gen",
        ":rnn",
        ":sparse_ops",
        ":util",
        ":variables",
    ],
)

py_library(
    name = "nn_grad",
    srcs = ["ops/nn_grad.py"],
    srcs_version = "PY2AND3",
    deps = [
        ":array_ops",
        ":framework_for_generated_wrappers",
        ":gradients",
        ":math_ops",
        ":nn_ops",
        ":nn_ops_gen",
        ":sparse_ops",
        ":tensor_util",
        "//tensorflow/python/eager:context",
    ],
)

py_library(
    name = "nn_ops",
    srcs = ["ops/nn_ops.py"],
    srcs_version = "PY2AND3",
    deps = [
        ":array_ops",
        ":dtypes",
        ":framework_ops",
        ":graph_util",
        ":math_ops",
        ":nn_ops_gen",
        ":random_ops",
        ":tensor_shape",
        ":tensor_util",
        "//third_party/py/numpy",
    ],
)

py_library(
    name = "numerics",
    srcs = ["ops/numerics.py"],
    srcs_version = "PY2AND3",
    deps = [
        ":array_ops",
        ":control_flow_ops",
        ":framework_for_generated_wrappers",
        "//tensorflow/python/eager:context",
    ],
)

py_library(
    name = "parsing_ops",
    srcs = ["ops/parsing_ops.py"],
    srcs_version = "PY2AND3",
    deps = [
        ":array_ops",
        ":control_flow_ops",
        ":framework",
        ":framework_for_generated_wrappers",
        ":math_ops",
        ":parsing_ops_gen",
        ":sparse_ops",
    ],
)

py_library(
    name = "partitioned_variables",
    srcs = ["ops/partitioned_variables.py"],
    srcs_version = "PY2AND3",
    deps = [
        ":framework_for_generated_wrappers",
        ":platform",
        ":variable_scope",
    ],
)

py_library(
    name = "random_grad",
    srcs = ["ops/random_grad.py"],
    srcs_version = "PY2AND3",
    deps = [
        ":array_ops",
        ":dtypes",
        ":framework_ops",
        ":math_ops",
        ":random_ops_gen",
    ],
)

py_library(
    name = "random_ops",
    srcs = ["ops/random_ops.py"],
    srcs_version = "PY2AND3",
    deps = [
        ":array_ops",
        ":control_flow_ops",
        ":dtypes",
        ":framework_ops",
        ":math_ops",
        ":random_ops_gen",
        ":random_seed",
    ],
)

py_library(
    name = "rnn",
    srcs = ["ops/rnn.py"],
    srcs_version = "PY2AND3",
    deps = [
        ":array_ops",
        ":control_flow_ops",
        ":control_flow_util",
        ":framework_for_generated_wrappers",
        ":math_ops",
        ":rnn_cell",
        ":tensor_array_ops",
        ":util",
        ":variable_scope",
        "//tensorflow/python/eager:context",
    ],
)

py_library(
    name = "rnn_cell",
    srcs = [
        "ops/rnn_cell.py",
        "ops/rnn_cell_impl.py",
    ],
    srcs_version = "PY2AND3",
    deps = [
        ":array_ops",
        ":clip_ops",
        ":framework_for_generated_wrappers",
        ":init_ops",
        ":math_ops",
        ":nn_ops",
        ":partitioned_variables",
        ":random_ops",
        ":util",
        ":variable_scope",
        ":variables",
    ],
)

py_library(
    name = "script_ops",
    srcs = ["ops/script_ops.py"],
    srcs_version = "PY2AND3",
    deps = [
        ":array_ops",
        ":framework_for_generated_wrappers",
        ":script_ops_gen",
        "//third_party/py/numpy",
    ],
)

py_library(
    name = "sdca_ops",
    srcs = ["ops/sdca_ops.py"],
    srcs_version = "PY2AND3",
    deps = [
        ":framework_for_generated_wrappers",
        ":sdca_ops_gen",
        "//third_party/py/numpy",
    ],
)

py_library(
    name = "session_ops",
    srcs = ["ops/session_ops.py"],
    srcs_version = "PY2AND3",
    deps = [
        ":array_ops",
        ":data_flow_ops_gen",
        ":framework_for_generated_wrappers",
        ":util",
    ],
)

py_library(
    name = "sparse_grad",
    srcs = ["ops/sparse_grad.py"],
    srcs_version = "PY2AND3",
    deps = [
        ":array_ops",
        ":framework",
        ":framework_for_generated_wrappers",
        ":math_ops",
        ":sparse_ops",
        ":sparse_ops_gen",
    ],
)

py_library(
    name = "sparse_ops",
    srcs = ["ops/sparse_ops.py"],
    srcs_version = "PY2AND3",
    deps = [
        ":array_ops",
        ":check_ops",
        ":control_flow_ops",
        ":framework",
        ":framework_for_generated_wrappers",
        ":math_ops",
        ":sparse_ops_gen",
        ":util",
        "//third_party/py/numpy",
    ],
)

py_test(
    name = "sparse_ops_test",
    srcs = ["ops/sparse_ops_test.py"],
    srcs_version = "PY2AND3",
    deps = [
        ":constant_op",
        ":dtypes",
        ":framework_test_lib",
        ":sparse_ops",
        ":sparse_tensor",
    ],
)

py_library(
    name = "spectral_grad",
    srcs = ["ops/spectral_grad.py"],
    srcs_version = "PY2AND3",
    deps = [
        ":array_ops",
        ":framework",
        ":framework_for_generated_wrappers",
        ":math_ops",
        ":spectral_ops",
        "//third_party/py/numpy",
    ],
)

py_library(
    name = "spectral_ops",
    srcs = ["ops/spectral_ops.py"],
    srcs_version = "PY2AND3",
    deps = [
        ":array_ops",
        ":dtypes",
        ":framework_ops",
        ":math_ops",
        ":spectral_ops_gen",
    ],
)

py_library(
    name = "spectral_ops_test_util",
    srcs = ["ops/spectral_ops_test_util.py"],
    srcs_version = "PY2AND3",
    deps = [
        ":client_testlib",
        ":framework_ops",
    ],
)

py_library(
    name = "confusion_matrix",
    srcs = ["ops/confusion_matrix.py"],
    srcs_version = "PY2AND3",
    deps = [
        ":array_ops",
        ":check_ops",
        ":control_flow_ops",
        ":framework",
        ":framework_for_generated_wrappers",
        ":math_ops",
        ":sparse_ops",
    ],
)

py_library(
    name = "weights_broadcast_ops",
    srcs = [
        "ops/weights_broadcast_ops.py",
    ],
    srcs_version = "PY2AND3",
    deps = [
        ":array_ops",
        ":control_flow_ops",
        ":framework",
        ":math_ops",
        ":sets",
    ],
)

py_library(
    name = "metrics",
    srcs = [
        "ops/metrics.py",
        "ops/metrics_impl.py",
    ],
    srcs_version = "PY2AND3",
    deps = [
        ":array_ops",
        ":check_ops",
        ":confusion_matrix",
        ":control_flow_ops",
        ":distribute",
        ":framework",
        ":framework_for_generated_wrappers",
        ":math_ops",
        ":nn",
        ":sets",
        ":sparse_ops",
        ":state_ops",
        ":util",
        ":variable_scope",
        ":variables",
        ":weights_broadcast_ops",
    ],
)

py_library(
    name = "special_math_ops",
    srcs = ["ops/special_math_ops.py"],
    srcs_version = "PY2AND3",
    deps = [
        ":array_ops",
        ":check_ops",
        ":control_flow_ops",
        ":framework_for_generated_wrappers",
        ":math_ops",
        ":platform",
    ],
)

py_library(
    name = "standard_ops",
    srcs = ["ops/standard_ops.py"],
    srcs_version = "PY2AND3",
    deps = [
        ":array_grad",
        ":array_ops",
        ":check_ops",
        ":clip_ops",
        ":confusion_matrix",
        ":control_flow_ops",
        ":cudnn_rnn_grad",
        ":data_flow_grad",
        ":data_flow_ops",
        ":framework_for_generated_wrappers",
        ":functional_ops",
        ":gradients",
        ":histogram_ops",
        ":init_ops",
        ":io_ops",
        ":linalg_ops",
        ":logging_ops",
        ":lookup_ops",
        ":manip_grad",
        ":manip_ops",
        ":math_grad",
        ":math_ops",
        ":numerics",
        ":parsing_ops",
        ":partitioned_variables",
        ":random_ops",
        ":script_ops",
        ":session_ops",
        ":sparse_grad",
        ":sparse_ops",
        ":special_math_ops",
        ":spectral_grad",
        ":state_grad",
        ":state_ops",
        ":string_ops",
        ":template",
        ":tensor_array_grad",
        ":tensor_array_ops",
        ":util",
        ":variable_scope",
        ":variables",
        "//tensorflow/python/ops/distributions",
        "//tensorflow/python/ops/linalg",
    ],
)

py_library(
    name = "state_grad",
    srcs = ["ops/state_grad.py"],
    srcs_version = "PY2AND3",
    deps = [":framework_for_generated_wrappers"],
)

py_library(
    name = "state_ops",
    srcs = ["ops/state_ops.py"],
    srcs_version = "PY2AND3",
    deps = [
        ":array_ops",
        ":framework_ops",
        ":math_ops_gen",
        ":resource_variable_ops_gen",
        ":state_ops_gen",
        ":tensor_shape",
        ":util",
    ],
)

py_library(
    name = "string_ops",
    srcs = ["ops/string_ops.py"],
    srcs_version = "PY2AND3",
    deps = [
        ":framework",
        ":framework_for_generated_wrappers",
        ":string_ops_gen",
        ":util",
    ],
)

py_library(
    name = "summary_ops",
    srcs = ["ops/summary_ops.py"],
    srcs_version = "PY2AND3",
    deps = [
        ":framework",
        ":framework_for_generated_wrappers",
        ":logging_ops_gen",
        ":summary_op_util",
    ],
)

py_library(
    name = "summary_ops_v2",
    srcs = ["ops/summary_ops_v2.py"],
    srcs_version = "PY2AND3",
    visibility = ["//tensorflow:internal"],
    deps = [
        ":array_ops",
        ":constant_op",
        ":control_flow_ops",
        ":dtypes",
        ":framework_ops",
        ":math_ops",
        ":resource_variable_ops",
        ":smart_cond",
        ":summary_op_util",
        ":summary_ops_gen",
        ":training_util",
        ":util",
        "//tensorflow/core:protos_all_py",
        "//tensorflow/python/eager:context",
        "@six_archive//:six",
    ],
)

py_library(
    name = "template",
    srcs = ["ops/template.py"],
    srcs_version = "PY2AND3",
    deps = [
        ":framework_for_generated_wrappers",
        ":platform",
        ":util",
        ":variable_scope",
        "//tensorflow/python/eager:context",
        "//tensorflow/python/eager:function",
    ],
)

py_library(
    name = "tensor_array_grad",
    srcs = ["ops/tensor_array_grad.py"],
    srcs_version = "PY2AND3",
    deps = [
        ":framework_for_generated_wrappers",
        ":tensor_array_ops",
    ],
)

py_library(
    name = "tensor_array_ops",
    srcs = ["ops/tensor_array_ops.py"],
    srcs_version = "PY2AND3",
    deps = [
        ":array_ops",
        ":constant_op",
        ":data_flow_ops_gen",
        ":dtypes",
        ":errors",
        ":framework_ops",
        ":math_ops",
        ":tensor_shape",
        ":tensor_util",
        ":tf_should_use",
        "//tensorflow/python/eager:context",
    ],
)

py_library(
    name = "variable_scope",
    srcs = ["ops/variable_scope.py"],
    srcs_version = "PY2AND3",
    deps = [
        ":array_ops",
        ":dtypes",
        ":framework_ops",
        ":init_ops",
        ":platform",
        ":resource_variable_ops",
        ":tensor_shape",
        ":util",
        ":variables",
        "//tensorflow/python/eager:context",
        "@six_archive//:six",
    ],
)

py_library(
    name = "variables",
    srcs = ["ops/variables.py"],
    srcs_version = "PY2AND3",
    deps = [
        ":array_ops",
        ":control_flow_ops",
        ":dtypes",
        ":framework_ops",
        ":math_ops",
        ":state_ops",
        ":tensor_shape",
        ":tf_should_use",
        ":util",
        "//tensorflow/core:protos_all_py",
        "//tensorflow/python/eager:context",
        "//tensorflow/python/training/checkpointable:base",
    ],
)

py_library(
    name = "gradient_checker",
    srcs = ["ops/gradient_checker.py"],
    srcs_version = "PY2AND3",
    deps = [
        ":array_ops",
        ":framework_for_generated_wrappers",
        ":gradients",
        ":platform",
        "//third_party/py/numpy",
    ],
)

# This target is deprecated.
py_library(
    name = "ops",
    srcs = ["user_ops/user_ops.py"],
    srcs_version = "PY2AND3",
    deps = [
        ":user_ops_gen",
        ":util",
        "@six_archive//:six",
    ],
)

gpu_py_test(
    name = "bitwise_ops_test",
    size = "small",
    srcs = ["ops/bitwise_ops_test.py"],
    additional_deps = [
        ":bitwise_ops",
        ":constant_op",
        ":dtypes",
        ":framework_test_lib",
    ],
    tags = ["no_windows"],
)

gpu_py_test(
    name = "control_flow_ops_test",
    size = "small",
    srcs = ["ops/control_flow_ops_test.py"],
    additional_deps = [
        ":array_ops",
        ":control_flow_ops",
        ":embedding_ops",
        ":framework_for_generated_wrappers",
        ":framework_test_lib",
        ":gradients",
        ":init_ops",
        ":math_ops",
        ":platform_test",
        ":state_ops",
        ":tensor_array_grad",
        ":tensor_array_ops",
        ":training",
        ":util",
        ":variable_scope",
        ":variables",
    ],
)

gpu_py_test(
    name = "gradient_checker_test",
    size = "medium",
    srcs = ["ops/gradient_checker_test.py"],
    additional_deps = [
        ":array_ops",
        ":client_testlib",
        ":framework_for_generated_wrappers",
        ":math_ops",
        ":nn_grad",
        ":nn_ops",
        ":platform",
        "//third_party/py/numpy",
    ],
)

gpu_py_test(
    name = "gradients_test",
    size = "medium",
    srcs = ["ops/gradients_test.py"],
    additional_deps = [
        ":array_grad",
        ":array_ops",
        ":control_flow_grad",
        ":control_flow_ops",
        ":data_flow_grad",
        ":data_flow_ops",
        ":framework_for_generated_wrappers",
        ":framework_test_lib",
        ":functional_ops",
        ":gradients",
        ":layers",
        ":list_ops",
        ":math_grad",
        ":math_ops",
        ":nn_grad",
        ":nn_ops",
        ":platform_test",
        ":state_grad",
        ":tensor_array_grad",
        ":tensor_array_ops",
        ":test_ops",
        ":variable_scope",
        "//third_party/py/numpy",
    ],
)

gpu_py_test(
    name = "histogram_ops_test",
    size = "small",
    srcs = ["ops/histogram_ops_test.py"],
    additional_deps = [
        ":array_ops",
        ":client_testlib",
        ":framework_for_generated_wrappers",
        ":histogram_ops",
        ":init_ops",
        ":variables",
        "//third_party/py/numpy",
    ],
)

gpu_py_test(
    name = "image_grad_test",
    size = "medium",
    srcs = ["ops/image_grad_test.py"],
    additional_deps = [
        ":client_testlib",
        ":framework_for_generated_wrappers",
        ":gradients",
        ":image_ops",
        "//third_party/py/numpy",
    ],
)

gpu_py_test(
    name = "image_ops_test",
    size = "medium",
    srcs = ["ops/image_ops_test.py"],
    additional_deps = [
        ":array_ops",
        ":client",
        ":client_testlib",
        ":control_flow_ops",
        ":errors",
        ":framework_for_generated_wrappers",
        ":framework_test_lib",
        ":image_ops",
        ":io_ops",
        ":math_ops",
        ":platform_test",
        ":random_ops",
        ":variables",
        "//third_party/py/numpy",
        "//tensorflow/core:protos_all_py",
    ],
    data = ["//tensorflow/core:image_testdata"],
    shard_count = 5,
)

gpu_py_test(
    name = "init_ops_test",
    size = "small",
    srcs = ["ops/init_ops_test.py"],
    additional_deps = [
        ":client_testlib",
        ":init_ops",
        ":framework_ops",
        ":resource_variable_ops",
        "//third_party/py/numpy",
        "//tensorflow/python/eager:context",
    ],
)

gpu_py_test(
    name = "math_grad_test",
    size = "small",
    srcs = ["ops/math_grad_test.py"],
    additional_deps = [
        ":array_ops",
        ":client_testlib",
        ":framework_for_generated_wrappers",
        ":math_ops",
        "//third_party/py/numpy",
    ],
    tags = ["no_windows_gpu"],
)

gpu_py_test(
    name = "math_ops_test",
    size = "small",
    srcs = ["ops/math_ops_test.py"],
    additional_deps = [
        ":array_ops",
        ":errors",
        ":framework_for_generated_wrappers",
        ":framework_test_lib",
        ":gradients",
        ":math_ops",
        ":platform_test",
        ":variables",
        "//third_party/py/numpy",
    ],
    tags = ["no_windows_gpu"],
)

gpu_py_test(
    name = "nn_batchnorm_test",
    size = "medium",
    srcs = ["ops/nn_batchnorm_test.py"],
    additional_deps = [
        ":array_ops",
        ":client_testlib",
        ":framework_for_generated_wrappers",
        ":gradients",
        ":math_ops",
        ":nn",
        ":nn_grad",
        ":nn_ops_gen",
        "//third_party/py/numpy",
    ],
    shard_count = 4,
    tags = ["no_windows"],
)

gpu_py_test(
    name = "nn_fused_batchnorm_test",
    size = "large",
    srcs = ["ops/nn_fused_batchnorm_test.py"],
    additional_deps = [
        ":array_ops",
        ":client_testlib",
        ":framework_for_generated_wrappers",
        ":gradients",
        ":nn",
        ":nn_grad",
        "//third_party/py/numpy",
    ],
    shard_count = 16,
)

gpu_py_test(
    name = "nn_test",
    size = "medium",
    srcs = ["ops/nn_test.py"],
    additional_deps = [
        ":array_ops",
        ":client_testlib",
        ":framework_for_generated_wrappers",
        ":nn",
        ":nn_grad",
        ":nn_ops",
        ":partitioned_variables",
        ":variable_scope",
        ":variables",
        "@absl_py//absl/testing:parameterized",
        "//third_party/py/numpy",
    ],
    tags = ["no_windows"],
)

gpu_py_test(
    name = "nn_xent_test",
    size = "medium",
    srcs = ["ops/nn_xent_test.py"],
    additional_deps = [
        ":client_testlib",
        ":framework_for_generated_wrappers",
        ":gradients",
        ":nn",
        ":nn_grad",
        "//third_party/py/numpy",
    ],
)

gpu_py_test(
    name = "special_math_ops_test",
    size = "small",
    srcs = ["ops/special_math_ops_test.py"],
    additional_deps = [
        ":array_ops",
        ":client",
        ":client_testlib",
        ":framework_for_generated_wrappers",
        ":math_ops",
        ":special_math_ops",
        "//third_party/py/numpy",
    ],
    tags = ["no_windows_gpu"],
)

py_library(
    name = "training",
    srcs = glob(
        ["training/**/*.py"],
        exclude = [
            "**/*test*",
            "training/checkpointable/**/*.py",
            # The following targets have their own build rules (same name as the
            # file):
            "training/checkpoint_management.py",
            "training/saveable_object.py",
            "training/saver.py",
            "training/training_util.py",
        ],
    ),
    srcs_version = "PY2AND3",
    deps = [
        ":array_ops",
        ":array_ops_gen",
        ":checkpoint_management",
        ":checkpoint_ops_gen",
        ":client",
        ":control_flow_ops",
        ":data_flow_ops",
        ":device",
        ":errors",
        ":framework",
        ":framework_for_generated_wrappers",
        ":framework_ops",
        ":gradients",
        ":init_ops",
        ":io_ops",
        ":layers_base",
        ":lookup_ops",
        ":math_ops",
        ":platform",
        ":pywrap_tensorflow",
        ":random_ops",
        ":resource_variable_ops",
        ":resources",
        ":saver",
        ":sdca_ops",
        ":session",
        ":sparse_ops",
        ":sparse_tensor",
        ":state_ops",
        ":summary",
        ":training_ops_gen",
        ":training_util",
        ":util",
        ":variable_scope",
        ":variables",
        "//third_party/py/numpy",
        "@six_archive//:six",
        "//tensorflow/core:protos_all_py",
        "//tensorflow/python/data/ops:dataset_ops",
        "//tensorflow/python/distribute:distribute_coordinator_context",
        "//tensorflow/python/eager:backprop",
        "//tensorflow/python/eager:context",
        # `layers` dependency only exists due to the use of a small utility.
        "//tensorflow/python/keras:layers",
        "//tensorflow/python/ops/losses",
        "//tensorflow/python/training/checkpointable:base",
        "//tensorflow/python/training/checkpointable:util",
    ],
)

py_library(
    name = "saveable_object",
    srcs = ["training/saveable_object.py"],
    srcs_version = "PY2AND3",
)

py_library(
    name = "checkpoint_management",
    srcs = ["training/checkpoint_management.py"],
    deps = [
        ":errors",
        ":lib",
        ":platform",
        ":protos_all_py",
        ":util",
        "//tensorflow/core:protos_all_py",
    ],
)

py_library(
    name = "saver",
    srcs = ["training/saver.py"],
    srcs_version = "PY2AND3",
    deps = [
        ":array_ops",
        ":checkpoint_management",
        ":constant_op",
        ":control_flow_ops",
        ":device",
        ":errors",
        ":framework",
        ":framework_ops",
        ":io_ops",
        ":io_ops_gen",
        ":platform",
        ":pywrap_tensorflow",
        ":resource_variable_ops",
        ":saveable_object",
        ":session",
        ":state_ops",
        ":string_ops",
        ":training_util",
        ":util",
        ":variables",
        "//tensorflow/core:protos_all_py",
        "//tensorflow/python/eager:context",
        "//tensorflow/python/training/checkpointable:base",
        "//third_party/py/numpy",
        "@six_archive//:six",
    ],
)

py_library(
    name = "device_util",
    srcs = ["training/device_util.py"],
    srcs_version = "PY2AND3",
    deps = [
        ":device",
        ":framework_ops",
        "//tensorflow/python/eager:context",
    ],
)

py_library(
    name = "distribute",
    srcs = [
        "training/distribute.py",
        "training/distribution_strategy_context.py",
    ],
    srcs_version = "PY2AND3",
    deps = [
        ":array_ops",
        ":control_flow_ops",
        ":device_util",
        ":framework_ops",
        ":platform",
        ":resource_variable_ops",
        ":state_ops",
        ":util",
        ":variable_scope",
        "//tensorflow/python/data",
        "//tensorflow/python/ops/losses",
    ],
)

py_test(
    name = "distribute_test",
    size = "small",
    srcs = ["training/distribute_test.py"],
    srcs_version = "PY2AND3",
    deps = [
        ":client_testlib",
        ":distribute",
        ":variable_scope",
    ],
)

py_test(
    name = "evaluation_test",
    size = "small",
    srcs = ["training/evaluation_test.py"],
    shard_count = 3,
    srcs_version = "PY2AND3",
    tags = [
        "manual",
        "notap",  # Disabling until b/33000128 and b/33040312 are fixed.
    ],
    deps = [
        ":array_ops",
        ":client",
        ":client_testlib",
        ":framework",
        ":framework_for_generated_wrappers",
        ":framework_test_lib",
        ":layers",
        ":math_ops",
        ":metrics",
        ":platform",
        ":state_ops",
        ":summary",
        ":training",
        ":variables",
        "//tensorflow/core:protos_all_py",
        "//tensorflow/python/ops/losses",
        "//third_party/py/numpy",
    ],
)

py_library(
    name = "client",
    srcs = [
        "client/client_lib.py",
        "client/device_lib.py",
        "client/timeline.py",
    ],
    srcs_version = "PY2AND3",
    deps = [
        ":errors",
        ":framework",
        ":framework_for_generated_wrappers",
        ":platform",
        ":session",
        ":session_ops",
        ":util",
        "//third_party/py/numpy",
        "@six_archive//:six",
    ],
)

py_library(
    name = "util",
    srcs = glob(
        ["util/**/*.py"],
        exclude = [
            "util/example_parser*",
            "util/tf_should_use.py",
            "util/**/*_test.py",
        ],
    ),
    srcs_version = "PY2AND3",
    visibility = visibility + [
        "//tensorflow:__pkg__",
    ],
    deps = [
        "//third_party/py/numpy",
        "@org_python_pypi_backports_weakref",
        "@protobuf_archive//:protobuf_python",
        "@six_archive//:six",
    ],
)

py_test(
    name = "util_nest_test",
    size = "small",
    srcs = ["util/nest_test.py"],
    main = "util/nest_test.py",
    srcs_version = "PY2AND3",
    deps = [
        ":array_ops",
        ":client_testlib",
        ":framework",
        ":framework_for_generated_wrappers",
        ":math_ops",
        ":util",
        "//third_party/py/numpy",
        "@absl_py//absl/testing:parameterized",
    ],
)

py_test(
    name = "util_serialization_test",
    size = "small",
    srcs = ["util/serialization_test.py"],
    main = "util/serialization_test.py",
    srcs_version = "PY2AND3",
    deps = [
        ":client_testlib",
        ":util",
    ],
)

py_test(
    name = "future_api_test",
    size = "small",
    srcs = ["util/future_api_test.py"],
    srcs_version = "PY2AND3",
    deps = [
        ":util",
        "//tensorflow:tensorflow_py",
    ],
)

py_test(
    name = "function_utils_test",
    srcs = ["util/function_utils_test.py"],
    srcs_version = "PY2AND3",
    deps = [
        ":client_testlib",
        ":util",
    ],
)

py_test(
    name = "tf_contextlib_test",
    size = "small",
    srcs = ["util/tf_contextlib_test.py"],
    srcs_version = "PY2AND3",
    deps = [
        ":client_testlib",
        ":util",
    ],
)

py_test(
    name = "tf_decorator_test",
    size = "small",
    srcs = ["util/tf_decorator_test.py"],
    srcs_version = "PY2AND3",
    deps = [
        ":client_testlib",
        ":util",
    ],
)

py_library(
    name = "tf_should_use",
    srcs = ["util/tf_should_use.py"],
    srcs_version = "PY2AND3",
    deps = [
        ":util",
        "//tensorflow/python/eager:context",
        "@six_archive//:six",
    ],
)

py_test(
    name = "tf_should_use_test",
    size = "small",
    srcs = ["util/tf_should_use_test.py"],
    srcs_version = "PY2AND3",
    deps = [
        ":client_testlib",
        ":tf_should_use",
    ],
)

py_test(
    name = "tf_inspect_test",
    size = "small",
    srcs = ["util/tf_inspect_test.py"],
    srcs_version = "PY2AND3",
    deps = [
        ":client_testlib",
        ":util",
    ],
)

py_library(
    name = "util_example_parser_configuration",
    srcs = ["util/example_parser_configuration.py"],
    srcs_version = "PY2AND3",
    visibility = ["//visibility:public"],
    deps = [
        ":framework",
        ":framework_for_generated_wrappers",
        "//tensorflow/core:protos_all_py",
    ],
)

py_test(
    name = "lock_util_test",
    size = "small",
    srcs = ["util/lock_util_test.py"],
    main = "util/lock_util_test.py",
    srcs_version = "PY2AND3",
    deps = [
        ":client_testlib",
        ":util",
        "@absl_py//absl/testing:parameterized",
    ],
)

tf_proto_library(
    name = "protos_all",
    srcs = glob(
        ["**/*.proto"],
        exclude = [
            "util/protobuf/compare_test.proto",
            "framework/cpp_shape_inference.proto",
        ],
    ),
)

tf_proto_library_py(
    name = "compare_test_proto",
    testonly = 1,
    srcs = ["util/protobuf/compare_test.proto"],
)

tf_proto_library(
    name = "cpp_shape_inference_proto",
    srcs = ["framework/cpp_shape_inference.proto"],
    cc_api_version = 2,
    protodeps = tf_additional_all_protos(),
    # TODO(b/74620627): remove when _USE_C_SHAPES is removed
    visibility = ["//tensorflow:internal"],
)

py_test(
    name = "protobuf_compare_test",
    size = "small",
    srcs = ["util/protobuf/compare_test.py"],
    main = "util/protobuf/compare_test.py",
    srcs_version = "PY2AND3",
    tags = ["no_pip"],  # compare_test_pb2 proto is not available in pip.
    deps = [
        ":compare_test_proto_py",
        ":platform_test",
        ":util",
        "@six_archive//:six",
    ],
)

py_test(
    name = "util_example_parser_configuration_test",
    size = "small",
    srcs = ["util/example_parser_configuration_test.py"],
    main = "util/example_parser_configuration_test.py",
    srcs_version = "PY2AND3",
    deps = [
        ":array_ops",
        ":client",
        ":client_testlib",
        ":framework_for_generated_wrappers",
        ":parsing_ops",
        ":util_example_parser_configuration",
    ],
)

py_test(
    name = "events_writer_test",
    size = "small",
    srcs = ["client/events_writer_test.py"],
    srcs_version = "PY2AND3",
    deps = [
        ":errors",
        ":framework_test_lib",
        ":lib",
        ":platform_test",
        ":util",
    ],
)

py_library(
    name = "device_lib",
    srcs = ["client/device_lib.py"],
    srcs_version = "PY2AND3",
    deps = [
        ":pywrap_tensorflow",
    ],
)

cc_library(
    name = "cpp_shape_inference",
    srcs = ["framework/cpp_shape_inference.cc"],
    hdrs = ["framework/cpp_shape_inference.h"],
    copts = if_not_windows(["-Wno-sign-compare"]),
    visibility = ["//visibility:public"],
    deps = [
        ":cpp_shape_inference_proto_cc",
        ":numpy_lib",
        ":py_func_lib",
        "//tensorflow/c:tf_status_helper",
        "//tensorflow/core:framework",
        "//tensorflow/core:lib",
        "//tensorflow/core:protos_all_cc",
    ],
)

gpu_py_tests(
    name = "device_lib_test",
    size = "small",
    srcs = [
        "client/device_lib_test.py",
    ],
    additional_deps = [
        ":client",
        ":client_testlib",
        ":framework_test_lib",
        ":platform_test",
        "//tensorflow/core:protos_all_py",
    ],
)

<<<<<<< HEAD
tf_gpu_library(
=======
cc_library(
    name = "session_ref",
    srcs = ["client/session_ref.cc"],
    hdrs = ["client/session_ref.h"],
    deps = [
        "//tensorflow/core:core_cpu",
        "//tensorflow/core:lib",
        "//tensorflow/core:master_proto_cc",
        "//tensorflow/core:protos_all_cc",
        "//tensorflow/core:replay_log_proto_cc",
    ],
)

tf_cuda_library(
>>>>>>> 64498def
    name = "tf_session_helper",
    srcs = ["client/tf_session_helper.cc"],
    hdrs = ["client/tf_session_helper.h"],
    deps = [
        ":construction_fails_op",
        ":ndarray_tensor",
        ":ndarray_tensor_bridge",
        ":numpy_lib",
        ":safe_ptr",
        ":session_ref",
        ":test_ops_kernels",
        "//tensorflow/c:c_api",
        "//tensorflow/c:c_api_internal",
        "//tensorflow/c:tf_status_helper",
        "//tensorflow/core",
        "//tensorflow/core:all_kernels",
        "//tensorflow/core:direct_session",
        "//tensorflow/core:framework",
        "//tensorflow/core:framework_internal",
        "//tensorflow/core:graph",
        "//tensorflow/core:lib",
        "//tensorflow/core:protos_all_cc",
        "//third_party/py/numpy:headers",
        "//third_party/python_runtime:headers",
    ],
)

py_library(
    name = "pywrap_tensorflow",
    srcs = [
        "pywrap_tensorflow.py",
    ] + if_static(
        ["pywrap_dlopen_global_flags.py"],
        # Import will fail, indicating no global dlopen flags
        otherwise = [],
    ),
    srcs_version = "PY2AND3",
    deps = [":pywrap_tensorflow_internal"],
)

tf_py_wrap_cc(
    name = "pywrap_tensorflow_internal",
    srcs = ["tensorflow.i"],
    swig_includes = [
        "client/device_lib.i",
        "client/events_writer.i",
        "client/tf_session.i",
        "client/tf_sessionrun_wrapper.i",
        "framework/cpp_shape_inference.i",
        "framework/python_op_gen.i",
        "grappler/cluster.i",
        "grappler/cost_analyzer.i",
        "grappler/graph_analyzer.i",
        "grappler/item.i",
        "grappler/model_analyzer.i",
        "grappler/tf_optimizer.i",
        "lib/core/bfloat16.i",
        "lib/core/py_exception_registry.i",
        "lib/core/py_func.i",
        "lib/core/strings.i",
        "lib/io/file_io.i",
        "lib/io/py_record_reader.i",
        "lib/io/py_record_writer.i",
        "platform/base.i",
        "platform/stacktrace_handler.i",
        "pywrap_tfe.i",
        "training/quantize_training.i",
        "training/server_lib.i",
        "util/kernel_registry.i",
        "util/port.i",
        "util/py_checkpoint_reader.i",
        "util/stat_summarizer.i",
        "util/tfprof.i",
        "util/transform_graph.i",
        "util/util.i",
    ],
    # add win_def_file
    win_def_file = select({
        "//tensorflow:windows": ":pywrap_tensorflow_filtered_def_file",
        "//conditions:default": None,
    }),
    deps = [
        ":bfloat16_lib",
        ":cost_analyzer_lib",
        ":model_analyzer_lib",
        ":cpp_python_util",
        ":cpp_shape_inference",
        ":kernel_registry",
        ":numpy_lib",
        ":safe_ptr",
        ":py_exception_registry",
        ":py_func_lib",
        ":py_record_reader_lib",
        ":py_record_writer_lib",
        ":python_op_gen",
        ":tf_session_helper",
        "//third_party/python_runtime:headers",
        "//tensorflow/c:c_api",
        "//tensorflow/c:checkpoint_reader",
        "//tensorflow/c:python_api",
        "//tensorflow/c:tf_status_helper",
        "//tensorflow/c/eager:c_api",
        "//tensorflow/core/distributed_runtime/rpc:grpc_rpc_factory_registration",
        "//tensorflow/core/distributed_runtime/rpc:grpc_server_lib",
        "//tensorflow/core/distributed_runtime/rpc:grpc_session",
        "//tensorflow/core/grappler:grappler_item",
        "//tensorflow/core/grappler:grappler_item_builder",
        "//tensorflow/core/grappler/clusters:cluster",
        "//tensorflow/core/grappler/clusters:single_machine",
        "//tensorflow/core/grappler/clusters:virtual_cluster",
        "//tensorflow/core/grappler/costs:graph_memory",
        "//tensorflow/core/grappler/graph_analyzer:graph_analyzer_tool",
        "//tensorflow/core/grappler/optimizers:meta_optimizer",
        "//tensorflow/core:lib",
        "//tensorflow/core:reader_base",
        "//tensorflow/core/debug",
        "//tensorflow/core/distributed_runtime:server_lib",
        "//tensorflow/core/profiler/internal:print_model_analysis",
        "//tensorflow/tools/graph_transforms:transform_graph_lib",
        "//tensorflow/python/eager:pywrap_tfe_lib",
    ] + (tf_additional_lib_deps() +
         tf_additional_plugin_deps() +
         tf_additional_verbs_deps() +
         tf_additional_mpi_deps() +
         tf_additional_gdr_deps()) + if_ngraph([
        "@ngraph_tf//:ngraph_tf",
    ]),
)

# ** Targets for Windows build (start) **
# We need the following targets to expose symbols from _pywrap_tensorflow.dll

# Build a cc_binary from tf_custom_op_library_additional_deps_impl,
# it contains all object code from its dependencies.
tf_native_cc_binary(
    name = "tf_custom_op_library_additional_deps.so",
    linkshared = 1,
    linkstatic = 1,
    deps = tf_custom_op_library_additional_deps_impl(),
)

# Get a DEF file generated by parsing all object files
# of tf_custom_op_library_additional_deps.so
filegroup(
    name = "pywrap_tensorflow_def_file",
    srcs = [":tf_custom_op_library_additional_deps.so"],
    output_group = "def_file",
)

# Filter the DEF file to reduce the number of symbols to 64K or less.
# Note that we also write the name of the pyd file into DEF file so that
# the dynamic libraries of custom ops can find it at runtime.
genrule(
    name = "pywrap_tensorflow_filtered_def_file",
    srcs = [":pywrap_tensorflow_def_file"],
    outs = ["pywrap_tensorflow_filtered_def_file.def"],
    cmd = select({
        "//tensorflow:windows": """
              $(location @local_config_def_file_filter//:def_file_filter) \\
              --input $(location :pywrap_tensorflow_def_file) \\
              --output $@ \\
              --target _pywrap_tensorflow_internal.pyd
          """,
        "//conditions:default": "touch $@",  # Just a placeholder for Unix platforms
    }),
    tools = ["@local_config_def_file_filter//:def_file_filter"],
)

# Get the import library of  _pywrap_tensorflow_internal.dll
filegroup(
    name = "pywrap_tensorflow_import_lib_file",
    srcs = [":_pywrap_tensorflow_internal.so"],
    output_group = "interface_library",
)

# Create a cc_import rule for the import library of _pywrap_tensorflow_internal.dll
# so that custom ops' dynamic libraries can link against it.
cc_import(
    name = "pywrap_tensorflow_import_lib",
    interface_library = select({
        "//tensorflow:windows": ":pywrap_tensorflow_import_lib_file",
        "//conditions:default": "not_exsiting_on_unix.lib",  # Just a placeholder for Unix platforms
    }),
    system_provided = 1,
)

# ** Targets for Windows build (end) **

py_library(
    name = "lib",
    srcs = [
        "lib/io/file_io.py",
        "lib/io/python_io.py",
        "lib/io/tf_record.py",
    ],
    srcs_version = "PY2AND3",
    deps = [
        ":errors",
        ":pywrap_tensorflow",
        ":util",
        "@six_archive//:six",
    ],
)

py_library(
    name = "session",
    srcs = ["client/session.py"],
    srcs_version = "PY2AND3",
    deps = [
        ":c_api_util",
        ":error_interpolation",
        ":errors",
        ":framework",
        ":framework_for_generated_wrappers",
        ":platform",
        ":pywrap_tensorflow",
        ":session_ops",
        ":util",
        "//third_party/py/numpy",
    ],
)

tf_py_test(
    name = "server_lib_test",
    size = "small",
    srcs = ["training/server_lib_test.py"],
    additional_deps = [
        ":array_ops",
        ":client",
        ":client_testlib",
        ":data_flow_ops",
        ":errors",
        ":framework_for_generated_wrappers",
        ":math_ops",
        ":training",
        ":variables",
        "//third_party/py/numpy",
        "//tensorflow/core:protos_all_py",
    ],
    grpc_enabled = True,
)

tf_py_test(
    name = "server_lib_multiple_containers_test",
    size = "small",
    srcs = ["training/server_lib_multiple_containers_test.py"],
    additional_deps = [
        ":array_ops",
        ":client",
        ":client_testlib",
        ":data_flow_ops",
        ":errors",
        ":framework_for_generated_wrappers",
        ":math_ops",
        ":training",
        ":variables",
        "//third_party/py/numpy",
        "//tensorflow/core:protos_all_py",
    ],
    grpc_enabled = True,
)

tf_py_test(
    name = "server_lib_same_variables_clear_container_test",
    size = "small",
    srcs = ["training/server_lib_same_variables_clear_container_test.py"],
    additional_deps = [
        ":array_ops",
        ":client",
        ":client_testlib",
        ":data_flow_ops",
        ":errors",
        ":framework_for_generated_wrappers",
        ":math_ops",
        ":training",
        ":variables",
        "//third_party/py/numpy",
        "//tensorflow/core:protos_all_py",
    ],
    grpc_enabled = True,
)

tf_py_test(
    name = "server_lib_same_variables_clear_test",
    size = "small",
    srcs = ["training/server_lib_same_variables_clear_test.py"],
    additional_deps = [
        ":array_ops",
        ":client",
        ":client_testlib",
        ":data_flow_ops",
        ":errors",
        ":framework_for_generated_wrappers",
        ":math_ops",
        ":training",
        ":variables",
        "//third_party/py/numpy",
        "//tensorflow/core:protos_all_py",
    ],
    grpc_enabled = True,
)

tf_py_test(
    name = "server_lib_same_variables_no_clear_test",
    size = "small",
    srcs = ["training/server_lib_same_variables_no_clear_test.py"],
    additional_deps = [
        ":array_ops",
        ":client",
        ":client_testlib",
        ":data_flow_ops",
        ":errors",
        ":framework_for_generated_wrappers",
        ":math_ops",
        ":training",
        ":variables",
        "//third_party/py/numpy",
        "//tensorflow/core:protos_all_py",
    ],
    grpc_enabled = True,
)

tf_py_test(
    name = "server_lib_sparse_job_test",
    size = "small",
    srcs = ["training/server_lib_sparse_job_test.py"],
    additional_deps = [
        ":array_ops",
        ":client",
        ":client_testlib",
        ":data_flow_ops",
        ":errors",
        ":framework_for_generated_wrappers",
        ":math_ops",
        ":training",
        ":variables",
        "//third_party/py/numpy",
        "//tensorflow/core:protos_all_py",
    ],
    grpc_enabled = True,
)

gpu_py_test(
    name = "localhost_cluster_performance_test",
    size = "medium",
    srcs = [
        "training/localhost_cluster_performance_test.py",
    ],
    additional_deps = [
        ":client",
        ":client_testlib",
        ":distributed_framework_test_lib",
        ":framework_for_generated_wrappers",
        ":partitioned_variables",
        ":training",
        ":variable_scope",
        ":variables",
        "//third_party/py/numpy",
    ],
    grpc_enabled = True,
    tags = [
        "no_oss",  # Test flaky due to port collisions.
        "oss_serial",
    ],
)

tf_py_test(
    name = "sync_replicas_optimizer_test",
    size = "medium",
    srcs = [
        "training/sync_replicas_optimizer_test.py",
    ],
    additional_deps = [
        ":client_testlib",
        ":framework_for_generated_wrappers",
        ":training",
        ":variables",
    ],
    grpc_enabled = True,
    tags = [
        "no_oss",  # Test flaky due to port collisions.
        "notsan",  # data race due to b/62910646
        "oss_serial",
    ],
)

py_library(
    name = "timeline",
    srcs = ["client/timeline.py"],
    srcs_version = "PY2AND3",
    visibility = ["//visibility:public"],
    deps = [
        ":platform",
    ],
)

# Just used by tests.
tf_gpu_library(
    name = "construction_fails_op",
    srcs = ["client/test_construction_fails_op.cc"],
    deps = [
        "//tensorflow/core",
        "//tensorflow/core:framework",
        "//tensorflow/core:lib",
        "//tensorflow/core:protos_all_cc",
    ],
    alwayslink = 1,
)

tf_py_test(
    name = "session_test",
    size = "medium",
    srcs = ["client/session_test.py"],
    additional_deps = [
        ":array_ops",
        ":client",
        ":control_flow_ops",
        ":data_flow_ops",
        ":errors",
        ":framework",
        ":framework_for_generated_wrappers",
        ":framework_test_lib",
        ":math_ops",
        ":platform_test",
        ":state_ops",
        ":training",
        ":util",
        ":variables",
        "//third_party/py/numpy",
        "@six_archive//:six",
    ],
    grpc_enabled = True,
    tags = [
        "no_gpu",
        "no_pip_gpu",  # testInteractivePlacePrunedGraph fails on invalid assumption about GPU ops.
        "no_windows",
    ],
)

tf_py_test(
    name = "session_clusterspec_prop_test",
    size = "small",
    srcs = ["client/session_clusterspec_prop_test.py"],
    additional_deps = [
        ":array_ops",
        ":client",
        ":client_testlib",
        ":framework",
        ":framework_for_generated_wrappers",
        ":framework_test_lib",
        ":math_ops",
        ":platform_test",
        ":state_ops",
        ":training",
        ":util",
        ":variables",
        "//third_party/py/numpy",
    ],
    grpc_enabled = True,
    tags = [
        "no_gpu",
        "no_oss",
        "no_pip",
        "no_pip_gpu",
        "notap",
    ],
)

tf_py_test(
    name = "session_list_devices_test",
    size = "small",
    srcs = ["client/session_list_devices_test.py"],
    additional_deps = [
        ":client",
        ":framework",
        ":framework_test_lib",
        ":platform_test",
        ":training",
    ],
    grpc_enabled = True,
    tags = [
        "no_gpu",
        "no_pip_gpu",
        "notsan",  # data race due to b/62910646
    ],
)

tf_py_test(
    name = "session_partial_run_test",
    size = "small",
    srcs = ["client/session_partial_run_test.py"],
    additional_deps = [
        ":array_ops",
        ":client",
        ":errors",
        ":framework",
        ":framework_for_generated_wrappers",
        ":framework_test_lib",
        ":math_ops",
        ":platform_test",
        ":training",
        ":util",
        "@six_archive//:six",
    ],
    grpc_enabled = True,
    tags = [
        "no_gpu",
        "no_windows",
    ],
)

gpu_py_test(
    name = "timeline_test",
    size = "small",
    srcs = ["client/timeline_test.py"],
    additional_deps = [
        ":client",
        ":client_testlib",
        ":framework_for_generated_wrappers",
        ":math_ops",
        "//tensorflow/core:protos_all_py",
    ],
)

gpu_py_test(
    name = "virtual_gpu_test",
    size = "small",
    srcs = ["client/virtual_gpu_test.py"],
    additional_deps = [
        ":client",
        ":client_testlib",
        ":framework_for_generated_wrappers",
        ":math_ops",
        "//tensorflow/core:protos_all_py",
    ],
    tags = ["no_windows_gpu"],
)

py_test(
    name = "c_api_util_test",
    size = "small",
    srcs = ["framework/c_api_util_test.py"],
    srcs_version = "PY2AND3",
    deps = [
        ":c_api_util",
        ":framework_test_lib",
        ":platform_test",
    ],
)

py_test(
    name = "graph_util_test",
    size = "small",
    srcs = ["framework/graph_util_test.py"],
    srcs_version = "PY2AND3",
    deps = [
        ":client",
        ":client_testlib",
        ":framework",
        ":framework_for_generated_wrappers",
        ":math_ops",
        ":state_ops_gen",
        ":variable_scope",
        ":variables",
        "//tensorflow/core:protos_all_py",
    ],
)

py_test(
    name = "bfloat16_test",
    size = "small",
    srcs = ["lib/core/bfloat16_test.py"],
    srcs_version = "PY2AND3",
    deps = [
        ":client_testlib",
        ":lib",
        ":pywrap_tensorflow",
    ],
)

py_test(
    name = "file_io_test",
    size = "small",
    srcs = ["lib/io/file_io_test.py"],
    srcs_version = "PY2AND3",
    tags = ["no_windows"],
    deps = [
        ":client_testlib",
        ":errors",
        ":lib",
    ],
)

py_test(
    name = "tf_record_test",
    size = "small",
    srcs = ["lib/io/tf_record_test.py"],
    srcs_version = "PY2AND3",
    deps = [
        ":client_testlib",
        ":errors",
        ":lib",
        ":util",
    ],
)

gpu_py_test(
    name = "adam_test",
    size = "small",
    srcs = ["training/adam_test.py"],
    additional_deps = [
        ":array_ops",
        ":framework",
        ":math_ops",
        ":platform",
        ":training",
        ":platform_test",
        ":client_testlib",
        "//third_party/py/numpy",
    ],
)

gpu_py_test(
    name = "moving_averages_test",
    size = "small",
    srcs = [
        "training/moving_averages_test.py",
    ],
    additional_deps = [
        ":array_ops",
        ":client_testlib",
        ":constant_op",
        ":dtypes",
        ":framework_for_generated_wrappers",
        ":framework_ops",
        ":training",
        ":variable_scope",
        ":variables",
    ],
    tags = ["notsan"],
)

gpu_py_tests(
    name = "training_tests",
    size = "medium",
    srcs = [
        "training/adadelta_test.py",
        "training/adagrad_da_test.py",
        "training/adagrad_test.py",
        "training/basic_loops_test.py",
        "training/coordinator_test.py",
        "training/device_setter_test.py",
        "training/device_util_test.py",
        "training/ftrl_test.py",
        "training/gradient_descent_test.py",
        "training/learning_rate_decay_test.py",
        "training/learning_rate_decay_v2_test.py",
        "training/momentum_test.py",
        "training/optimizer_test.py",
        "training/proximal_adagrad_test.py",
        "training/proximal_gradient_descent_test.py",
        "training/quantize_training_test.py",
        "training/queue_runner_test.py",
        "training/rmsprop_test.py",
        "training/slot_creator_test.py",
        "training/tensorboard_logging_test.py",
        "training/training_ops_test.py",
    ],
    additional_deps = [
        ":array_ops",
        ":client",
        ":client_testlib",
        ":control_flow_ops",
        ":data_flow_ops",
        ":data_flow_ops_gen",
        ":embedding_ops",
        ":errors",
        ":framework",
        ":framework_for_generated_wrappers",
        ":framework_test_lib",
        ":lookup_ops",
        ":gradients",
        ":math_ops",
        ":nn_grad",
        ":nn_ops",
        ":partitioned_variables",
        ":platform",
        ":platform_test",
        ":pywrap_tensorflow",
        ":random_ops",
        ":resource_variable_ops",
        ":resources",
        ":sparse_ops",
        ":state_ops",
        ":state_ops_gen",
        ":summary",
        ":training",
        ":util",
        ":variable_scope",
        ":variables",
        "//third_party/py/numpy",
        "@six_archive//:six",
        "//tensorflow/core:protos_all_py",
    ],
)

py_library(
    name = "saver_test_utils",
    srcs = ["training/saver_test_utils.py"],
    srcs_version = "PY2AND3",
    deps = [
        ":lookup_ops_gen",
        ":training",
    ],
)

gpu_py_test(
    name = "saver_test",
    size = "medium",
    srcs = [
        "training/saver_test.py",
    ],
    additional_deps = [
        ":array_ops",
        ":client_testlib",
        ":control_flow_ops",
        ":data_flow_ops",
        ":errors",
        ":gradients",
        ":math_ops",
        ":nn_grad",
        ":nn_ops",
        ":saver_test_utils",
        ":partitioned_variables",
        ":platform",
        ":platform_test",
        ":pywrap_tensorflow",
        ":random_ops",
        ":resource_variable_ops",
        ":sparse_ops",
        ":summary",
        ":training",
        ":util",
        ":variable_scope",
        ":variables",
        "//third_party/py/numpy",
        "@six_archive//:six",
        "//tensorflow/core:protos_all_py",
        "//tensorflow/python/data/ops:dataset_ops",
    ],
    tags = ["multi_gpu"],
)

gpu_py_test(
    name = "checkpoint_management_test",
    size = "small",
    srcs = [
        "training/checkpoint_management_test.py",
    ],
    additional_deps = [
        ":array_ops",
        ":client_testlib",
        ":control_flow_ops",
        ":data_flow_ops",
        ":errors",
        ":gradients",
        ":math_ops",
        ":nn_grad",
        ":nn_ops",
        ":saver_test_utils",
        ":partitioned_variables",
        ":platform",
        ":platform_test",
        ":pywrap_tensorflow",
        ":random_ops",
        ":resource_variable_ops",
        ":sparse_ops",
        ":summary",
        ":training",
        ":util",
        ":variable_scope",
        ":variables",
        "//third_party/py/numpy",
        "@six_archive//:six",
        "//tensorflow/core:protos_all_py",
        "//tensorflow/python/data/ops:dataset_ops",
    ],
)

py_test(
    name = "saver_large_variable_test",
    size = "medium",
    srcs = ["training/saver_large_variable_test.py"],
    srcs_version = "PY2AND3",
    tags = [
        "manual",
        "noasan",  # http://b/30379628
        "notsan",  # http://b/30379628
    ],
    deps = [
        ":client",
        ":client_testlib",
        ":errors",
        ":framework_for_generated_wrappers",
        ":training",
        ":variables",
        "//tensorflow/core:protos_all_py",
    ],
)

py_test(
    name = "saver_large_partitioned_variable_test",
    size = "medium",
    srcs = ["training/saver_large_partitioned_variable_test.py"],
    srcs_version = "PY2AND3",
    tags = [
        "noasan",  # http://b/30782289
        "notsan",  # http://b/30782289
    ],
    deps = [
        ":client",
        ":client_testlib",
        ":framework_for_generated_wrappers",
        ":partitioned_variables",
        ":training",
        ":variables",
    ],
)

gpu_py_test(
    name = "session_manager_test",
    size = "medium",  # TODO(irving): Can this be made small?
    srcs = ["training/session_manager_test.py"],
    additional_deps = [
        ":array_ops",
        ":control_flow_ops",
        ":client",
        ":client_testlib",
        ":errors",
        ":framework_for_generated_wrappers",
        ":platform",
        ":training",
        ":variables",
    ],
    grpc_enabled = True,
    main = "training/session_manager_test.py",
)

tf_py_test(
    name = "supervisor_test",
    size = "small",
    srcs = ["training/supervisor_test.py"],
    additional_deps = [
        ":array_ops",
        ":checkpoint_management",
        ":client_testlib",
        ":errors",
        ":framework",
        ":framework_for_generated_wrappers",
        ":io_ops",
        ":parsing_ops",
        ":platform",
        ":saver",
        ":summary",
        ":training",
        ":variables",
        "//tensorflow/core:protos_all_py",
    ],
    grpc_enabled = True,
    tags = ["no_windows"],
)

py_test(
    name = "basic_session_run_hooks_test",
    size = "medium",
    srcs = ["training/basic_session_run_hooks_test.py"],
    srcs_version = "PY2AND3",
    tags = [
        "no_windows",
        "notsan",  # intermittent races on a few percent of runs
    ],
    deps = [
        ":client",
        ":client_testlib",
        ":control_flow_ops",
        ":framework",
        ":framework_for_generated_wrappers",
        ":nn_grad",
        ":platform",
        ":state_ops",
        ":summary",
        ":training",
        ":variable_scope",
        ":variables",
        "//tensorflow/contrib/framework:framework_py",
        "//tensorflow/contrib/testing:testing_py",
        "//tensorflow/core:protos_all_py",
    ],
)

py_test(
    name = "checkpoint_utils_test",
    size = "small",
    srcs = ["training/checkpoint_utils_test.py"],
    srcs_version = "PY2AND3",
    tags = [
        "manual",
        "no_cuda_on_cpu_tap",
        "no_oss",
        "no_windows",
        "notap",
    ],
    deps = [
        ":client",
        ":client_testlib",
        ":framework_for_generated_wrappers",
        ":io_ops",
        ":partitioned_variables",
        ":platform",
        ":pywrap_tensorflow",
        ":resource_variable_ops",
        ":state_ops",
        ":training",
        ":variable_scope",
        ":variables",
    ],
)

py_test(
    name = "checkpoint_ops_test",
    size = "small",
    srcs = ["training/checkpoint_ops_test.py"],
    srcs_version = "PY2AND3",
    deps = [
        ":checkpoint_ops_gen",
        ":client",
        ":client_testlib",
        ":framework_for_generated_wrappers",
        ":io_ops",
        ":partitioned_variables",
        ":platform",
        ":pywrap_tensorflow",
        ":state_ops",
        ":training",
        ":variable_scope",
        ":variables",
    ],
)

py_test(
    name = "warm_starting_util_test",
    size = "medium",
    srcs = ["training/warm_starting_util_test.py"],
    srcs_version = "PY2AND3",
    deps = [
        ":array_ops",
        ":client_testlib",
        ":dtypes",
        ":framework_ops",
        ":init_ops",
        ":training",
        ":variable_scope",
        ":variables",
        "//tensorflow/python/feature_column",
        "//third_party/py/numpy",
    ],
)

py_test(
    name = "monitored_session_test",
    size = "medium",
    srcs = ["training/monitored_session_test.py"],
    srcs_version = "PY2AND3",
    tags = [
        "no_pip",
        "notsan",  # b/67945581
    ],
    deps = [
        ":array_ops",
        ":checkpoint_management",
        ":client_testlib",
        ":control_flow_ops",
        ":errors",
        ":framework_for_generated_wrappers",
        ":resource_variable_ops",
        ":saver",
        ":session",
        ":state_ops",
        ":summary",
        ":training",
        ":variables",
        "//tensorflow/contrib/framework:framework_py",
        "//tensorflow/contrib/testing:testing_py",
        "//tensorflow/core:protos_all_py",
        "//tensorflow/python/distribute:distribute_coordinator",
    ],
)

py_library(
    name = "training_util",
    srcs = ["training/training_util.py"],
    srcs_version = "PY2AND3",
    deps = [
        ":dtypes",
        ":framework",
        ":framework_ops",
        ":init_ops",
        ":platform",
        ":resource_variable_ops",
        ":state_ops",
        ":util",
        ":variable_scope",
        ":variables",
        "//tensorflow/python/eager:context",
    ],
)

py_test(
    name = "training_util_test",
    size = "small",
    srcs = ["training/training_util_test.py"],
    srcs_version = "PY2AND3",
    deps = [
        ":client_testlib",
        ":framework",
        ":platform",
        ":training",
        ":training_util",
        ":variables",
    ],
)

tf_py_test(
    name = "input_test",
    size = "medium",
    srcs = ["training/input_test.py"],
    additional_deps = [
        ":array_ops",
        ":client_testlib",
        ":errors",
        ":framework",
        ":framework_for_generated_wrappers",
        ":math_ops",
        ":platform",
        ":util",
        ":variables",
        ":training",
        "//third_party/py/numpy",
    ],
)

py_library(
    name = "summary_op_util",
    srcs = ["ops/summary_op_util.py"],
    srcs_version = "PY2AND3",
    visibility = ["//visibility:public"],
    deps = [
        ":distribute",
        ":framework",
        ":framework_for_generated_wrappers",
        ":platform",
    ],
)

py_library(
    name = "summary",
    srcs = glob(
        ["summary/**/*.py"],
        exclude = ["**/*test*"],
    ),
    srcs_version = "PY2AND3",
    visibility = ["//visibility:public"],
    deps = [
        ":client",
        ":constant_op",
        ":errors",
        ":framework",
        ":framework_for_generated_wrappers",
        ":lib",
        ":logging_ops_gen",
        ":platform",
        ":protos_all_py",
        ":pywrap_tensorflow",
        ":summary_op_util",
        ":summary_ops",
        ":summary_ops_gen",
        ":summary_ops_v2",
        ":util",
        "//tensorflow/python/eager:context",
        "//third_party/py/numpy",
        "@six_archive//:six",
    ],
)

py_tests(
    name = "summary_tests",
    size = "small",
    srcs = [
        "summary/plugin_asset_test.py",
        "summary/summary_test.py",
        "summary/text_summary_test.py",
        "summary/writer/writer_test.py",
    ],
    additional_deps = [
        ":array_ops",
        ":client_testlib",
        ":framework_for_generated_wrappers",
        ":variables",
        ":framework",
        ":framework_test_lib",
        ":platform",
        ":platform_test",
        ":summary",
        ":summary_ops_v2",
        "//tensorflow/core:protos_all_py",
    ],
)

py_library(
    name = "layers_base",
    srcs = [
        "layers/__init__.py",
        "layers/base.py",
        "layers/utils.py",
    ],
    srcs_version = "PY2AND3",
    deps = [
        ":array_ops",
        ":control_flow_ops",
        ":framework_for_generated_wrappers",
        ":platform",
        ":smart_cond",
        ":tensor_util",
        ":util",
        ":variable_scope",
        ":variables",
        "//tensorflow/python/eager:context",
        "//tensorflow/python/keras:engine",
        "//third_party/py/numpy",
    ],
)

py_library(
    name = "layers",
    srcs = [
        "layers/convolutional.py",
        "layers/core.py",
        "layers/layers.py",
        "layers/normalization.py",
        "layers/pooling.py",
    ],
    srcs_version = "PY2AND3",
    deps = [
        ":array_ops",
        ":array_ops_gen",
        ":control_flow_ops",
        ":framework",
        ":framework_for_generated_wrappers",
        ":init_ops",
        ":layers_base",
        ":math_ops",
        ":nn",
        ":nn_ops",
        ":platform",
        ":resource_variable_ops",
        ":resource_variable_ops_gen",
        ":standard_ops",
        ":state_ops",
        ":training",
        ":util",
        ":variable_scope",
        ":variables",
        "//tensorflow/python/eager:context",
        "//tensorflow/python/keras:layers",
        "//third_party/py/numpy",
        "@six_archive//:six",
    ],
)

py_test(
    name = "layers_base_test",
    size = "small",
    srcs = ["layers/base_test.py"],
    main = "layers/base_test.py",
    srcs_version = "PY2AND3",
    deps = [
        ":array_ops",
        ":client_testlib",
        ":framework_for_generated_wrappers",
        ":framework_test_lib",
        ":init_ops",
        ":layers",
        ":layers_base",
        ":math_ops",
        ":random_ops",
        ":variable_scope",
        "//tensorflow/python/eager:context",
    ],
)

py_test(
    name = "layers_core_test",
    size = "small",
    srcs = ["layers/core_test.py"],
    main = "layers/core_test.py",
    srcs_version = "PY2AND3",
    deps = [
        ":array_ops",
        ":client_testlib",
        ":framework_for_generated_wrappers",
        ":framework_test_lib",
        ":layers",
        ":math_ops",
        ":nn_ops",
        ":random_ops",
        ":variable_scope",
        ":variables",
        "//third_party/py/numpy",
    ],
)

py_test(
    name = "layers_convolutional_test",
    size = "small",
    srcs = ["layers/convolutional_test.py"],
    main = "layers/convolutional_test.py",
    srcs_version = "PY2AND3",
    deps = [
        ":client_testlib",
        ":framework_for_generated_wrappers",
        ":framework_test_lib",
        ":layers",
        ":math_ops",
        ":nn_ops",
        ":random_ops",
    ],
)

py_test(
    name = "layers_utils_test",
    size = "small",
    srcs = ["layers/utils_test.py"],
    main = "layers/utils_test.py",
    srcs_version = "PY2AND3",
    deps = [
        ":client_testlib",
        ":layers",
    ],
)

py_test(
    name = "layers_pooling_test",
    size = "small",
    srcs = ["layers/pooling_test.py"],
    main = "layers/pooling_test.py",
    srcs_version = "PY2AND3",
    deps = [
        ":client_testlib",
        ":framework_test_lib",
        ":layers",
        ":random_ops",
    ],
)

gpu_py_test(
    name = "layers_normalization_test",
    size = "medium",
    srcs = ["layers/normalization_test.py"],
    additional_deps = [
        ":array_ops",
        ":client_testlib",
        ":framework_for_generated_wrappers",
        ":framework_test_lib",
        ":layers",
        ":math_ops",
        ":random_ops",
        ":variables",
        "//third_party/py/numpy",
    ],
    main = "layers/normalization_test.py",
    shard_count = 10,
)

# -----------------------------------------------------------------------------
# Quantization

py_test(
    name = "dequantize_op_test",
    size = "small",
    srcs = ["ops/dequantize_op_test.py"],
    srcs_version = "PY2AND3",
    tags = ["no_windows"],
    deps = [
        ":array_ops",
        ":client_testlib",
        ":framework_for_generated_wrappers",
        "//third_party/py/numpy",
    ],
)

py_test(
    name = "quantized_conv_ops_test",
    size = "small",
    srcs = ["ops/quantized_conv_ops_test.py"],
    srcs_version = "PY2AND3",
    tags = ["no_windows"],
    deps = [
        ":client_testlib",
        ":framework_for_generated_wrappers",
        ":nn_ops",
        "//third_party/py/numpy",
    ],
)

gpu_py_test(
    name = "accumulate_n_benchmark",
    size = "large",
    srcs = ["ops/accumulate_n_benchmark.py"],
    additional_deps = [
        ":array_ops",
        ":client",
        ":client_testlib",
        ":control_flow_ops_gen",
        ":data_flow_ops",
        ":framework_for_generated_wrappers",
        ":math_ops",
        ":random_ops",
        ":state_ops",
        ":state_ops_gen",
    ],
    main = "ops/accumulate_n_benchmark.py",
)

gpu_py_test(
    name = "batch_norm_benchmark",
    srcs = ["ops/batch_norm_benchmark.py"],
    additional_deps = [
        ":array_ops",
        ":client",
        ":client_testlib",
        ":framework_for_generated_wrappers",
        ":gradients",
        ":math_ops",
        ":nn",
        ":nn_grad",
        ":nn_ops_gen",
        ":platform",
        ":random_ops",
        ":variables",
    ],
    main = "ops/batch_norm_benchmark.py",
)

gpu_py_test(
    name = "concat_benchmark",
    srcs = ["ops/concat_benchmark.py"],
    additional_deps = [
        ":array_ops",
        ":client",
        ":client_testlib",
        ":control_flow_ops",
        ":framework_for_generated_wrappers",
        ":gradients",
        ":platform",
        ":variables",
        "//tensorflow/core:protos_all_py",
    ],
    main = "ops/concat_benchmark.py",
)

gpu_py_test(
    name = "conv2d_benchmark",
    size = "large",
    srcs = ["ops/conv2d_benchmark.py"],
    additional_deps = [
        ":client",
        ":client_testlib",
        ":control_flow_ops",
        ":framework_for_generated_wrappers",
        ":nn_ops",
        ":platform",
        ":platform_benchmark",
        ":random_ops",
        ":variables",
        "//third_party/py/numpy",
        "//tensorflow/core:protos_all_py",
    ],
    main = "ops/conv2d_benchmark.py",
)

gpu_py_test(
    name = "split_benchmark",
    srcs = ["ops/split_benchmark.py"],
    additional_deps = [
        ":array_ops",
        ":client",
        ":client_testlib",
        ":control_flow_ops",
        ":framework_for_generated_wrappers",
        ":platform",
        ":platform_benchmark",
        ":variables",
        "//third_party/py/numpy",
        "//tensorflow/core:protos_all_py",
    ],
    main = "ops/split_benchmark.py",
)

gpu_py_test(
    name = "transpose_benchmark",
    size = "medium",
    srcs = ["ops/transpose_benchmark.py"],
    additional_deps = [
        ":array_ops",
        ":client",
        ":client_testlib",
        ":control_flow_ops",
        ":framework_for_generated_wrappers",
        ":platform",
        ":platform_benchmark",
        ":variables",
        "//third_party/py/numpy",
        "//tensorflow/core:protos_all_py",
    ],
    main = "ops/transpose_benchmark.py",
)

gpu_py_test(
    name = "matmul_benchmark",
    size = "medium",
    srcs = ["ops/matmul_benchmark.py"],
    additional_deps = [
        ":math_ops",
        ":random_ops",
        ":client",
        ":client_testlib",
        ":control_flow_ops",
        ":framework_for_generated_wrappers",
        ":framework_test_lib",
        ":platform",
        ":platform_benchmark",
        ":variables",
        "//third_party/py/numpy",
        "//tensorflow/core:protos_all_py",
    ],
    main = "ops/matmul_benchmark.py",
)

gpu_py_test(
    name = "matmul_benchmark_test",
    size = "medium",
    srcs = ["ops/matmul_benchmark_test.py"],
    additional_deps = [
        ":math_ops",
        ":random_ops",
        ":client",
        ":client_testlib",
        ":control_flow_ops",
        ":framework_for_generated_wrappers",
        ":platform",
        ":platform_benchmark",
        ":matmul_benchmark",
        ":variables",
        "//third_party/py/numpy",
        "//tensorflow/core:protos_all_py",
    ],
    main = "ops/matmul_benchmark_test.py",
    tags = ["no_pip"],
)

gpu_py_test(
    name = "session_benchmark",
    srcs = ["client/session_benchmark.py"],
    additional_deps = [
        ":array_ops",
        ":client",
        ":client_testlib",
        ":framework_for_generated_wrappers",
        ":random_ops",
        ":training",
        ":variables",
        "//third_party/py/numpy",
    ],
    grpc_enabled = True,
    main = "client/session_benchmark.py",
)

gpu_py_test(
    name = "nn_grad_test",
    size = "small",
    srcs = ["ops/nn_grad_test.py"],
    additional_deps = [
        ":client_testlib",
        ":framework_for_generated_wrappers",
        ":nn_grad",
        ":nn_ops",
        "//third_party/py/numpy",
    ],
)

py_library(
    name = "tf_item",
    srcs = [
        "grappler/item.py",
    ],
    srcs_version = "PY2AND3",
    visibility = ["//visibility:public"],
    deps = [
        ":pywrap_tensorflow_internal",
        "//tensorflow/core/grappler/costs:op_performance_data_py",
    ],
)

py_test(
    name = "item_test",
    size = "small",
    srcs = [
        "grappler/item_test.py",
    ],
    srcs_version = "PY2AND3",
    tags = [
        "grappler",
        "no_pip",  # tf_optimizer is not available in pip.
    ],
    deps = [
        ":client_testlib",
        ":framework_for_generated_wrappers",
        ":math_ops",
        ":tf_item",
        "//tensorflow/core:protos_all_py",
    ],
)

py_test(
    name = "datasets_test",
    size = "small",
    srcs = [
        "grappler/datasets_test.py",
    ],
    srcs_version = "PY2AND3",
    tags = [
        "grappler",
        "no_pip",  # tf_optimizer is not available in pip.
    ],
    deps = [
        ":array_ops",
        ":client_testlib",
        ":framework_for_generated_wrappers",
        ":tf_item",
        "//tensorflow/core:protos_all_py",
        "//tensorflow/python/data",
    ],
)

py_library(
    name = "tf_cluster",
    srcs = [
        "grappler/cluster.py",
    ],
    srcs_version = "PY2AND3",
    visibility = ["//visibility:public"],
    deps = [
        ":pywrap_tensorflow_internal",
        "//tensorflow/core/grappler/costs:op_performance_data_py",
    ],
)

gpu_py_test(
    name = "cluster_test",
    size = "small",
    srcs = [
        "grappler/cluster_test.py",
    ],
    additional_deps = [
        ":client_testlib",
        ":framework_for_generated_wrappers",
        ":tf_cluster",
        ":tf_item",
        "//tensorflow/core:protos_all_py",
    ],
    shard_count = 10,
    tags = [
        "grappler",
        "no_pip",  # tf_optimizer is not available in pip.
    ],
)

py_library(
    name = "tf_optimizer",
    srcs = [
        "grappler/tf_optimizer.py",
    ],
    srcs_version = "PY2AND3",
    visibility = ["//visibility:public"],
    deps = [
        ":pywrap_tensorflow_internal",
        ":tf_cluster",
    ],
)

py_test(
    name = "tf_optimizer_test",
    size = "small",
    srcs = [
        "grappler/tf_optimizer_test.py",
    ],
    srcs_version = "PY2AND3",
    tags = [
        "grappler",
        "no_pip",  # tf_optimizer is not available in pip.
    ],
    deps = [
        ":client_testlib",
        ":framework_for_generated_wrappers",
        ":math_ops",
        ":tf_item",
        ":tf_optimizer",
        "//tensorflow/core:protos_all_py",
        "//third_party/py/numpy",
    ],
)

py_library(
    name = "graph_placer",
    srcs = [
        "grappler/controller.py",
        "grappler/graph_placer.py",
        "grappler/hierarchical_controller.py",
    ],
    deps = [
        ":python",
        "//third_party/py/numpy",
    ],
)

py_test(
    name = "graph_placer_test",
    size = "large",
    srcs = ["grappler/graph_placer_test.py"],
    tags = [
        "grappler",
        "no_pip",  # graph_placer is not available in pip.
    ],
    deps = [
        ":client_testlib",
        ":graph_placer",
        "//tensorflow/python:math_ops",
    ],
)

py_test(
    name = "memory_optimizer_test",
    size = "medium",
    srcs = [
        "grappler/memory_optimizer_test.py",
    ],
    srcs_version = "PY2AND3",
    tags = [
        "grappler",
    ],
    deps = [
        ":client_testlib",
        ":framework_for_generated_wrappers",
        ":math_ops",
        ":nn",
        ":random_seed",
        ":session",
        ":tf_optimizer",
        ":training",
        ":variable_scope",
        ":variables",
        "//tensorflow/core:protos_all_py",
        "//third_party/py/numpy",
    ],
)

gpu_py_test(
    name = "constant_folding_test",
    size = "medium",
    srcs = [
        "grappler/constant_folding_test.py",
    ],
    additional_deps = [
        ":client_testlib",
        ":framework_for_generated_wrappers",
        ":array_ops",
        ":control_flow_ops",
        ":dtypes",
        ":functional_ops",
        ":math_ops",
        ":ops",
        "//third_party/py/numpy",
        "//tensorflow/core:protos_all_py",
    ],
    tags = [
        "grappler",
    ],
)

gpu_py_test(
    name = "layout_optimizer_test",
    size = "medium",
    srcs = [
        "grappler/layout_optimizer_test.py",
    ],
    additional_deps = [
        ":client_testlib",
        ":framework_for_generated_wrappers",
        ":array_ops",
        ":constant_op",
        ":dtypes",
        ":functional_ops",
        ":layers",
        ":math_ops",
        ":nn",
        ":ops",
        ":random_ops",
        ":state_ops",
        ":tf_cluster",
        ":tf_optimizer",
        ":training",
        "//third_party/py/numpy",
        "//tensorflow/core:protos_all_py",
    ],
    shard_count = 10,
    tags = [
        "grappler",
    ],
)

py_library(
    name = "cost_analyzer",
    srcs = [
        "grappler/cost_analyzer.py",
    ],
    srcs_version = "PY2AND3",
    deps = [
        ":pywrap_tensorflow_internal",
        ":tf_cluster",
        ":tf_item",
    ],
)

py_binary(
    name = "cost_analyzer_tool",
    srcs = [
        "grappler/cost_analyzer_tool.py",
    ],
    srcs_version = "PY2AND3",
    deps = [
        ":cost_analyzer",
        ":framework_for_generated_wrappers",
        ":tf_optimizer",
        "//tensorflow/core:protos_all_py",
    ],
)

py_test(
    name = "cost_analyzer_test",
    size = "small",
    srcs = ["grappler/cost_analyzer_test.py"],
    srcs_version = "PY2AND3",
    tags = [
        "grappler",
        "no_cuda_on_cpu_tap",
        "no_pip",
    ],
    deps = [
        ":array_ops",
        ":client_testlib",
        ":cost_analyzer",
        ":framework_for_generated_wrappers",
        ":math_ops",
        ":nn",
        ":nn_grad",
        ":random_ops",
        ":state_ops",
        ":training",
        ":variables",
        "//tensorflow/core:protos_all_py",
        "//third_party/py/numpy",
    ],
)

py_library(
    name = "model_analyzer",
    srcs = [
        "grappler/model_analyzer.py",
    ],
    srcs_version = "PY2AND3",
    deps = [":pywrap_tensorflow_internal"],
)

py_test(
    name = "model_analyzer_test",
    size = "small",
    srcs = ["grappler/model_analyzer_test.py"],
    srcs_version = "PY2AND3",
    tags = [
        "grappler",
        "no_pip",
    ],
    deps = [
        ":array_ops",
        ":client_testlib",
        ":framework_for_generated_wrappers",
        ":math_ops",
        ":model_analyzer",
        ":state_ops",
        "//tensorflow/core:protos_all_py",
        "//third_party/py/numpy",
    ],
)

py_binary(
    name = "graph_analyzer",
    srcs = [
        "grappler/graph_analyzer.py",
    ],
    srcs_version = "PY2AND3",
    deps = [
        ":framework_for_generated_wrappers",
        ":pywrap_tensorflow_internal",
    ],
)

pyx_library(
    name = "framework_fast_tensor_util",
    srcs = ["framework/fast_tensor_util.pyx"],
    py_deps = ["//tensorflow/python:util"],
    deps = ["//third_party/py/numpy:headers"],
)<|MERGE_RESOLUTION|>--- conflicted
+++ resolved
@@ -3763,9 +3763,6 @@
     ],
 )
 
-<<<<<<< HEAD
-tf_gpu_library(
-=======
 cc_library(
     name = "session_ref",
     srcs = ["client/session_ref.cc"],
@@ -3779,8 +3776,7 @@
     ],
 )
 
-tf_cuda_library(
->>>>>>> 64498def
+tf_gpu_library(
     name = "tf_session_helper",
     srcs = ["client/tf_session_helper.cc"],
     hdrs = ["client/tf_session_helper.h"],
