--- conflicted
+++ resolved
@@ -214,15 +214,6 @@
 
 @keras_export('keras.activations.sigmoid')
 def sigmoid(x):
-<<<<<<< HEAD
-  """Sigmoid activation function
-
-  Arguments:
-      x: Input tensor
-
-  Returns:
-      The sigmoid activation: `1 / (1 + exp(-x))`
-=======
   """Sigmoid.
 
   Applies the sigmoid activation function. The sigmoid function is defined as
@@ -242,7 +233,6 @@
 
   Returns:
       The sigmoid activation: `(1.0 / (1.0 + exp(-x)))`.
->>>>>>> b211c7a0
   """
   return nn.sigmoid(x)
 
