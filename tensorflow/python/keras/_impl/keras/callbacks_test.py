--- conflicted
+++ resolved
@@ -685,13 +685,8 @@
       # fit w/o validation data should raise ValueError if histogram_freq > 0
       cbs = callbacks_factory(histogram_freq=1)
       with self.assertRaises(ValueError):
-<<<<<<< HEAD
-        model.fit(x_train, y_train, batch_size=BATCH_SIZE,
-                  callbacks=cbs, epochs=3)
-=======
         model.fit(
             x_train, y_train, batch_size=BATCH_SIZE, callbacks=cbs, epochs=3)
->>>>>>> 1ec61faf
 
       for cb in cbs:
         cb.on_train_end()
@@ -700,13 +695,8 @@
       # histogram_freq > 0
       cbs = callbacks_factory(histogram_freq=1)
       with self.assertRaises(ValueError):
-<<<<<<< HEAD
-        model.fit_generator(data_generator(True), len(x_train), epochs=2,
-                            callbacks=cbs)
-=======
         model.fit_generator(
             data_generator(True), len(x_train), epochs=2, callbacks=cbs)
->>>>>>> 1ec61faf
 
       for cb in cbs:
         cb.on_train_end()
@@ -715,12 +705,6 @@
       # histogram_freq > 0
       cbs = callbacks_factory(histogram_freq=1)
       with self.assertRaises(ValueError):
-<<<<<<< HEAD
-        model.fit_generator(data_generator(True), len(x_train), epochs=2,
-                            validation_data=data_generator(False),
-                            validation_steps=1,
-                            callbacks=cbs)
-=======
         model.fit_generator(
             data_generator(True),
             len(x_train),
@@ -728,7 +712,6 @@
             validation_data=data_generator(False),
             validation_steps=1,
             callbacks=cbs)
->>>>>>> 1ec61faf
 
       for cb in cbs:
         cb.on_train_end()
