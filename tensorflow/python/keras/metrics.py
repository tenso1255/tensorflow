--- conflicted
+++ resolved
@@ -590,79 +590,6 @@
     return super(SparseCategoricalAccuracy, cls).from_config(config)
 
 
-<<<<<<< HEAD
-class _ConfusionMatrixConditionCount(Metric):
-  """Calculates the number of the given confusion matrix condition."""
-
-  def __init__(self,
-               confusion_matrix_cond,
-               thresholds=None,
-               name=None,
-               dtype=None):
-    """Creates a `_ConfusionMatrixConditionCount` instance.
-
-    Args:
-      confusion_matrix_cond: One of `metrics_utils.ConfusionMatrix` conditions.
-      thresholds: (Optional) Defaults to 0.5. A float value or a python
-        list/tuple of float threshold values in [0, 1]. A threshold is compared
-        with prediction values to determine the truth value of predictions
-        (i.e., above the threshold is `true`, below is `false`). One metric
-        value is generated for each threshold value.
-      name: (Optional) string name of the metric instance.
-      dtype: (Optional) data type of the metric result.
-    """
-    super(_ConfusionMatrixConditionCount, self).__init__(name=name, dtype=dtype)
-    self._confusion_matrix_cond = confusion_matrix_cond
-    self.thresholds = metrics_utils.parse_init_thresholds(
-        thresholds, default_threshold=0.5)
-    self.accumulator = self.add_weight(
-        'accumulator',
-        shape=(len(self.thresholds),),
-        initializer=init_ops.zeros_initializer)
-
-  def update_state(self, y_true, y_pred, sample_weight=None):
-    """Accumulates the given confusion matrix condition statistics.
-
-    Args:
-      y_true: The ground truth values.
-      y_pred: The predicted values.
-      sample_weight: Optional weighting of each example. Defaults to 1. Can be a
-        `Tensor` whose rank is either 0, or the same rank as `y_true`, and must
-        be broadcastable to `y_true`.
-
-    Returns:
-      Update op.
-    """
-    return metrics_utils.update_confusion_matrix_variables(
-        {self._confusion_matrix_cond: self.accumulator}, y_true, y_pred,
-        self.thresholds, sample_weight)
-
-  def result(self):
-    if len(self.thresholds) == 1:
-      result = self.accumulator[0]
-    else:
-      result = self.accumulator
-    return ops.convert_to_tensor(result)
-
-  def reset_states(self):
-    num_thresholds = len(to_list(self.thresholds))
-    for v in self.variables:
-      K.set_value(v, np.zeros((num_thresholds,)))
-
-
-@keras_export('keras.metrics.FalsePositives')
-class FalsePositives(_ConfusionMatrixConditionCount):
-  """Calculates the number of false positives.
-
-  For example, if `y_true` is [0, 1, 0, 0] and `y_pred` is [0, 0, 1, 1]
-  then the false positives value is 2.  If the weights were specified as
-  [0, 0, 1, 0] then the false positives value would be 1.
-
-  If `sample_weight` is given, calculates the sum of the weights of
-  false positives. This metric creates one local variable, `accumulator`
-  that is used to keep track of the number of false positives.
-
-=======
 class TopKCategoricalAccuracy(MeanMetricWrapper):
   """Computes how often targets are in the top `K` predictions.
 
@@ -818,7 +745,6 @@
   false positives. This metric creates one local variable, `accumulator`
   that is used to keep track of the number of false positives.
 
->>>>>>> f91aeed3
   If `sample_weight` is `None`, weights default to 1.
   Use `sample_weight` of 0 to mask values.
 
@@ -1052,10 +978,7 @@
       dtype: (Optional) data type of the metric result.
     """
     super(Precision, self).__init__(name=name, dtype=dtype)
-<<<<<<< HEAD
-=======
     self.init_thresholds = thresholds
->>>>>>> f91aeed3
     self.thresholds = metrics_utils.parse_init_thresholds(
         thresholds, default_threshold=0.5)
     self.tp = self.add_weight(
@@ -1094,14 +1017,11 @@
     for v in self.variables:
       K.set_value(v, np.zeros((num_thresholds,)))
 
-<<<<<<< HEAD
-=======
   def get_config(self):
     config = {'thresholds': self.init_thresholds}
     base_config = super(Precision, self).get_config()
     return dict(list(base_config.items()) + list(config.items()))
 
->>>>>>> f91aeed3
 
 @keras_export('keras.metrics.Recall')
 class Recall(Metric):
@@ -1148,10 +1068,7 @@
       dtype: (Optional) data type of the metric result.
     """
     super(Recall, self).__init__(name=name, dtype=dtype)
-<<<<<<< HEAD
-=======
     self.init_thresholds = thresholds
->>>>>>> f91aeed3
     self.thresholds = metrics_utils.parse_init_thresholds(
         thresholds, default_threshold=0.5)
     self.tp = self.add_weight(
@@ -1190,14 +1107,11 @@
     for v in self.variables:
       K.set_value(v, np.zeros((num_thresholds,)))
 
-<<<<<<< HEAD
-=======
   def get_config(self):
     config = {'thresholds': self.init_thresholds}
     base_config = super(Recall, self).get_config()
     return dict(list(base_config.items()) + list(config.items()))
 
->>>>>>> f91aeed3
 
 @six.add_metaclass(abc.ABCMeta)
 class SensitivitySpecificityBase(Metric):
@@ -1314,11 +1228,8 @@
     """
     if specificity < 0 or specificity > 1:
       raise ValueError('`specificity` must be in the range [0, 1].')
-<<<<<<< HEAD
-=======
     self.specificity = specificity
     self.num_thresholds = num_thresholds
->>>>>>> f91aeed3
     super(SensitivityAtSpecificity, self).__init__(
         specificity, num_thresholds=num_thresholds, name=name, dtype=dtype)
 
@@ -1336,8 +1247,6 @@
     return math_ops.div_no_nan(self.tp[min_index],
                                self.tp[min_index] + self.fn[min_index])
 
-<<<<<<< HEAD
-=======
   def get_config(self):
     config = {
         'num_thresholds': self.num_thresholds,
@@ -1346,7 +1255,6 @@
     base_config = super(SensitivityAtSpecificity, self).get_config()
     return dict(list(base_config.items()) + list(config.items()))
 
->>>>>>> f91aeed3
 
 @keras_export('keras.metrics.SpecificityAtSensitivity')
 class SpecificityAtSensitivity(SensitivitySpecificityBase):
@@ -1399,11 +1307,8 @@
     """
     if sensitivity < 0 or sensitivity > 1:
       raise ValueError('`sensitivity` must be in the range [0, 1].')
-<<<<<<< HEAD
-=======
     self.sensitivity = sensitivity
     self.num_thresholds = num_thresholds
->>>>>>> f91aeed3
     super(SpecificityAtSensitivity, self).__init__(
         sensitivity, num_thresholds=num_thresholds, name=name, dtype=dtype)
 
@@ -1421,8 +1326,6 @@
     return math_ops.div_no_nan(self.tn[min_index],
                                self.tn[min_index] + self.fp[min_index])
 
-<<<<<<< HEAD
-=======
   def get_config(self):
     config = {
         'num_thresholds': self.num_thresholds,
@@ -1431,7 +1334,6 @@
     base_config = super(SpecificityAtSensitivity, self).get_config()
     return dict(list(base_config.items()) + list(config.items()))
 
->>>>>>> f91aeed3
 
 @keras_export('keras.metrics.CosineProximity')
 class CosineProximity(MeanMetricWrapper):
@@ -1480,13 +1382,8 @@
 
   Usage:
   ```python
-<<<<<<< HEAD
-  mae = tf.metrics.MeanAbsoluteError()
-  mae.update_state([0., 0., 1., 1.], [1., 1., 1., 0.])
-=======
   m = tf.metrics.MeanAbsoluteError()
   m.update_state([0., 0., 1., 1.], [1., 1., 1., 0.])
->>>>>>> f91aeed3
   print('Final result: ', m.result().numpy())  # Final result: 0.75
   ```
 
@@ -1494,11 +1391,7 @@
 
   ```python
   model = keras.models.Model(inputs, outputs)
-<<<<<<< HEAD
-  model.compile('sgd', loss=tf.keras.losses.MeanAbsoluteError())
-=======
   model.compile('sgd', metrics=[tf.keras.metrics.MeanAbsoluteError()])
->>>>>>> f91aeed3
   ```
   """
 
@@ -1523,13 +1416,8 @@
   Usage:
 
   ```python
-<<<<<<< HEAD
-  mape = tf.keras.losses.MeanAbsolutePercentageError()
-  mape.update_state([0., 0., 1., 1.], [1., 1., 1., 0.])
-=======
   m = tf.keras.metrics.MeanAbsolutePercentageError()
   m.update_state([0., 0., 1., 1.], [1., 1., 1., 0.])
->>>>>>> f91aeed3
   print('Final result: ', m.result().numpy())  # Final result: 5e+08
   ```
 
@@ -1537,11 +1425,7 @@
 
   ```python
   model = keras.models.Model(inputs, outputs)
-<<<<<<< HEAD
-  model.compile('sgd', loss=tf.keras.losses.MeanAbsolutePercentageError())
-=======
   model.compile('sgd', metrics=[tf.keras.metrics.MeanAbsolutePercentageError()])
->>>>>>> f91aeed3
   ```
   """
 
@@ -1566,13 +1450,8 @@
   Usage:
 
   ```python
-<<<<<<< HEAD
-  mape = tf.keras.losses.MeanSquaredError()
-  mape.update_state([0., 0., 1., 1.], [1., 1., 1., 0.])
-=======
   m = tf.keras.metrics.MeanSquaredError()
   m.update_state([0., 0., 1., 1.], [1., 1., 1., 0.])
->>>>>>> f91aeed3
   print('Final result: ', m.result().numpy())  # Final result: 0.75
   ```
 
@@ -1580,11 +1459,7 @@
 
   ```python
   model = keras.models.Model(inputs, outputs)
-<<<<<<< HEAD
-  model.compile('sgd', loss=tf.keras.losses.MeanSquaredError())
-=======
   model.compile('sgd', metrics=[tf.keras.metrics.MeanSquaredError()])
->>>>>>> f91aeed3
   ```
   """
 
@@ -1609,13 +1484,8 @@
   Usage:
 
   ```python
-<<<<<<< HEAD
-  msle = tf.keras.losses.MeanSquaredLogarithmicError()
-  msle.update_state([0., 0., 1., 1.], [1., 1., 1., 0.])
-=======
   m = tf.keras.metrics.MeanSquaredLogarithmicError()
   m.update_state([0., 0., 1., 1.], [1., 1., 1., 0.])
->>>>>>> f91aeed3
   print('Final result: ', m.result().numpy())  # Final result: 0.36034
   ```
 
@@ -1623,11 +1493,7 @@
 
   ```python
   model = keras.models.Model(inputs, outputs)
-<<<<<<< HEAD
-  model.compile('sgd', loss=tf.keras.losses.MeanSquaredLogarithmicError())
-=======
   model.compile('sgd', metrics=[tf.keras.metrics.MeanSquaredLogarithmicError()])
->>>>>>> f91aeed3
   ```
   """
 
@@ -1652,13 +1518,8 @@
   Usage:
 
   ```python
-<<<<<<< HEAD
-  h = tf.keras.metrics.Hinge()
-  h.update_state([0., 1., 1.], [1., 0., 1.])
-=======
   m = tf.keras.metrics.Hinge()
   m.update_state([0., 1., 1.], [1., 0., 1.])
->>>>>>> f91aeed3
   print('Final result: ', m.result().numpy())  # Final result: 0.66
   ```
 
@@ -1666,11 +1527,7 @@
 
   ```python
   model = keras.models.Model(inputs, outputs)
-<<<<<<< HEAD
-  model.compile('sgd', loss=tf.keras.metrics.Hinge())
-=======
   model.compile('sgd', metrics=[tf.keras.metrics.Hinge()])
->>>>>>> f91aeed3
   ```
   """
 
@@ -1694,13 +1551,8 @@
   Usage:
 
   ```python
-<<<<<<< HEAD
-  h = tf.keras.metrics.SquaredHinge()
-  h.update_state([0., 1., 1.], [1., 0., 1.])
-=======
   m = tf.keras.metrics.SquaredHinge()
   m.update_state([0., 1., 1.], [1., 0., 1.])
->>>>>>> f91aeed3
   print('Final result: ', m.result().numpy())  # Final result: 0.66
   ```
 
@@ -1708,11 +1560,7 @@
 
   ```python
   model = keras.models.Model(inputs, outputs)
-<<<<<<< HEAD
-  model.compile('sgd', loss=tf.keras.metrics.SquaredHinge())
-=======
   model.compile('sgd', metrics=[tf.keras.metrics.SquaredHinge()])
->>>>>>> f91aeed3
   ```
   """
 
@@ -1736,13 +1584,8 @@
   Usage:
 
   ```python
-<<<<<<< HEAD
-  h = tf.keras.metrics.CategoricalHinge()
-  h.update_state([0., 1., 1.], [1., 0., 1.])
-=======
   m = tf.keras.metrics.CategoricalHinge()
   m.update_state([0., 1., 1.], [1., 0., 1.])
->>>>>>> f91aeed3
   print('Final result: ', m.result().numpy())  # Final result: 1.0
   ```
 
@@ -1750,11 +1593,7 @@
 
   ```python
   model = keras.models.Model(inputs, outputs)
-<<<<<<< HEAD
-  model.compile('sgd', loss=tf.keras.metrics.CategoricalHinge())
-=======
   model.compile('sgd', metrics=[tf.keras.metrics.CategoricalHinge()])
->>>>>>> f91aeed3
   ```
   """
 
@@ -1768,8 +1607,6 @@
     return super(CategoricalHinge, cls).from_config(config)
 
 
-<<<<<<< HEAD
-=======
 class RootMeanSquaredError(Mean):
   """Computes root mean squared error metric between `y_true` and `y_pred`.
 
@@ -1911,7 +1748,6 @@
     return super(KullbackLeiblerDivergence, cls).from_config(config)
 
 
->>>>>>> f91aeed3
 def accuracy(y_true, y_pred):
   y_pred.get_shape().assert_is_compatible_with(y_true.get_shape())
   if y_true.dtype != y_pred.dtype:
