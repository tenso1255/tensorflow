--- conflicted
+++ resolved
@@ -21,11 +21,7 @@
 import copy
 from io import BytesIO
 import itertools
-from io import BytesIO
-import zipfile
-
 import json
-import numpy as np
 import os
 import tempfile
 import warnings
@@ -73,11 +69,7 @@
 from tensorflow.python.keras.utils.io_utils import ask_to_proceed_with_overwrite
 from tensorflow.python.keras.utils.io_utils import path_to_string
 from tensorflow.python.keras.utils.mode_keys import ModeKeys
-<<<<<<< HEAD
 from tensorflow.python.lib.io import file_io as io
-=======
-from tensorflow.python.lib import io as tf_io
->>>>>>> d6ef36c9
 from tensorflow.python.ops import array_ops
 from tensorflow.python.ops import math_ops
 from tensorflow.python.ops import sparse_ops
@@ -2355,38 +2347,6 @@
     }
     return model_config
 
-  def __reduce_ex__(self, protocol):
-    """Support for Pythons's Pickle protocol.
-    """
-    save_folder = f"tmp/saving/{id(self)}"
-    ram_prefix = "ram://"
-    temp_ram_location = os.path.join(ram_prefix, save_folder)
-    self.save(temp_ram_location)
-    b = BytesIO()
-    with zipfile.ZipFile(b, "w", zipfile.ZIP_DEFLATED) as zf:
-        for _, _, filenames in tf_io.file_io.walk_v2(temp_ram_location):
-            for filename in filenames:
-                with gfile.GFile(filename, "rb") as f:
-                    zf.writestr(os.path.relpath(filename, temp_ram_location), f.read())
-    b.seek(0)
-    return self._reconstruct_pickle, (np.asarray(memoryview(b.read())), )
-
-  @classmethod
-  def _reconstruct_pickle(cls, obj):
-    """Reconstruct a model from the result of __reduce_ex__
-    """
-    save_folder = f"tmp/saving/{id(obj)}"
-    ram_prefix = "ram://"
-    temp_ram_location = os.path.join(ram_prefix, save_folder)
-    b = BytesIO(obj)
-    with zipfile.ZipFile(b, "r", zipfile.ZIP_DEFLATED) as zf:
-        for path in zf.namelist():
-            if not tf_io.file_io.file_exists_v2(os.path.dirname(os.path.join(temp_ram_location, path))):
-                tf_io.file_io.recursive_create_dir_v2(os.path.dirname(os.path.join(temp_ram_location, path)))
-            with gfile.GFile(os.path.join(temp_ram_location, path), "wb+") as f:
-                f.write(zf.read(path))
-    return save.load_model(temp_ram_location)
-
   def get_config(self):
     raise NotImplementedError
 
