--- conflicted
+++ resolved
@@ -160,7 +160,7 @@
   the learning rate value across different invocations of optimizer functions.
   @end_compatibility
   """
-<<<<<<< HEAD
+
     boundaries = ops.convert_n_to_tensor(boundaries)
     values = ops.convert_n_to_tensor(values)
     x_recomp = ops.convert_to_tensor(x)
@@ -192,39 +192,6 @@
     else:
         decayed_lr = functools.partial(decayed_lr, x)
     return decayed_lr
-=======
-  boundaries = nest.map_structure(ops.convert_to_tensor_v2,
-                                  nest.flatten(boundaries))
-  values = nest.map_structure(ops.convert_to_tensor_v2, nest.flatten(values))
-  x_recomp = ops.convert_to_tensor(x)
-  # Avoid explicit conversion to x's dtype. This could result in faulty
-  # comparisons, for example if floats are converted to integers.
-  for i, b in enumerate(boundaries):
-    if b.dtype.base_dtype != x_recomp.dtype.base_dtype:
-      # We can promote int32 boundaries to int64 without loss of precision.
-      # This covers the most common case where the user passes in boundaries
-      # as an array of Python integers.
-      if (b.dtype.base_dtype == dtypes.int32 and
-          x_recomp.dtype.base_dtype == dtypes.int64):
-        b = math_ops.cast(b, x_recomp.dtype.base_dtype)
-        boundaries[i] = b
-      else:
-        raise ValueError(
-            "Boundaries (%s) must have the same dtype as x (%s)." %
-            (b.dtype.base_dtype, x_recomp.dtype.base_dtype))
-  for v in values[1:]:
-    if v.dtype.base_dtype != values[0].dtype.base_dtype:
-      raise ValueError(
-          "Values must have elements all with the same dtype (%s vs %s)." %
-          (values[0].dtype.base_dtype, v.dtype.base_dtype))
-  decayed_lr = learning_rate_schedule.PiecewiseConstantDecay(
-      boundaries, values, name=name)
-  if not context.executing_eagerly():
-    decayed_lr = decayed_lr(x)
-  else:
-    decayed_lr = functools.partial(decayed_lr, x)
-  return decayed_lr
->>>>>>> 540f8dbd
 
 
 @tf_export(v1=["train.polynomial_decay"])
