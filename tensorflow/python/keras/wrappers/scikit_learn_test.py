--- conflicted
+++ resolved
@@ -40,9 +40,6 @@
 from keras.models import Model, Sequential
 from keras.utils.np_utils import to_categorical
 
-from keras.wrappers.scikit_learn import (BaseWrapper, KerasClassifier,
-                                         KerasRegressor)
-
 INPUT_DIM = 5
 HIDDEN_DIM = 5
 TRAIN_SAMPLES = 10
@@ -120,11 +117,7 @@
 
   def test_classify_build_fn(self):
     with self.cached_session():
-<<<<<<< HEAD
-      clf = KerasClassifier(
-=======
       clf = scikit_learn.KerasClassifier(
->>>>>>> ccd08706
           build_fn=build_fn_clf,
           hidden_dim=HIDDEN_DIM,
           batch_size=BATCH_SIZE,
@@ -140,11 +133,7 @@
         return build_fn_clf(input_shape, output_shape, hidden_dim)
 
     with self.cached_session():
-<<<<<<< HEAD
-      clf = KerasClassifier(
-=======
       clf = scikit_learn.KerasClassifier(
->>>>>>> ccd08706
           build_fn=ClassBuildFnClf(),
           hidden_dim=HIDDEN_DIM,
           batch_size=BATCH_SIZE,
@@ -154,11 +143,7 @@
 
   def test_classify_inherit_class_build_fn(self):
 
-<<<<<<< HEAD
-    class InheritClassBuildFnClf(KerasClassifier):
-=======
     class InheritClassBuildFnClf(scikit_learn.KerasClassifier):
->>>>>>> ccd08706
 
       def __call__(self, input_shape, output_shape, hidden_dim):
         return build_fn_clf(input_shape, output_shape, hidden_dim)
@@ -174,11 +159,7 @@
 
   def test_regression_build_fn(self):
     with self.cached_session():
-<<<<<<< HEAD
-      reg = KerasRegressor(
-=======
       reg = scikit_learn.KerasRegressor(
->>>>>>> ccd08706
           build_fn=build_fn_reg,
           hidden_dim=HIDDEN_DIM,
           batch_size=BATCH_SIZE,
@@ -194,11 +175,7 @@
         return build_fn_reg(input_shape, output_shape, hidden_dim)
 
     with self.cached_session():
-<<<<<<< HEAD
-      reg = KerasRegressor(
-=======
       reg = scikit_learn.KerasRegressor(
->>>>>>> ccd08706
           build_fn=ClassBuildFnReg(),
           hidden_dim=HIDDEN_DIM,
           batch_size=BATCH_SIZE,
@@ -208,11 +185,7 @@
 
   def test_regression_inherit_class_build_fn(self):
 
-<<<<<<< HEAD
-    class InheritClassBuildFnReg(KerasRegressor):
-=======
     class InheritClassBuildFnReg(scikit_learn.KerasRegressor):
->>>>>>> ccd08706
 
       def __call__(self, input_shape, output_shape, hidden_dim):
         return build_fn_reg(input_shape, output_shape, hidden_dim)
@@ -307,13 +280,13 @@
     return model
 
 
-CONFIG = {'MLPRegressor': (load_boston, KerasRegressor, build_fn_regs,
+CONFIG = {'MLPRegressor': (load_boston, scikit_learn.KerasRegressor, build_fn_regs,
                            (BaggingRegressor, AdaBoostRegressor)),
-          'MLPClassifier': (load_iris, KerasClassifier, build_fn_clss,
+          'MLPClassifier': (load_iris, scikit_learn.KerasClassifier, build_fn_clss,
                             (BaggingClassifier, AdaBoostClassifier)),
-          'CNNClassifier': (load_digits8x8, KerasClassifier, build_fn_clscs,
+          'CNNClassifier': (load_digits8x8, scikit_learn.KerasClassifier, build_fn_clscs,
                             (BaggingClassifier, AdaBoostClassifier)),
-          'CNNClassifierF': (load_digits8x8, KerasClassifier, build_fn_clscf,
+          'CNNClassifierF': (load_digits8x8, scikit_learn.KerasClassifier, build_fn_clscf,
                              (BaggingClassifier, AdaBoostClassifier))}
 
 
@@ -361,7 +334,7 @@
     """Tests compatibility with Scikit-learn's calibrated classifier CV."""
     for config in ['MLPClassifier']:
         loader, _, build_fn, _ = CONFIG[config]
-        base_estimator = KerasClassifier(build_fn, epochs=1)
+        base_estimator = scikit_learn.KerasClassifier(build_fn, epochs=1)
         estimator = CalibratedClassifierCV(base_estimator=base_estimator)
         check(estimator, loader)
 
@@ -370,7 +343,7 @@
     """Tests compatibility with Scikit-learn's transformed target regressor."""
     for config in ['MLPRegressor']:
         loader, _, build_fn, _ = CONFIG[config]
-        base_estimator = KerasCRegressor(build_fn, epochs=1)
+        base_estimator = scikit_learn.KerasRegressor(build_fn, epochs=1)
         estimator = TransformedTargetRegressor(regressor=base_estimator,
                                                transformer=StandardScaler())
         check(estimator, loader)
@@ -378,7 +351,7 @@
 
 def test_standalone_multi():
     """Tests standalone estimator with multiple inputs and outputs."""
-    estimator = BaseWrapper(build_fn_multi, epochs=1)
+    estimator = scikit_learn.BaseWrapper(build_fn_multi, epochs=1)
     data = load_iris()
     features = data.data
     klass = data.target.reshape((-1, 1)).astype(np.float32)
