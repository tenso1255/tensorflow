--- conflicted
+++ resolved
@@ -160,366 +160,15 @@
 
 
 @keras_parameterized.run_all_keras_modes
-<<<<<<< HEAD
-class Conv2DTransposeTest(keras_parameterized.TestCase):
-
-  def _run_test(self, kwargs, arg, values):
-    num_samples = 2
-    stack_size = 3
-    num_row = 7
-    num_col = 6
-
-    test_kwargs = copy.copy(kwargs)
-    for value in values:
-      test_kwargs[arg] = value
-      with self.cached_session(use_gpu=True):
-        testing_utils.layer_test(
-            keras.layers.Conv2DTranspose,
-            kwargs=test_kwargs,
-            input_shape=(num_samples, num_row, num_col, stack_size))
-
-  def test_conv2dtranspose(self):
-    kwargs = {
-        'filters': 2,
-        'kernel_size': (3, 3),
-    }
-
-    self._run_test(kwargs, 'padding', ['valid', 'same'])
-    self._run_test(kwargs, 'strides', [(2, 2)])
-    if test.is_gpu_available(cuda_only=True):
-      self._run_test(kwargs, 'data_format', ['channels_first'])
-
-    kwargs['strides'] = (2, 2)
-    self._run_test(kwargs, 'output_padding', [(1, 1)])
-
-  def test_conv2dtranspose_regularizers(self):
-    kwargs = {
-        'filters': 3,
-        'kernel_size': 3,
-        'padding': 'valid',
-        'kernel_regularizer': 'l2',
-        'bias_regularizer': 'l2',
-        'activity_regularizer': 'l2',
-        'strides': 1
-    }
-    with self.session(use_gpu=True):
-      layer = keras.layers.Conv2DTranspose(**kwargs)
-      layer.build((None, 5, 5, 2))
-      self.assertEqual(len(layer.losses), 2)
-      layer(keras.backend.variable(np.ones((1, 5, 5, 2))))
-      self.assertEqual(len(layer.losses), 3)
-
-  def test_conv2dtranspose_constraints(self):
-    k_constraint = lambda x: x
-    b_constraint = lambda x: x
-
-    kwargs = {
-        'filters': 3,
-        'kernel_size': 3,
-        'padding': 'valid',
-        'kernel_constraint': k_constraint,
-        'bias_constraint': b_constraint,
-        'strides': 1
-    }
-    with self.session(use_gpu=True):
-      layer = keras.layers.Conv2DTranspose(**kwargs)
-      layer.build((None, 5, 5, 2))
-      self.assertEqual(layer.kernel.constraint, k_constraint)
-      self.assertEqual(layer.bias.constraint, b_constraint)
-
-  def test_conv2d_transpose_dilation(self):
-    testing_utils.layer_test(keras.layers.Conv2DTranspose,
-                             kwargs={'filters': 2,
-                                     'kernel_size': 3,
-                                     'padding': 'same',
-                                     'data_format': 'channels_last',
-                                     'dilation_rate': (2, 2)},
-                             input_shape=(2, 5, 6, 3))
-
-    input_data = np.arange(48).reshape((1, 4, 4, 3)).astype(np.float32)
-    expected_output = np.float32([[192, 228, 192, 228],
-                                  [336, 372, 336, 372],
-                                  [192, 228, 192, 228],
-                                  [336, 372, 336, 372]]).reshape((1, 4, 4, 1))
-    testing_utils.layer_test(keras.layers.Conv2DTranspose,
-                             input_data=input_data,
-                             kwargs={'filters': 1,
-                                     'kernel_size': 3,
-                                     'padding': 'same',
-                                     'data_format': 'channels_last',
-                                     'dilation_rate': (2, 2),
-                                     'kernel_initializer': 'ones'},
-                             expected_output=expected_output)
-
-
-@keras_parameterized.run_all_keras_modes
-class Conv3DTransposeTest(keras_parameterized.TestCase):
-
-  def _run_test(self, kwargs, arg, values):
+class Conv3DTest(keras_parameterized.TestCase):
+
+  def _run_test(self, kwargs):
     num_samples = 2
     stack_size = 3
     num_row = 7
     num_col = 6
     depth = 5
 
-    test_kwargs = copy.copy(kwargs)
-    for value in values:
-      test_kwargs[arg] = value
-      with self.cached_session(use_gpu=True):
-        testing_utils.layer_test(
-            keras.layers.Conv3DTranspose,
-            kwargs=test_kwargs,
-            input_shape=(num_samples, depth, num_row, num_col, stack_size))
-
-  def test_conv3dtranspose(self):
-
-    if test.is_built_with_rocm():
-      self.skipTest("5D tensors are not yet supported in ROCm")
-
-    kwargs = {
-        'filters': 2,
-        'kernel_size': (3, 3, 3),
-    }
-
-    self._run_test(kwargs, 'padding', ['valid', 'same'])
-    self._run_test(kwargs, 'strides', [(2, 2, 2)])
-    if test.is_gpu_available(cuda_only=True):
-      self._run_test(kwargs, 'data_format', ['channels_first'])
-
-    kwargs['strides'] = (2, 2, 2)
-    self._run_test(kwargs, 'output_padding', [(1, 1, 1)])
-
-  def test_conv3dtranspose_regularizers(self):
-
-    if test.is_built_with_rocm():
-      self.skipTest("4D tensors are not yet supported in ROCm")
-
-    kwargs = {
-        'filters': 3,
-        'kernel_size': 3,
-        'padding': 'valid',
-        'kernel_regularizer': 'l2',
-        'bias_regularizer': 'l2',
-        'activity_regularizer': 'l2',
-        'strides': 1
-    }
-    with self.session(use_gpu=True):
-      layer = keras.layers.Conv3DTranspose(**kwargs)
-      layer.build((None, 5, 5, 5, 2))
-      self.assertEqual(len(layer.losses), 2)
-      layer(keras.backend.variable(np.ones((1, 5, 5, 5, 2))))
-      self.assertEqual(len(layer.losses), 3)
-
-  def test_conv3dtranspose_constraints(self):
-    k_constraint = lambda x: x
-    b_constraint = lambda x: x
-
-    kwargs = {
-        'filters': 3,
-        'kernel_size': 3,
-        'padding': 'valid',
-        'kernel_constraint': k_constraint,
-        'bias_constraint': b_constraint,
-        'strides': 1
-    }
-    with self.session(use_gpu=True):
-      layer = keras.layers.Conv3DTranspose(**kwargs)
-      layer.build((None, 5, 5, 5, 2))
-      self.assertEqual(layer.kernel.constraint, k_constraint)
-      self.assertEqual(layer.bias.constraint, b_constraint)
-
-
-@keras_parameterized.run_all_keras_modes
-class SeparableConv1DTest(keras_parameterized.TestCase):
-
-  def _run_test(self, kwargs, arg, values):
-    num_samples = 2
-    stack_size = 3
-    length = 7
-
-    test_kwargs = copy.copy(kwargs)
-    for value in values:
-      test_kwargs[arg] = value
-      with self.cached_session(use_gpu=True):
-        testing_utils.layer_test(
-            keras.layers.SeparableConv1D,
-            kwargs=test_kwargs,
-            input_shape=(num_samples, length, stack_size))
-
-  def test_separable_conv1d(self):
-    kwargs = {
-        'filters': 2,
-        'kernel_size': 3,
-    }
-
-    self._run_test(kwargs, 'padding', ['valid', 'same', 'causal'])
-    self._run_test(kwargs, 'strides', [2])
-    self._run_test(kwargs, 'dilation_rate', [2])
-    self._run_test(kwargs, 'depth_multiplier', [2])
-
-    kwargs = {
-        'filters': 2,
-        'kernel_size': 3,
-        'padding': 'same',
-    }
-    self._run_test(kwargs, 'dilation_rate', [2])
-
-  def test_separable_conv1d_regularizers(self):
-    kwargs = {
-        'filters': 3,
-        'kernel_size': 3,
-        'padding': 'valid',
-        'depthwise_regularizer': 'l2',
-        'pointwise_regularizer': 'l2',
-        'bias_regularizer': 'l2',
-        'activity_regularizer': 'l2',
-        'strides': 1
-    }
-    with self.session(use_gpu=True):
-      layer = keras.layers.SeparableConv1D(**kwargs)
-      layer.build((None, 5, 2))
-      self.assertEqual(len(layer.losses), 3)
-      layer(keras.backend.variable(np.ones((1, 5, 2))))
-      self.assertEqual(len(layer.losses), 4)
-
-  def test_separable_conv1d_constraints(self):
-    d_constraint = lambda x: x
-    p_constraint = lambda x: x
-    b_constraint = lambda x: x
-
-    kwargs = {
-        'filters': 3,
-        'kernel_size': 3,
-        'padding': 'valid',
-        'pointwise_constraint': p_constraint,
-        'depthwise_constraint': d_constraint,
-        'bias_constraint': b_constraint,
-        'strides': 1
-    }
-    with self.session(use_gpu=True):
-      layer = keras.layers.SeparableConv1D(**kwargs)
-      layer.build((None, 5, 2))
-      self.assertEqual(layer.depthwise_kernel.constraint, d_constraint)
-      self.assertEqual(layer.pointwise_kernel.constraint, p_constraint)
-      self.assertEqual(layer.bias.constraint, b_constraint)
-
-
-@keras_parameterized.run_all_keras_modes
-class SeparableConv2DTest(keras_parameterized.TestCase):
-
-  def _run_test(self, kwargs, arg, values):
-    num_samples = 2
-    stack_size = 3
-    num_row = 7
-    num_col = 6
-
-    test_kwargs = copy.copy(kwargs)
-    for value in values:
-      test_kwargs[arg] = value
-      with self.cached_session(use_gpu=True):
-        testing_utils.layer_test(
-            keras.layers.SeparableConv2D,
-            kwargs=test_kwargs,
-            input_shape=(num_samples, num_row, num_col, stack_size))
-
-  def test_separable_conv2d(self):
-    kwargs = {
-        'filters': 2,
-        'kernel_size': 3,
-    }
-
-    self._run_test(kwargs, 'padding', ['valid', 'same'])
-    self._run_test(kwargs, 'strides', [2])
-    if test.is_gpu_available(cuda_only=True):
-      self._run_test(kwargs, 'data_format', ['channels_first'])
-    self._run_test(kwargs, 'dilation_rate', [2])
-    self._run_test(kwargs, 'depth_multiplier', [2])
-
-    kwargs = {
-        'filters': 2,
-        'kernel_size': 3,
-        'padding': 'same',
-    }
-    self._run_test(kwargs, 'dilation_rate', [2])
-
-  def test_separable_conv2d_regularizers(self):
-    kwargs = {
-        'filters': 3,
-        'kernel_size': 3,
-        'padding': 'valid',
-        'depthwise_regularizer': 'l2',
-        'pointwise_regularizer': 'l2',
-        'bias_regularizer': 'l2',
-        'activity_regularizer': 'l2',
-        'strides': 1
-    }
-    with self.session(use_gpu=True):
-      layer = keras.layers.SeparableConv2D(**kwargs)
-      layer.build((None, 5, 5, 2))
-      self.assertEqual(len(layer.losses), 3)
-      layer(keras.backend.variable(np.ones((1, 5, 5, 2))))
-      self.assertEqual(len(layer.losses), 4)
-
-  def test_separable_conv2d_constraints(self):
-    d_constraint = lambda x: x
-    p_constraint = lambda x: x
-    b_constraint = lambda x: x
-
-    kwargs = {
-        'filters': 3,
-        'kernel_size': 3,
-        'padding': 'valid',
-        'pointwise_constraint': p_constraint,
-        'depthwise_constraint': d_constraint,
-        'bias_constraint': b_constraint,
-        'strides': 1
-    }
-    with self.session(use_gpu=True):
-      layer = keras.layers.SeparableConv2D(**kwargs)
-      layer.build((None, 5, 5, 2))
-      self.assertEqual(layer.depthwise_kernel.constraint, d_constraint)
-      self.assertEqual(layer.pointwise_kernel.constraint, p_constraint)
-      self.assertEqual(layer.bias.constraint, b_constraint)
-
-
-@keras_parameterized.run_all_keras_modes
-=======
->>>>>>> 72678f03
-class Conv3DTest(keras_parameterized.TestCase):
-
-  def _run_test(self, kwargs):
-    num_samples = 2
-    stack_size = 3
-    num_row = 7
-    num_col = 6
-    depth = 5
-
-<<<<<<< HEAD
-    test_kwargs = copy.copy(kwargs)
-    for value in values:
-      test_kwargs[arg] = value
-      with self.cached_session(use_gpu=True):
-        testing_utils.layer_test(
-            keras.layers.Conv3D,
-            kwargs=test_kwargs,
-            input_shape=(num_samples, depth, num_row, num_col, stack_size))
-
-  def test_conv3d(self):
-
-    if test.is_built_with_rocm():
-      self.skipTest("5D tensors are not yet supported in ROCm")
-
-    kwargs = {
-        'filters': 2,
-        'kernel_size': (3, 3, 3),
-    }
-
-    self._run_test(kwargs, 'padding', ['valid', 'same'])
-    self._run_test(kwargs, 'strides', [(2, 2, 2)])
-    self._run_test(kwargs, 'dilation_rate', [(2, 2, 2)])
-    if test.is_gpu_available(cuda_only=True):
-      self._run_test(kwargs, 'data_format', ['channels_first'])
-=======
     with self.cached_session(use_gpu=True):
       testing_utils.layer_test(
           keras.layers.Conv3D,
@@ -538,9 +187,12 @@
   def test_conv3d(self, kwargs):
     kwargs['filters'] = 2
     kwargs['kernel_size'] = (3, 3, 3)
+
+    if test.is_built_with_rocm():
+      self.skipTest("5D tensors are not yet supported in ROCm")
+
     if 'data_format' not in kwargs or test.is_gpu_available(cuda_only=True):
       self._run_test(kwargs)
->>>>>>> 72678f03
 
   def test_conv3d_regularizers(self):
 
