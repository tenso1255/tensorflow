# Copyright 2016 The TensorFlow Authors. All Rights Reserved.
#
# Licensed under the Apache License, Version 2.0 (the "License");
# you may not use this file except in compliance with the License.
# You may obtain a copy of the License at
#
#     http://www.apache.org/licenses/LICENSE-2.0
#
# Unless required by applicable law or agreed to in writing, software
# distributed under the License is distributed on an "AS IS" BASIS,
# WITHOUT WARRANTIES OR CONDITIONS OF ANY KIND, either express or implied.
# See the License for the specific language governing permissions and
# limitations under the License.
# ==============================================================================
"""Tests for normalization layers."""

from __future__ import absolute_import
from __future__ import division
from __future__ import print_function

from absl.testing import parameterized
import numpy as np

from tensorflow.python import keras
from tensorflow.python.eager import context
from tensorflow.python.eager import def_function
from tensorflow.python.eager import wrap_function
from tensorflow.python.framework import constant_op
from tensorflow.python.framework import ops
from tensorflow.python.framework import test_util as tf_test_util
from tensorflow.python.keras import combinations
from tensorflow.python.keras import keras_parameterized
from tensorflow.python.keras import testing_utils
from tensorflow.python.keras.layers import normalization
from tensorflow.python.keras.layers import normalization_v2
from tensorflow.python.keras.mixed_precision.experimental import policy
from tensorflow.python.ops import array_ops
from tensorflow.python.ops import gradient_checker_v2
from tensorflow.python.ops import math_ops
from tensorflow.python.platform import test
from tensorflow.python.training import gradient_descent


class BatchNormalizationTest(keras_parameterized.TestCase):

  @keras_parameterized.run_all_keras_modes
  def test_basic_batchnorm(self):
    testing_utils.layer_test(
        keras.layers.BatchNormalization,
        kwargs={
            'momentum': 0.9,
            'epsilon': 0.1,
            'gamma_regularizer': keras.regularizers.l2(0.01),
            'beta_regularizer': keras.regularizers.l2(0.01)
        },
        input_shape=(3, 4, 2))
    testing_utils.layer_test(
        keras.layers.BatchNormalization,
        kwargs={
            'gamma_initializer': 'ones',
            'beta_initializer': 'ones',
            'moving_mean_initializer': 'zeros',
            'moving_variance_initializer': 'ones'
        },
        input_shape=(3, 4, 2))
    testing_utils.layer_test(
        keras.layers.BatchNormalization,
        kwargs={'scale': False,
                'center': False},
        input_shape=(3, 3))

  @combinations.generate(combinations.combine(mode=['graph', 'eager']))
  def test_batchnorm_weights(self):
    layer = keras.layers.BatchNormalization(scale=False, center=False)
    layer.build((None, 3, 4))
    self.assertEqual(len(layer.trainable_weights), 0)
    self.assertEqual(len(layer.weights), 2)

    layer = keras.layers.BatchNormalization()
    layer.build((None, 3, 4))
    self.assertEqual(len(layer.trainable_weights), 2)
    self.assertEqual(len(layer.weights), 4)

  @combinations.generate(combinations.combine(mode=['graph', 'eager']))
  def test_batchnorm_regularization(self):
    layer = keras.layers.BatchNormalization(
        gamma_regularizer='l1', beta_regularizer='l1')
    layer.build((None, 3, 4))
    self.assertEqual(len(layer.losses), 2)
    max_norm = keras.constraints.max_norm
    layer = keras.layers.BatchNormalization(
        gamma_constraint=max_norm, beta_constraint=max_norm)
    layer.build((None, 3, 4))
    self.assertEqual(layer.gamma.constraint, max_norm)
    self.assertEqual(layer.beta.constraint, max_norm)

  @keras_parameterized.run_all_keras_modes
  def test_batchnorm_convnet(self):
    if test.is_gpu_available(cuda_only=True):
      with self.session(use_gpu=True):
        model = keras.models.Sequential()
        norm = keras.layers.BatchNormalization(
            axis=1, input_shape=(3, 4, 4), momentum=0.8)
        model.add(norm)
        model.compile(
            loss='mse',
            optimizer=gradient_descent.GradientDescentOptimizer(0.01),
            run_eagerly=testing_utils.should_run_eagerly())

        # centered on 5.0, variance 10.0
        x = np.random.normal(loc=5.0, scale=10.0, size=(1000, 3, 4, 4))
        model.fit(x, x, epochs=4, verbose=0)
        out = model.predict(x)
        out -= np.reshape(keras.backend.eval(norm.beta), (1, 3, 1, 1))
        out /= np.reshape(keras.backend.eval(norm.gamma), (1, 3, 1, 1))

        np.testing.assert_allclose(np.mean(out, axis=(0, 2, 3)), 0.0, atol=1e-1)
        np.testing.assert_allclose(np.std(out, axis=(0, 2, 3)), 1.0, atol=1e-1)

  @keras_parameterized.run_all_keras_modes
  def test_batchnorm_convnet_channel_last(self):
    model = keras.models.Sequential()
    norm = keras.layers.BatchNormalization(
        axis=-1, input_shape=(4, 4, 3), momentum=0.8)
    model.add(norm)
    model.compile(
        loss='mse',
        optimizer=gradient_descent.GradientDescentOptimizer(0.01),
        run_eagerly=testing_utils.should_run_eagerly())

    # centered on 5.0, variance 10.0
    x = np.random.normal(loc=5.0, scale=10.0, size=(1000, 4, 4, 3))
    model.fit(x, x, epochs=4, verbose=0)
    out = model.predict(x)
    out -= np.reshape(keras.backend.eval(norm.beta), (1, 1, 1, 3))
    out /= np.reshape(keras.backend.eval(norm.gamma), (1, 1, 1, 3))

    np.testing.assert_allclose(np.mean(out, axis=(0, 1, 2)), 0.0, atol=1e-1)
    np.testing.assert_allclose(np.std(out, axis=(0, 1, 2)), 1.0, atol=1e-1)

  @keras_parameterized.run_all_keras_modes
  def test_batchnorm_convnet_channel_last_3d_fused(self):
    model = keras.models.Sequential()
    norm = keras.layers.BatchNormalization(
        axis=-1, input_shape=(4, 4, 4, 3), momentum=0.8, fused=True)
    model.add(norm)
    model.compile(
        loss='mse',
        optimizer=gradient_descent.GradientDescentOptimizer(0.01),
        run_eagerly=testing_utils.should_run_eagerly())

    # centered on 5.0, variance 10.0
    x = np.random.normal(loc=5.0, scale=10.0, size=(1000, 4, 4, 4, 3))
    model.fit(x, x, epochs=4, verbose=0)
    out = model.predict(x)
    out -= np.reshape(keras.backend.eval(norm.beta), (1, 1, 1, 1, 3))
    out /= np.reshape(keras.backend.eval(norm.gamma), (1, 1, 1, 1, 3))

    np.testing.assert_allclose(np.mean(out, axis=(0, 1, 2, 3)), 0.0, atol=1e-1)
    np.testing.assert_allclose(np.std(out, axis=(0, 1, 2, 3)), 1.0, atol=1e-1)

  @keras_parameterized.run_all_keras_modes
  def test_batchnorm_convnet_channel_first_3d_fused(self):
    model = keras.models.Sequential()
    norm = keras.layers.BatchNormalization(
        axis=1, input_shape=(3, 4, 4, 4), momentum=0.8, fused=True)
    model.add(norm)
    model.compile(
        loss='mse',
        optimizer=gradient_descent.GradientDescentOptimizer(0.01),
        run_eagerly=testing_utils.should_run_eagerly())

    # centered on 5.0, variance 10.0
    x = np.random.normal(loc=5.0, scale=10.0, size=(1000, 3, 4, 4, 4))
    model.fit(x, x, epochs=4, verbose=0)
    out = model.predict(x)
    out -= np.reshape(keras.backend.eval(norm.beta), (1, 3, 1, 1, 1))
    out /= np.reshape(keras.backend.eval(norm.gamma), (1, 3, 1, 1, 1))

    np.testing.assert_allclose(np.mean(out, axis=(0, 2, 3, 4)), 0.0, atol=1e-1)
    np.testing.assert_allclose(np.std(out, axis=(0, 2, 3, 4)), 1.0, atol=1e-1)

  @keras_parameterized.run_all_keras_modes
  def test_batchnorm_convnet_channel_last_3d_fused_correctness(self):
    model = keras.models.Sequential()
    norm = keras.layers.BatchNormalization(axis=-1, momentum=0.8, fused=True)
    model.add(norm)
    model.compile(
        loss='mse',
        optimizer=gradient_descent.GradientDescentOptimizer(0.01))

    # Sequential values ensure the result is axis-dependent.
    x = np.arange(5 * 5 * 5 * 5 * 3).reshape([5, 5, 5, 5, 3])
    x = x.astype(np.float32)
    model.fit(x, x, epochs=1000, verbose=0)
    moving_mean = keras.backend.eval(norm.moving_mean)
    moving_variance = keras.backend.eval(norm.moving_variance)
    x_mean = x.mean(axis=(0, 1, 2, 3))
    moving_mean_target = x_mean
    moving_variance_target = x.var(axis=(0, 1, 2, 3))
    np.testing.assert_allclose(
        moving_mean, moving_mean_target, rtol=1e-5)
    np.testing.assert_allclose(
        moving_variance, moving_variance_target, rtol=1e-2)

    beta = np.reshape(keras.backend.eval(norm.beta), (1, 1, 1, 1, 3))
    gamma = np.reshape(keras.backend.eval(norm.gamma), (1, 1, 1, 1, 3))

    out = (model.predict(x) - beta) / gamma
    np.testing.assert_allclose(
        np.mean(out, axis=(0, 1, 2, 3)), 0.0, atol=1e-2)
    np.testing.assert_allclose(np.std(out, axis=(0, 1, 2, 3)), 1.0, atol=1e-2)

    # Test with changed input shape.
    y = np.arange(7 * 7 * 7 * 7 * 3).reshape([7, 7, 7, 7, 3])
    y = y.astype(np.float32)
    out = (model.predict(y) - beta) / gamma
    x_std = x.std(axis=(0, 1, 2, 3))
    out_mean_target = (y.mean(axis=(0, 1, 2, 3)) - x_mean) / x_std
    out_std_target = y.std(axis=(0, 1, 2, 3)) / x_std
    np.testing.assert_allclose(
        np.mean(out, axis=(0, 1, 2, 3)), out_mean_target, atol=1e-2)
    np.testing.assert_allclose(
        np.std(out, axis=(0, 1, 2, 3)), out_std_target, atol=1e-2)

  @keras_parameterized.run_all_keras_modes
  def test_batchnorm_convnet_channel_first_3d_fused_correctness(self):
    model = keras.models.Sequential()
    norm = keras.layers.BatchNormalization(axis=1, momentum=0.8, fused=True)
    model.add(norm)
    model.compile(
        loss='mse',
        optimizer=gradient_descent.GradientDescentOptimizer(0.01))

    # Sequential values ensure the result is axis-dependent.
    x = np.arange(5 * 3 * 5 * 5 * 5).reshape([5, 3, 5, 5, 5])
    x = x.astype(np.float32)
    model.fit(x, x, epochs=1000, verbose=0)
    moving_mean = keras.backend.eval(norm.moving_mean)
    moving_variance = keras.backend.eval(norm.moving_variance)
    x_mean = x.mean(axis=(0, 2, 3, 4))
    moving_mean_target = x_mean
    moving_variance_target = x.var(axis=(0, 2, 3, 4))
    np.testing.assert_allclose(
        moving_mean, moving_mean_target, rtol=1e-5)
    np.testing.assert_allclose(
        moving_variance, moving_variance_target, rtol=1e-2)

    beta = np.reshape(keras.backend.eval(norm.beta), (1, 3, 1, 1, 1))
    gamma = np.reshape(keras.backend.eval(norm.gamma), (1, 3, 1, 1, 1))

    out = (model.predict(x) - beta) / gamma
    np.testing.assert_allclose(
        np.mean(out, axis=(0, 2, 3, 4)), 0.0, atol=1e-2)
    np.testing.assert_allclose(np.std(out, axis=(0, 2, 3, 4)), 1.0, atol=1e-2)

    # Test with changed input shape.
    y = np.arange(7 * 3 * 7 * 7 * 7).reshape([7, 3, 7, 7, 7])
    y = y.astype(np.float32)
    out = (model.predict(y) - beta) / gamma
    x_std = x.std(axis=(0, 2, 3, 4))
    out_mean_target = (y.mean(axis=(0, 2, 3, 4)) - x_mean) / x_std
    out_std_target = y.std(axis=(0, 2, 3, 4)) / x_std
    np.testing.assert_allclose(
        np.mean(out, axis=(0, 2, 3, 4)), out_mean_target, atol=1e-2)
    np.testing.assert_allclose(
        np.std(out, axis=(0, 2, 3, 4)), out_std_target, atol=1e-2)

  @keras_parameterized.run_all_keras_modes
  def test_batchnorm_correctness(self):
    _run_batchnorm_correctness_test(
        normalization.BatchNormalization, dtype='float32')
    _run_batchnorm_correctness_test(
        normalization_v2.BatchNormalization, dtype='float32')

  @keras_parameterized.run_all_keras_modes
  def test_batchnorm_float16(self):
    _run_batchnorm_correctness_test(
        normalization.BatchNormalization, dtype='float16')
    _run_batchnorm_correctness_test(
        normalization_v2.BatchNormalization, dtype='float16')

  @combinations.generate(combinations.combine(mode=['graph', 'eager']))
  @testing_utils.enable_v2_dtype_behavior
  def test_batchnorm_mixed_precision(self):
    norm = keras.layers.BatchNormalization(
        axis=-1,
        input_shape=(4, 4, 3),
        momentum=0.8,
        dtype=policy.Policy('mixed_float16'))
    x = np.random.normal(size=(10, 4, 4, 3))
    y = norm(x)
    self.assertEqual(y.dtype, 'float16')
    self.assertEqual(norm.beta.dtype.base_dtype, 'float32')
    self.assertEqual(norm.gamma.dtype.base_dtype, 'float32')

  @combinations.generate(combinations.combine(mode=['graph', 'eager'],
                                              fused=[True, False]))
  @testing_utils.enable_v2_dtype_behavior
  def test_batchnorm_mixed_precision_does_not_overflow(self, fused):
    norm = keras.layers.BatchNormalization(
        axis=-1,
        input_shape=(1, 1, 1),
        fused=fused,
        dtype=policy.Policy('mixed_float16'))
    x = np.array([-1000., 1000.]).reshape((2, 1, 1, 1))
    y = norm(x, training=True)
    expected_y = np.array([-1.0, 1.0]).reshape((2, 1, 1, 1))
    self.assertAllClose(keras.backend.eval(y), expected_y)

  @keras_parameterized.run_all_keras_modes(always_skip_v1=True)
  def test_batchnorm_non_trainable_with_fit(self):
    # We use the same data shape for all the data we use in this test.
    # This will prevent any used tf.functions from retracing.
    # This helps us verify that changing trainable and recompiling really
    # does update the training loop, rather than a different data shape
    # triggering a retrace.
    data_shape = (100, 3)

    inputs = keras.Input((3,))
    bn = normalization_v2.BatchNormalization()
    outputs = bn(inputs)
    model = keras.Model(inputs, outputs)
    model.compile(
        'rmsprop',
        'mse',
        run_eagerly=testing_utils.should_run_eagerly())
    model.fit(np.random.random(data_shape), np.random.random(data_shape))

    test_data = np.random.random(data_shape)
    test_targets = np.random.random(data_shape)
    test_loss = model.evaluate(test_data, test_targets)

    bn.trainable = False
    model.compile(
        'rmsprop',
        'mse',
        run_eagerly=testing_utils.should_run_eagerly())
    train_loss = model.train_on_batch(test_data, test_targets)
    self.assertAlmostEqual(test_loss, train_loss)

  def test_eager_batchnorm_in_custom_model_call_with_tf_function(self):

    class MyModel(keras.Model):

      def __init__(self):
        super(MyModel, self).__init__()
        self.bn = keras.layers.BatchNormalization()

      @def_function.function()
      def call(self, x, training):
        return self.bn(x, training=training)

    with context.eager_mode():
      model = MyModel()

      for _ in range(10):
        x = constant_op.constant(0.5, shape=[2, 1])
        model(x, training=True)

      # Make sure the moving mean and variance have been updated
      self.assertAllClose(model.bn.moving_mean.numpy(), [0.047], atol=3e-3)
      self.assertAllClose(model.bn.moving_variance.numpy(), [0.9], atol=3e-2)


class BatchNormalizationV1Test(keras_parameterized.TestCase):

  @combinations.generate(combinations.combine(mode=['graph', 'eager']))
  def test_v1_fused_attribute(self):
    norm = normalization.BatchNormalization()
    inp = keras.layers.Input((4, 4, 4))
    norm(inp)
    self.assertEqual(norm.fused, True)

    norm = normalization.BatchNormalization(fused=False)
    self.assertEqual(norm.fused, False)
    inp = keras.layers.Input(shape=(4, 4, 4))
    norm(inp)
    self.assertEqual(norm.fused, False)

    norm = normalization.BatchNormalization(virtual_batch_size=2)
    self.assertEqual(norm.fused, True)
    inp = keras.layers.Input(shape=(2, 2, 2))
    norm(inp)
    self.assertEqual(norm.fused, False)


class BatchNormalizationV2Test(keras_parameterized.TestCase):

  @keras_parameterized.run_all_keras_modes
  def test_basic_batchnorm_v2(self):
    testing_utils.layer_test(
        normalization_v2.BatchNormalization,
        kwargs={'fused': True},
        input_shape=(3, 3, 3, 3))
    testing_utils.layer_test(
        normalization_v2.BatchNormalization,
        kwargs={'fused': None},
        input_shape=(3, 3, 3))
    testing_utils.layer_test(
        normalization_v2.BatchNormalization,
        kwargs={'fused': True},
        input_shape=(3, 3, 3, 3, 3))
    testing_utils.layer_test(
        normalization_v2.BatchNormalization,
        kwargs={'fused': True},
        input_shape=(3, 3))

  @combinations.generate(combinations.combine(mode=['graph', 'eager']))
  def test_v2_fused_attribute(self):
    norm = normalization_v2.BatchNormalization()
    self.assertEqual(norm.fused, True)
    inp = keras.layers.Input(shape=(4, 4, 4))
    norm(inp)
    self.assertEqual(norm.fused, True)

    norm = normalization_v2.BatchNormalization()
    self.assertEqual(norm.fused, True)
    inp = keras.layers.Input(shape=(4, 4))
    norm(inp)
    self.assertEqual(norm.fused, True)

    norm = normalization_v2.BatchNormalization(virtual_batch_size=2)
    self.assertEqual(norm.fused, False)
    inp = keras.layers.Input(shape=(4, 4, 4))
    norm(inp)
    self.assertEqual(norm.fused, False)

    norm = normalization_v2.BatchNormalization(fused=False)
    self.assertEqual(norm.fused, False)
    inp = keras.layers.Input(shape=(4, 4, 4))
    norm(inp)
    self.assertEqual(norm.fused, False)

    norm = normalization_v2.BatchNormalization(fused=True, axis=[3])
    self.assertEqual(norm.fused, True)
    inp = keras.layers.Input(shape=(4, 4, 4))
    norm(inp)
    self.assertEqual(norm.fused, True)

    with self.assertRaisesRegex(ValueError, 'fused.*renorm'):
      normalization_v2.BatchNormalization(fused=True, renorm=True)

<<<<<<< HEAD
    with self.assertRaisesRegexp(ValueError, 'fused.*over a single axis'):
=======
    with self.assertRaisesRegex(ValueError, 'fused.*when axis is 1 or 3'):
      normalization_v2.BatchNormalization(fused=True, axis=2)

    with self.assertRaisesRegex(ValueError, 'fused.*when axis is 1 or 3'):
>>>>>>> 843ad54f
      normalization_v2.BatchNormalization(fused=True, axis=[1, 3])

    with self.assertRaisesRegex(ValueError, 'fused.*virtual_batch_size'):
      normalization_v2.BatchNormalization(fused=True, virtual_batch_size=2)

    with self.assertRaisesRegex(ValueError, 'fused.*adjustment'):
      normalization_v2.BatchNormalization(fused=True,
                                          adjustment=lambda _: (1, 0))

<<<<<<< HEAD
=======
    norm = normalization_v2.BatchNormalization(fused=True)
    self.assertEqual(norm.fused, True)
    inp = keras.layers.Input(shape=(4, 4))
    with self.assertRaisesRegex(ValueError, '4D input tensors'):
      norm(inp)

>>>>>>> 843ad54f
  def test_updates_in_wrap_function(self):

    def my_func():
      layer = normalization.BatchNormalization()
      x = array_ops.ones((10, 1))
      y = layer(x, training=True)
      # Updates should be tracked in a `wrap_function`.
      self.assertLen(layer.updates, 2)
      return y

    wrapped_fn = wrap_function.wrap_function(my_func, [])
    wrapped_fn()

  @keras_parameterized.run_all_keras_modes
  def test_basic_batchnorm_v2_none_shape_and_virtual_batch_size(self):
    # Test case for GitHub issue for 32380
    norm = normalization_v2.BatchNormalization(virtual_batch_size=8)
    inp = keras.layers.Input(shape=(None, None, 3))
    _ = norm(inp)


def _run_batchnorm_correctness_test(layer, dtype='float32', fused=False):
  model = keras.models.Sequential()
  model.add(keras.Input(shape=(2, 2, 2), dtype=dtype))
  norm = layer(momentum=0.8, fused=fused)
  model.add(norm)
  if dtype == 'float16':
    # Keras models require float32 losses.
    model.add(keras.layers.Lambda(lambda x: keras.backend.cast(x, 'float32')))
  model.compile(
      loss='mse',
      optimizer=gradient_descent.GradientDescentOptimizer(0.01),
      run_eagerly=testing_utils.should_run_eagerly())

  # centered on 5.0, variance 10.0
  x = (np.random.normal(loc=5.0, scale=10.0, size=(1000, 2, 2, 2))
       .astype(dtype))
  model.fit(x, x, epochs=4, verbose=0)
  out = model.predict(x)
  out -= keras.backend.eval(norm.beta)
  out /= keras.backend.eval(norm.gamma)

  np.testing.assert_allclose(out.mean(), 0.0, atol=2e-1)
  np.testing.assert_allclose(out.std(), 1.0, atol=2e-1)


@parameterized.parameters(
    [normalization.BatchNormalization, normalization_v2.BatchNormalization])
class NormalizationLayersGraphModeOnlyTest(
    test.TestCase, parameterized.TestCase):

  def test_unknown_shape_batchnorm(self, layer):
    """Test that a BN layer supports unknown input shapes in graph mode."""
    with self.cached_session():
      def run_model(input_shape):
        bn = layer()
        x = keras.layers.Input(shape=input_shape)
        y = bn(x)
        model = keras.models.Model(x, y)
        model.compile(gradient_descent.GradientDescentOptimizer(0.01), 'mse')
        known_shape = [2] + [5 if dim is None else dim for dim in input_shape]
        val_a = np.random.random(known_shape)
        _ = model.predict(val_a)

      run_model((None, 10))
      run_model((None, None, 10))
      run_model((None, None, None, 10))

  def test_shared_batchnorm(self, layer):
    """Test that a BN layer can be shared across different data streams."""
    with self.cached_session():
      # Test single layer reuse
      bn = layer()
      x1 = keras.layers.Input(shape=(10,))
      _ = bn(x1)

      x2 = keras.layers.Input(shape=(10,))
      y2 = bn(x2)

      x = np.random.normal(loc=5.0, scale=10.0, size=(2, 10))
      model = keras.models.Model(x2, y2)

      model.compile(gradient_descent.GradientDescentOptimizer(0.01), 'mse')
      model.train_on_batch(x, x)

      # Test model-level reuse
      x3 = keras.layers.Input(shape=(10,))
      y3 = model(x3)
      new_model = keras.models.Model(x3, y3, name='new_model')

      new_model.compile(gradient_descent.GradientDescentOptimizer(0.01), 'mse')
      new_model.train_on_batch(x, x)

  def test_that_trainable_disables_updates(self, layer):
    with self.cached_session():
      val_a = np.random.random((10, 4))
      val_out = np.random.random((10, 4))

      a = keras.layers.Input(shape=(4,))
      layer = layer(input_shape=(4,))
      b = layer(a)
      model = keras.models.Model(a, b)

      model.trainable = False
      model.compile(gradient_descent.GradientDescentOptimizer(0.01), 'mse')

      x1 = model.predict(val_a)
      model.train_on_batch(val_a, val_out)
      x2 = model.predict(val_a)
      self.assertAllClose(x1, x2, atol=1e-7)

      model.trainable = True
      model.compile(gradient_descent.GradientDescentOptimizer(0.01), 'mse')

      model.train_on_batch(val_a, val_out)
      x2 = model.predict(val_a)
      assert np.abs(np.sum(x1 - x2)) > 1e-5

      layer.trainable = False
      model.compile(gradient_descent.GradientDescentOptimizer(0.01), 'mse')

      x1 = model.predict(val_a)
      model.train_on_batch(val_a, val_out)
      x2 = model.predict(val_a)
      self.assertAllClose(x1, x2, atol=1e-7)

  def test_batchnorm_trainable(self, layer):
    """Tests that batchnorm layer is trainable when learning phase is enabled.

    Computes mean and std for current inputs then
    applies batch normalization using them.

    Args:
      layer: Either V1 or V2 of BatchNormalization layer.
    """
    # TODO(fchollet): enable in all execution modes when issue with
    # learning phase setting is resolved.
    with ops.Graph().as_default(), self.cached_session():
      bn_mean = 0.5
      bn_std = 10.
      val_a = np.expand_dims(np.arange(10.), axis=1)

      def get_model(bn_mean, bn_std):
        inp = keras.layers.Input(shape=(1,))
        x = layer()(inp)
        model1 = keras.models.Model(inp, x)
        model1.set_weights([
            np.array([1.]),
            np.array([0.]),
            np.array([bn_mean]),
            np.array([bn_std**2])
        ])
        return model1

      # Simulates training-mode with trainable layer.
      # Should use mini-batch statistics.
      with keras.backend.learning_phase_scope(1):
        model = get_model(bn_mean, bn_std)
        model.compile(loss='mse', optimizer='rmsprop')
        out = model.predict(val_a)
        self.assertAllClose(
            (val_a - np.mean(val_a)) / np.std(val_a), out, atol=1e-3)


def _run_layernorm_correctness_test(layer, dtype='float32'):
  model = keras.models.Sequential()
  model.add(keras.layers.Lambda(lambda x: math_ops.cast(x, dtype='float16')))
  norm = layer(input_shape=(2, 2, 2), dtype=dtype)
  model.add(norm)
  model.compile(
      loss='mse',
      optimizer=gradient_descent.GradientDescentOptimizer(0.01),
      run_eagerly=testing_utils.should_run_eagerly())

  # centered on 5.0, variance 10.0
  x = (np.random.normal(loc=5.0, scale=10.0, size=(1000, 2, 2, 2))
       .astype(dtype))
  model.fit(x, x, epochs=4, verbose=0)
  out = model.predict(x)
  out -= keras.backend.eval(norm.beta)
  out /= keras.backend.eval(norm.gamma)

  np.testing.assert_allclose(out.mean(), 0.0, atol=1e-1)
  np.testing.assert_allclose(out.std(), 1.0, atol=1e-1)


class LayerNormalizationTest(keras_parameterized.TestCase):

  @keras_parameterized.run_all_keras_modes
  def test_basic_layernorm(self):
    testing_utils.layer_test(
        keras.layers.LayerNormalization,
        kwargs={
            'gamma_regularizer': keras.regularizers.l2(0.01),
            'beta_regularizer': keras.regularizers.l2(0.01)
        },
        input_shape=(3, 4, 2))
    testing_utils.layer_test(
        keras.layers.LayerNormalization,
        kwargs={
            'gamma_initializer': 'ones',
            'beta_initializer': 'ones',
        },
        input_shape=(3, 4, 2))
    testing_utils.layer_test(
        keras.layers.LayerNormalization,
        kwargs={'scale': False,
                'center': False},
        input_shape=(3, 3))
    testing_utils.layer_test(
        keras.layers.LayerNormalization,
        kwargs={'axis': (-3, -2, -1)},
        input_shape=(2, 8, 8, 3))

  @keras_parameterized.run_all_keras_modes
  def test_non_fused_layernorm(self):
    testing_utils.layer_test(
        keras.layers.LayerNormalization,
        kwargs={'axis': -2},
        input_shape=(3, 4, 2))
    testing_utils.layer_test(
        keras.layers.LayerNormalization,
        kwargs={'axis': (-3, -2)},
        input_shape=(2, 8, 8, 3))
    testing_utils.layer_test(
        keras.layers.LayerNormalization,
        kwargs={'axis': (-3, -1)},
        input_shape=(2, 8, 8, 3))

  @combinations.generate(combinations.combine(mode=['graph', 'eager']))
  def test_layernorm_weights(self):
    layer = keras.layers.LayerNormalization(scale=False, center=False)
    layer.build((None, 3, 4))
    self.assertEqual(len(layer.trainable_weights), 0)
    self.assertEqual(len(layer.weights), 0)

    layer = keras.layers.LayerNormalization()
    layer.build((None, 3, 4))
    self.assertEqual(len(layer.trainable_weights), 2)
    self.assertEqual(len(layer.weights), 2)

  @combinations.generate(combinations.combine(mode=['graph', 'eager']))
  def test_layernorm_regularization(self):
    layer = keras.layers.LayerNormalization(
        gamma_regularizer='l1', beta_regularizer='l1')
    layer.build((None, 3, 4))
    self.assertEqual(len(layer.losses), 2)
    max_norm = keras.constraints.max_norm
    layer = keras.layers.LayerNormalization(
        gamma_constraint=max_norm, beta_constraint=max_norm)
    layer.build((None, 3, 4))
    self.assertEqual(layer.gamma.constraint, max_norm)
    self.assertEqual(layer.beta.constraint, max_norm)

  @keras_parameterized.run_all_keras_modes
  def test_layernorm_convnet_channel_last(self):
    model = keras.models.Sequential()
    norm = keras.layers.LayerNormalization(input_shape=(4, 4, 3))
    model.add(norm)
    model.compile(
        loss='mse',
        optimizer=gradient_descent.GradientDescentOptimizer(0.01),
        run_eagerly=testing_utils.should_run_eagerly())

    # centered on 5.0, variance 10.0
    x = np.random.normal(loc=5.0, scale=10.0, size=(1000, 4, 4, 3))
    model.fit(x, x, epochs=4, verbose=0)
    out = model.predict(x)
    out -= np.reshape(keras.backend.eval(norm.beta), (1, 1, 1, 3))
    out /= np.reshape(keras.backend.eval(norm.gamma), (1, 1, 1, 3))

    np.testing.assert_allclose(np.mean(out, axis=(0, 1, 2)), 0.0, atol=1e-1)
    np.testing.assert_allclose(np.std(out, axis=(0, 1, 2)), 1.0, atol=1e-1)

  @keras_parameterized.run_all_keras_modes
  def test_layernorm_correctness(self):
    _run_layernorm_correctness_test(
        normalization.LayerNormalization, dtype='float32')

  @keras_parameterized.run_all_keras_modes
  def test_layernorm_mixed_precision(self):
    _run_layernorm_correctness_test(
        normalization.LayerNormalization, dtype='float16')

  @combinations.generate(combinations.combine(mode=['graph', 'eager']))
  def testIncorrectAxisType(self):
    with self.assertRaisesRegex(TypeError,
                                r'Expected an int or a list/tuple of ints'):
      _ = normalization.LayerNormalization(axis={'axis': -1})

  @combinations.generate(combinations.combine(mode=['graph', 'eager']))
  def testInvalidAxis(self):
    with self.assertRaisesRegex(ValueError, r'Invalid axis: 3'):
      layer_norm = normalization.LayerNormalization(axis=3)
      layer_norm.build(input_shape=(2, 2, 2))

  @combinations.generate(combinations.combine(mode=['graph', 'eager']))
  def testDuplicateAxis(self):
    with self.assertRaisesRegex(ValueError, r'Duplicate axis:'):
      layer_norm = normalization.LayerNormalization(axis=[-1, -1])
      layer_norm.build(input_shape=(2, 2, 2))

  @combinations.generate(combinations.combine(mode=['graph', 'eager']))
  def testFusedAttr(self):
    layer_norm = normalization.LayerNormalization(axis=[-2, -1])
    layer_norm.build(input_shape=(2, 2, 2))
    self.assertEqual(layer_norm._fused, True)


class LayerNormalizationNumericsTest(keras_parameterized.TestCase):
  """Tests LayerNormalization has correct and numerically stable outputs."""

  def _expected_layer_norm(self, x, beta, gamma, batch_input_shape, axis,
                           epsilon):
    """Returns the layer norm, which is computed using NumPy."""
    broadcast_shape = [batch_input_shape[i] if i in axis else 1
                       for i in range(len(batch_input_shape))]
    mean = np.mean(x, axis=axis, keepdims=True)
    var = np.var(x, axis=axis, keepdims=True)
    expected = (x - mean) / np.sqrt(var + epsilon)
    expected *= np.reshape(gamma, broadcast_shape)
    expected += np.reshape(beta, broadcast_shape)
    return expected

  def _test_forward_pass(self, batch_input_shape, axis, fp64_tol=1e-14,
                         fp32_tol=1e-6, fp16_tol=1e-2):
    """Tests the forward pass of layer normalization.

    Args:
      batch_input_shape: The input shape that will be used to test, including
        the batch dimension.
      axis: A list of axises to normalize. Will be passed to the `axis` argument
        of LayerNormalization.
      fp64_tol: The relative and absolute tolerance for float64.
      fp32_tol: The relative and absolute tolerance for float32.
      fp16_tol: The relative and absolute tolerance for float16.
    """
    param_shape = [batch_input_shape[i] for i in axis]
    param_elems = 1
    for dim in param_shape:
      param_elems *= dim
    beta = np.arange(param_elems, dtype='float64').reshape(param_shape)
    gamma = np.arange(1, param_elems + 1, dtype='float64').reshape(param_shape)
    x = np.random.normal(size=batch_input_shape)

    for epsilon in 1e-12, 1e-3:
      expected = self._expected_layer_norm(x, beta, gamma, batch_input_shape,
                                           axis, epsilon)
      for dtype in 'float64', 'float32', 'float16':
        norm = normalization.LayerNormalization(
            axis=axis, dtype=dtype, batch_input_shape=batch_input_shape,
            epsilon=epsilon, beta_initializer=keras.initializers.constant(beta),
            gamma_initializer=keras.initializers.constant(gamma))
        y = norm(keras.backend.cast(x, dtype))
        actual = keras.backend.eval(y)

        if dtype == 'float64':
          tol = fp64_tol
        elif dtype == 'float32':
          tol = fp32_tol
        else:
          assert dtype == 'float16'
          tol = fp16_tol

        # We use absolute tolerances in addition to relative tolerances, because
        # some of the values are very close to zero.
        self.assertAllClose(expected, actual, rtol=tol, atol=tol)

  @combinations.generate(combinations.combine(mode=['graph', 'eager']))
  def test_forward(self):
    # For numeric stability, we ensure the axis's dimension(s) have at least 4
    # elements.
    self._test_forward_pass((4, 3), (0,))
    self._test_forward_pass((3, 4), (1,))
    self._test_forward_pass((4, 3, 2), (0,))
    self._test_forward_pass((2, 4, 2), (1,))
    self._test_forward_pass((2, 3, 4), (2,), fp16_tol=5e-2)
    self._test_forward_pass((2, 3, 2), (0, 2))
    self._test_forward_pass((2, 2, 2, 2), (1, 3))
    self._test_forward_pass((2, 2, 2, 2), (2, 3))
    self._test_forward_pass((2, 3, 4, 5), (3,))

  def _test_backward_pass(self, batch_input_shape, axis, fp64_tol=1e-5,
                          fp32_tol=1e-5, fp16_tol=2e-2):
    """Tests the backwards pass of layer normalization.

    Args:
      batch_input_shape: The input shape that will be used to test, including
        the batch dimension.
      axis: A list of axises to normalize. Will be passed to the `axis` argument
        of LayerNormalization.
      fp64_tol: The relative and absolute tolerance for float64.
      fp32_tol: The relative and absolute tolerance for float32.
      fp16_tol: The relative and absolute tolerance for float16.
    """
    param_shape = [batch_input_shape[i] for i in axis]
    param_elems = 1
    for dim in param_shape:
      param_elems *= dim
    beta = np.arange(param_elems, dtype='float64').reshape(param_shape)
    gamma = np.arange(1, param_elems + 1, dtype='float64').reshape(param_shape)
    x = np.random.normal(size=batch_input_shape)

    for epsilon in 1e-12, 1e-3:
      # Float64 must come first in this list, as we use the float64 numerical
      # gradients to compare to the float32 and float16 symbolic gradients as
      # well. Computing float32/float16 numerical gradients is too numerically
      # unstable.
      for dtype in 'float64', 'float32', 'float16':
        norm = normalization.LayerNormalization(
            axis=axis, dtype=dtype, batch_input_shape=batch_input_shape,
            epsilon=epsilon, beta_initializer=keras.initializers.constant(beta),
            gamma_initializer=keras.initializers.constant(gamma))
        norm.build(x.shape)

        # pylint: disable=cell-var-from-loop
        def forward_fn(x, beta, gamma):
          # We must monkey-patch the attributes of `norm` with the function
          # arguments, so that the gradient checker will properly compute their
          # gradients. The gradient checker computes gradients with respect to
          # the input arguments of `f`.
          with test.mock.patch.object(norm, 'beta', beta):
            with test.mock.patch.object(norm, 'gamma', gamma):
              return norm(x)
        # pylint: enable=cell-var-from-loop
        results = gradient_checker_v2.compute_gradient(
            forward_fn, [keras.backend.cast(x, dtype), norm.beta, norm.gamma])
        ([x_grad_t, beta_grad_t, gamma_grad_t],
         [x_grad_n, beta_grad_n, gamma_grad_n]) = results

        if dtype == 'float64':
          # We use the float64 numeric gradients as the reference, to compare
          # against the symbolic gradients for all dtypes.
          x_grad_ref = x_grad_n
          beta_grad_ref = beta_grad_n
          gamma_grad_ref = gamma_grad_n
          tol = fp64_tol
        elif dtype == 'float32':
          tol = fp32_tol
        else:
          assert dtype == 'float16'
          tol = fp16_tol

        # We use absolute tolerances in addition to relative tolerances, because
        # some of the values are very close to zero.
        self.assertAllClose(x_grad_t, x_grad_ref, rtol=tol, atol=tol)
        self.assertAllClose(beta_grad_t, beta_grad_ref, rtol=tol, atol=tol)
        self.assertAllClose(gamma_grad_t, gamma_grad_ref, rtol=tol, atol=tol)

  # The gradient_checker_v2 does not work properly with LayerNorm in graph mode.
  @tf_test_util.run_v2_only
  def test_backward(self):
    # For numeric stability, we ensure the axis's dimension(s) have at least 4
    # elements.
    self._test_backward_pass((4, 3), (0,))
    self._test_backward_pass((2, 4, 2), (1,))
    self._test_backward_pass((2, 3, 4), (2,))
    self._test_backward_pass((2, 3, 2), (0, 2), fp64_tol=5e-4, fp32_tol=5e-4)
    self._test_backward_pass((2, 2, 2, 2), (1, 3))
    self._test_backward_pass((2, 2, 2, 2), (2, 3))


if __name__ == '__main__':
  test.main()<|MERGE_RESOLUTION|>--- conflicted
+++ resolved
@@ -441,14 +441,7 @@
     with self.assertRaisesRegex(ValueError, 'fused.*renorm'):
       normalization_v2.BatchNormalization(fused=True, renorm=True)
 
-<<<<<<< HEAD
-    with self.assertRaisesRegexp(ValueError, 'fused.*over a single axis'):
-=======
-    with self.assertRaisesRegex(ValueError, 'fused.*when axis is 1 or 3'):
-      normalization_v2.BatchNormalization(fused=True, axis=2)
-
-    with self.assertRaisesRegex(ValueError, 'fused.*when axis is 1 or 3'):
->>>>>>> 843ad54f
+    with self.assertRaisesRegex(ValueError, 'fused.*over a single axis'):
       normalization_v2.BatchNormalization(fused=True, axis=[1, 3])
 
     with self.assertRaisesRegex(ValueError, 'fused.*virtual_batch_size'):
@@ -458,15 +451,11 @@
       normalization_v2.BatchNormalization(fused=True,
                                           adjustment=lambda _: (1, 0))
 
-<<<<<<< HEAD
-=======
     norm = normalization_v2.BatchNormalization(fused=True)
     self.assertEqual(norm.fused, True)
     inp = keras.layers.Input(shape=(4, 4))
-    with self.assertRaisesRegex(ValueError, '4D input tensors'):
-      norm(inp)
-
->>>>>>> 843ad54f
+    norm(inp)
+
   def test_updates_in_wrap_function(self):
 
     def my_func():
