--- conflicted
+++ resolved
@@ -77,8 +77,6 @@
     self.assertEqual(self.evaluate(m.total), 0)
     self.assertEqual(self.evaluate(m.count), 0)
 
-<<<<<<< HEAD
-=======
     # Check save and restore config
     m2 = metrics.Mean.from_config(m.get_config())
     self.assertEqual(m2.name, 'my_mean')
@@ -86,7 +84,6 @@
     self.assertEqual(m2.dtype, dtypes.float32)
     self.assertEqual(len(m2.variables), 2)
 
->>>>>>> f91aeed3
   def test_mean_with_sample_weight(self):
     m = metrics.Mean(dtype=dtypes.float64)
     self.assertEqual(m.dtype, dtypes.float64)
@@ -200,8 +197,6 @@
     result = self.evaluate(acc_obj.result())
     self.assertEqual(result, 1)  # 2/2
 
-<<<<<<< HEAD
-=======
     # Check save and restore config
     a2 = metrics.Accuracy.from_config(acc_obj.get_config())
     self.assertEqual(a2.name, 'my acc')
@@ -209,7 +204,6 @@
     self.assertEqual(len(a2.variables), 2)
     self.assertEqual(a2.dtype, dtypes.float32)
 
->>>>>>> f91aeed3
     # check with sample_weight
     result_t = acc_obj([[2], [1]], [[2], [0]], sample_weight=[[0.5], [0.2]])
     result = self.evaluate(result_t)
@@ -326,7 +320,6 @@
     with context.graph_mode(), self.cached_session() as sess:
       acc_obj = metrics.SparseCategoricalAccuracy(name='my acc')
       self.evaluate(variables.variables_initializer(acc_obj.variables))
-<<<<<<< HEAD
 
       t = array_ops.placeholder(dtypes.float32)
       p = array_ops.placeholder(dtypes.float32)
@@ -352,6 +345,12 @@
     self.assertEqual(len(fp_obj.variables), 1)
     self.assertEqual(fp_obj.thresholds, [0.4, 0.9])
 
+    # Check save and restore config
+    fp_obj2 = metrics.FalsePositives.from_config(fp_obj.get_config())
+    self.assertEqual(fp_obj2.name, 'my_fp')
+    self.assertEqual(len(fp_obj2.variables), 1)
+    self.assertEqual(fp_obj2.thresholds, [0.4, 0.9])
+
   def test_unweighted(self):
     fp_obj = metrics.FalsePositives()
     self.evaluate(variables.variables_initializer(fp_obj.variables))
@@ -413,113 +412,24 @@
 
     with self.assertRaisesRegexp(
         ValueError,
-=======
-
-      t = array_ops.placeholder(dtypes.float32)
-      p = array_ops.placeholder(dtypes.float32)
-      w = array_ops.placeholder(dtypes.float32)
-
-      result_t = acc_obj(t, p, w)
-      result = sess.run(
-          result_t,
-          feed_dict=({
-              t: [2, 1],
-              p: [[0.1, 0.1, 0.8], [0.05, 0, 0.95]],
-              w: [[0.5], [0.2]]
-          }))
-      self.assertAlmostEqual(result, 0.71, 2)  # 2.5/2.7
-
-
-@test_util.run_all_in_graph_and_eager_modes
-class FalsePositivesTest(test.TestCase):
-
-  def test_config(self):
-    fp_obj = metrics.FalsePositives(name='my_fp', thresholds=[0.4, 0.9])
-    self.assertEqual(fp_obj.name, 'my_fp')
-    self.assertEqual(len(fp_obj.variables), 1)
-    self.assertEqual(fp_obj.thresholds, [0.4, 0.9])
-
-    # Check save and restore config
-    fp_obj2 = metrics.FalsePositives.from_config(fp_obj.get_config())
-    self.assertEqual(fp_obj2.name, 'my_fp')
-    self.assertEqual(len(fp_obj2.variables), 1)
-    self.assertEqual(fp_obj2.thresholds, [0.4, 0.9])
-
-  def test_unweighted(self):
-    fp_obj = metrics.FalsePositives()
-    self.evaluate(variables.variables_initializer(fp_obj.variables))
-
-    y_true = constant_op.constant(((0, 1, 0, 1, 0), (0, 0, 1, 1, 1),
-                                   (1, 1, 1, 1, 0), (0, 0, 0, 0, 1)))
-    y_pred = constant_op.constant(((0, 0, 1, 1, 0), (1, 1, 1, 1, 1),
-                                   (0, 1, 0, 1, 0), (1, 1, 1, 1, 1)))
-
-    update_op = fp_obj.update_state(y_true, y_pred)
-    self.evaluate(update_op)
-    result = fp_obj.result()
-    self.assertAllClose(7., result)
-
-  def test_weighted(self):
-    fp_obj = metrics.FalsePositives()
-    self.evaluate(variables.variables_initializer(fp_obj.variables))
-    y_true = constant_op.constant(((0, 1, 0, 1, 0), (0, 0, 1, 1, 1),
-                                   (1, 1, 1, 1, 0), (0, 0, 0, 0, 1)))
-    y_pred = constant_op.constant(((0, 0, 1, 1, 0), (1, 1, 1, 1, 1),
-                                   (0, 1, 0, 1, 0), (1, 1, 1, 1, 1)))
-    sample_weight = constant_op.constant((1., 1.5, 2., 2.5))
-    result = fp_obj(y_true, y_pred, sample_weight=sample_weight)
-    self.assertAllClose(14., self.evaluate(result))
-
-  def test_unweighted_with_thresholds(self):
-    fp_obj = metrics.FalsePositives(thresholds=[0.15, 0.5, 0.85])
-    self.evaluate(variables.variables_initializer(fp_obj.variables))
-
-    y_pred = constant_op.constant(((0.9, 0.2, 0.8, 0.1), (0.2, 0.9, 0.7, 0.6),
-                                   (0.1, 0.2, 0.4, 0.3), (0, 1, 0.7, 0.3)))
-    y_true = constant_op.constant(((0, 1, 1, 0), (1, 0, 0, 0), (0, 0, 0, 0),
-                                   (1, 1, 1, 1)))
-
-    update_op = fp_obj.update_state(y_true, y_pred)
-    self.evaluate(update_op)
-    result = fp_obj.result()
-    self.assertAllClose([7., 4., 2.], result)
-
-  def test_weighted_with_thresholds(self):
-    fp_obj = metrics.FalsePositives(thresholds=[0.15, 0.5, 0.85])
-    self.evaluate(variables.variables_initializer(fp_obj.variables))
-
-    y_pred = constant_op.constant(((0.9, 0.2, 0.8, 0.1), (0.2, 0.9, 0.7, 0.6),
-                                   (0.1, 0.2, 0.4, 0.3), (0, 1, 0.7, 0.3)))
-    y_true = constant_op.constant(((0, 1, 1, 0), (1, 0, 0, 0), (0, 0, 0, 0),
-                                   (1, 1, 1, 1)))
-    sample_weight = ((1.0, 2.0, 3.0, 5.0), (7.0, 11.0, 13.0, 17.0),
-                     (19.0, 23.0, 29.0, 31.0), (5.0, 15.0, 10.0, 0))
-
-    result = fp_obj(y_true, y_pred, sample_weight=sample_weight)
-    self.assertAllClose([125., 42., 12.], self.evaluate(result))
-
-  def test_threshold_limit(self):
-    with self.assertRaisesRegexp(
-        ValueError,
-        r'Threshold values must be in \[0, 1\]. Invalid values: \[-1, 2\]'):
-      metrics.FalsePositives(thresholds=[-1, 0.5, 2])
-
-    with self.assertRaisesRegexp(
-        ValueError,
->>>>>>> f91aeed3
         r'Threshold values must be in \[0, 1\]. Invalid values: \[None\]'):
       metrics.FalsePositives(thresholds=[None])
 
 
 @test_util.run_all_in_graph_and_eager_modes
 class FalseNegativesTest(test.TestCase):
-<<<<<<< HEAD
 
   def test_config(self):
     fn_obj = metrics.FalseNegatives(name='my_fn', thresholds=[0.4, 0.9])
     self.assertEqual(fn_obj.name, 'my_fn')
     self.assertEqual(len(fn_obj.variables), 1)
     self.assertEqual(fn_obj.thresholds, [0.4, 0.9])
+
+    # Check save and restore config
+    fn_obj2 = metrics.FalseNegatives.from_config(fn_obj.get_config())
+    self.assertEqual(fn_obj2.name, 'my_fn')
+    self.assertEqual(len(fn_obj2.variables), 1)
+    self.assertEqual(fn_obj2.thresholds, [0.4, 0.9])
 
   def test_unweighted(self):
     fn_obj = metrics.FalseNegatives()
@@ -583,6 +493,12 @@
     self.assertEqual(len(tn_obj.variables), 1)
     self.assertEqual(tn_obj.thresholds, [0.4, 0.9])
 
+    # Check save and restore config
+    tn_obj2 = metrics.TrueNegatives.from_config(tn_obj.get_config())
+    self.assertEqual(tn_obj2.name, 'my_tn')
+    self.assertEqual(len(tn_obj2.variables), 1)
+    self.assertEqual(tn_obj2.thresholds, [0.4, 0.9])
+
   def test_unweighted(self):
     tn_obj = metrics.TrueNegatives()
     self.evaluate(variables.variables_initializer(tn_obj.variables))
@@ -635,141 +551,6 @@
     result = tn_obj(y_true, y_pred, sample_weight=sample_weight)
     self.assertAllClose([5., 15., 23.], self.evaluate(result))
 
-=======
-
-  def test_config(self):
-    fn_obj = metrics.FalseNegatives(name='my_fn', thresholds=[0.4, 0.9])
-    self.assertEqual(fn_obj.name, 'my_fn')
-    self.assertEqual(len(fn_obj.variables), 1)
-    self.assertEqual(fn_obj.thresholds, [0.4, 0.9])
-
-    # Check save and restore config
-    fn_obj2 = metrics.FalseNegatives.from_config(fn_obj.get_config())
-    self.assertEqual(fn_obj2.name, 'my_fn')
-    self.assertEqual(len(fn_obj2.variables), 1)
-    self.assertEqual(fn_obj2.thresholds, [0.4, 0.9])
-
-  def test_unweighted(self):
-    fn_obj = metrics.FalseNegatives()
-    self.evaluate(variables.variables_initializer(fn_obj.variables))
-
-    y_true = constant_op.constant(((0, 1, 0, 1, 0), (0, 0, 1, 1, 1),
-                                   (1, 1, 1, 1, 0), (0, 0, 0, 0, 1)))
-    y_pred = constant_op.constant(((0, 0, 1, 1, 0), (1, 1, 1, 1, 1),
-                                   (0, 1, 0, 1, 0), (1, 1, 1, 1, 1)))
-
-    update_op = fn_obj.update_state(y_true, y_pred)
-    self.evaluate(update_op)
-    result = fn_obj.result()
-    self.assertAllClose(3., result)
-
-  def test_weighted(self):
-    fn_obj = metrics.FalseNegatives()
-    self.evaluate(variables.variables_initializer(fn_obj.variables))
-    y_true = constant_op.constant(((0, 1, 0, 1, 0), (0, 0, 1, 1, 1),
-                                   (1, 1, 1, 1, 0), (0, 0, 0, 0, 1)))
-    y_pred = constant_op.constant(((0, 0, 1, 1, 0), (1, 1, 1, 1, 1),
-                                   (0, 1, 0, 1, 0), (1, 1, 1, 1, 1)))
-    sample_weight = constant_op.constant((1., 1.5, 2., 2.5))
-    result = fn_obj(y_true, y_pred, sample_weight=sample_weight)
-    self.assertAllClose(5., self.evaluate(result))
-
-  def test_unweighted_with_thresholds(self):
-    fn_obj = metrics.FalseNegatives(thresholds=[0.15, 0.5, 0.85])
-    self.evaluate(variables.variables_initializer(fn_obj.variables))
-
-    y_pred = constant_op.constant(((0.9, 0.2, 0.8, 0.1), (0.2, 0.9, 0.7, 0.6),
-                                   (0.1, 0.2, 0.4, 0.3), (0, 1, 0.7, 0.3)))
-    y_true = constant_op.constant(((0, 1, 1, 0), (1, 0, 0, 0), (0, 0, 0, 0),
-                                   (1, 1, 1, 1)))
-
-    update_op = fn_obj.update_state(y_true, y_pred)
-    self.evaluate(update_op)
-    result = fn_obj.result()
-    self.assertAllClose([1., 4., 6.], result)
-
-  def test_weighted_with_thresholds(self):
-    fn_obj = metrics.FalseNegatives(thresholds=[0.15, 0.5, 0.85])
-    self.evaluate(variables.variables_initializer(fn_obj.variables))
-
-    y_pred = constant_op.constant(((0.9, 0.2, 0.8, 0.1), (0.2, 0.9, 0.7, 0.6),
-                                   (0.1, 0.2, 0.4, 0.3), (0, 1, 0.7, 0.3)))
-    y_true = constant_op.constant(((0, 1, 1, 0), (1, 0, 0, 0), (0, 0, 0, 0),
-                                   (1, 1, 1, 1)))
-    sample_weight = ((3.0,), (5.0,), (7.0,), (4.0,))
-
-    result = fn_obj(y_true, y_pred, sample_weight=sample_weight)
-    self.assertAllClose([4., 16., 23.], self.evaluate(result))
-
-
-@test_util.run_all_in_graph_and_eager_modes
-class TrueNegativesTest(test.TestCase):
-
-  def test_config(self):
-    tn_obj = metrics.TrueNegatives(name='my_tn', thresholds=[0.4, 0.9])
-    self.assertEqual(tn_obj.name, 'my_tn')
-    self.assertEqual(len(tn_obj.variables), 1)
-    self.assertEqual(tn_obj.thresholds, [0.4, 0.9])
-
-    # Check save and restore config
-    tn_obj2 = metrics.TrueNegatives.from_config(tn_obj.get_config())
-    self.assertEqual(tn_obj2.name, 'my_tn')
-    self.assertEqual(len(tn_obj2.variables), 1)
-    self.assertEqual(tn_obj2.thresholds, [0.4, 0.9])
-
-  def test_unweighted(self):
-    tn_obj = metrics.TrueNegatives()
-    self.evaluate(variables.variables_initializer(tn_obj.variables))
-
-    y_true = constant_op.constant(((0, 1, 0, 1, 0), (0, 0, 1, 1, 1),
-                                   (1, 1, 1, 1, 0), (0, 0, 0, 0, 1)))
-    y_pred = constant_op.constant(((0, 0, 1, 1, 0), (1, 1, 1, 1, 1),
-                                   (0, 1, 0, 1, 0), (1, 1, 1, 1, 1)))
-
-    update_op = tn_obj.update_state(y_true, y_pred)
-    self.evaluate(update_op)
-    result = tn_obj.result()
-    self.assertAllClose(3., result)
-
-  def test_weighted(self):
-    tn_obj = metrics.TrueNegatives()
-    self.evaluate(variables.variables_initializer(tn_obj.variables))
-    y_true = constant_op.constant(((0, 1, 0, 1, 0), (0, 0, 1, 1, 1),
-                                   (1, 1, 1, 1, 0), (0, 0, 0, 0, 1)))
-    y_pred = constant_op.constant(((0, 0, 1, 1, 0), (1, 1, 1, 1, 1),
-                                   (0, 1, 0, 1, 0), (1, 1, 1, 1, 1)))
-    sample_weight = constant_op.constant((1., 1.5, 2., 2.5))
-    result = tn_obj(y_true, y_pred, sample_weight=sample_weight)
-    self.assertAllClose(4., self.evaluate(result))
-
-  def test_unweighted_with_thresholds(self):
-    tn_obj = metrics.TrueNegatives(thresholds=[0.15, 0.5, 0.85])
-    self.evaluate(variables.variables_initializer(tn_obj.variables))
-
-    y_pred = constant_op.constant(((0.9, 0.2, 0.8, 0.1), (0.2, 0.9, 0.7, 0.6),
-                                   (0.1, 0.2, 0.4, 0.3), (0, 1, 0.7, 0.3)))
-    y_true = constant_op.constant(((0, 1, 1, 0), (1, 0, 0, 0), (0, 0, 0, 0),
-                                   (1, 1, 1, 1)))
-
-    update_op = tn_obj.update_state(y_true, y_pred)
-    self.evaluate(update_op)
-    result = tn_obj.result()
-    self.assertAllClose([2., 5., 7.], result)
-
-  def test_weighted_with_thresholds(self):
-    tn_obj = metrics.TrueNegatives(thresholds=[0.15, 0.5, 0.85])
-    self.evaluate(variables.variables_initializer(tn_obj.variables))
-
-    y_pred = constant_op.constant(((0.9, 0.2, 0.8, 0.1), (0.2, 0.9, 0.7, 0.6),
-                                   (0.1, 0.2, 0.4, 0.3), (0, 1, 0.7, 0.3)))
-    y_true = constant_op.constant(((0, 1, 1, 0), (1, 0, 0, 0), (0, 0, 0, 0),
-                                   (1, 1, 1, 1)))
-    sample_weight = ((0.0, 2.0, 3.0, 5.0),)
-
-    result = tn_obj(y_true, y_pred, sample_weight=sample_weight)
-    self.assertAllClose([5., 15., 23.], self.evaluate(result))
-
->>>>>>> f91aeed3
 
 @test_util.run_all_in_graph_and_eager_modes
 class TruePositivesTest(test.TestCase):
@@ -780,15 +561,12 @@
     self.assertEqual(len(tp_obj.variables), 1)
     self.assertEqual(tp_obj.thresholds, [0.4, 0.9])
 
-<<<<<<< HEAD
-=======
     # Check save and restore config
     tp_obj2 = metrics.TruePositives.from_config(tp_obj.get_config())
     self.assertEqual(tp_obj2.name, 'my_tp')
     self.assertEqual(len(tp_obj2.variables), 1)
     self.assertEqual(tp_obj2.thresholds, [0.4, 0.9])
 
->>>>>>> f91aeed3
   def test_unweighted(self):
     tp_obj = metrics.TruePositives()
     self.evaluate(variables.variables_initializer(tp_obj.variables))
@@ -852,15 +630,12 @@
                      ['true_positives:0', 'false_positives:0'])
     self.assertEqual(p_obj.thresholds, [0.4, 0.9])
 
-<<<<<<< HEAD
-=======
     # Check save and restore config
     p_obj2 = metrics.Precision.from_config(p_obj.get_config())
     self.assertEqual(p_obj2.name, 'my_precision')
     self.assertEqual(len(p_obj2.variables), 2)
     self.assertEqual(p_obj2.thresholds, [0.4, 0.9])
 
->>>>>>> f91aeed3
   def test_value_is_idempotent(self):
     p_obj = metrics.Precision(thresholds=[0.3, 0.72])
     y_pred = random_ops.random_uniform(shape=(10, 3))
@@ -973,15 +748,12 @@
                      ['true_positives:0', 'false_negatives:0'])
     self.assertEqual(r_obj.thresholds, [0.4, 0.9])
 
-<<<<<<< HEAD
-=======
     # Check save and restore config
     r_obj2 = metrics.Recall.from_config(r_obj.get_config())
     self.assertEqual(r_obj2.name, 'my_recall')
     self.assertEqual(len(r_obj2.variables), 2)
     self.assertEqual(r_obj2.thresholds, [0.4, 0.9])
 
->>>>>>> f91aeed3
   def test_value_is_idempotent(self):
     r_obj = metrics.Recall(thresholds=[0.3, 0.72])
     y_pred = random_ops.random_uniform(shape=(10, 3))
@@ -1090,10 +862,6 @@
         0.4, num_thresholds=100, name='sensitivity_at_specificity_1')
     self.assertEqual(s_obj.name, 'sensitivity_at_specificity_1')
     self.assertLen(s_obj.variables, 4)
-<<<<<<< HEAD
-    self.assertEqual(s_obj.value, 0.4)
-    self.assertLen(s_obj.thresholds, 100)
-=======
     self.assertEqual(s_obj.specificity, 0.4)
     self.assertEqual(s_obj.num_thresholds, 100)
 
@@ -1103,7 +871,6 @@
     self.assertLen(s_obj2.variables, 4)
     self.assertEqual(s_obj2.specificity, 0.4)
     self.assertEqual(s_obj2.num_thresholds, 100)
->>>>>>> f91aeed3
 
   def test_value_is_idempotent(self):
     s_obj = metrics.SensitivityAtSpecificity(0.7)
@@ -1174,7 +941,6 @@
     self.assertAlmostEqual(0.675, self.evaluate(result))
 
   def test_invalid_specificity(self):
-<<<<<<< HEAD
     with self.assertRaisesRegexp(
         ValueError, r'`specificity` must be in the range \[0, 1\].'):
       metrics.SensitivityAtSpecificity(-1)
@@ -1192,8 +958,15 @@
         0.4, num_thresholds=100, name='specificity_at_sensitivity_1')
     self.assertEqual(s_obj.name, 'specificity_at_sensitivity_1')
     self.assertLen(s_obj.variables, 4)
-    self.assertEqual(s_obj.value, 0.4)
-    self.assertLen(s_obj.thresholds, 100)
+    self.assertEqual(s_obj.sensitivity, 0.4)
+    self.assertEqual(s_obj.num_thresholds, 100)
+
+    # Check save and restore config
+    s_obj2 = metrics.SpecificityAtSensitivity.from_config(s_obj.get_config())
+    self.assertEqual(s_obj2.name, 'specificity_at_sensitivity_1')
+    self.assertLen(s_obj2.variables, 4)
+    self.assertEqual(s_obj2.sensitivity, 0.4)
+    self.assertEqual(s_obj2.num_thresholds, 100)
 
   def test_value_is_idempotent(self):
     s_obj = metrics.SpecificityAtSensitivity(0.7)
@@ -1265,105 +1038,6 @@
 
   def test_invalid_sensitivity(self):
     with self.assertRaisesRegexp(
-=======
-    with self.assertRaisesRegexp(
-        ValueError, r'`specificity` must be in the range \[0, 1\].'):
-      metrics.SensitivityAtSpecificity(-1)
-
-  def test_invalid_num_thresholds(self):
-    with self.assertRaisesRegexp(ValueError, '`num_thresholds` must be > 0.'):
-      metrics.SensitivityAtSpecificity(0.4, num_thresholds=-1)
-
-
-@test_util.run_all_in_graph_and_eager_modes
-class SpecificityAtSensitivityTest(test.TestCase, parameterized.TestCase):
-
-  def test_config(self):
-    s_obj = metrics.SpecificityAtSensitivity(
-        0.4, num_thresholds=100, name='specificity_at_sensitivity_1')
-    self.assertEqual(s_obj.name, 'specificity_at_sensitivity_1')
-    self.assertLen(s_obj.variables, 4)
-    self.assertEqual(s_obj.sensitivity, 0.4)
-    self.assertEqual(s_obj.num_thresholds, 100)
-
-    # Check save and restore config
-    s_obj2 = metrics.SpecificityAtSensitivity.from_config(s_obj.get_config())
-    self.assertEqual(s_obj2.name, 'specificity_at_sensitivity_1')
-    self.assertLen(s_obj2.variables, 4)
-    self.assertEqual(s_obj2.sensitivity, 0.4)
-    self.assertEqual(s_obj2.num_thresholds, 100)
-
-  def test_value_is_idempotent(self):
-    s_obj = metrics.SpecificityAtSensitivity(0.7)
-    y_pred = random_ops.random_uniform((10, 3),
-                                       maxval=1,
-                                       dtype=dtypes.float32,
-                                       seed=1)
-    y_true = random_ops.random_uniform((10, 3),
-                                       maxval=2,
-                                       dtype=dtypes.int64,
-                                       seed=1)
-    update_op = s_obj.update_state(y_true, y_pred)
-    self.evaluate(variables.variables_initializer(s_obj.variables))
-
-    # Run several updates.
-    for _ in range(10):
-      self.evaluate(update_op)
-
-    # Then verify idempotency.
-    initial_specificity = self.evaluate(s_obj.result())
-    for _ in range(10):
-      self.assertAlmostEqual(initial_specificity, self.evaluate(s_obj.result()),
-                             1e-3)
-
-  def test_unweighted_all_correct(self):
-    s_obj = metrics.SpecificityAtSensitivity(0.7)
-    inputs = np.random.randint(0, 2, size=(100, 1))
-    y_pred = constant_op.constant(inputs, dtype=dtypes.float32)
-    y_true = constant_op.constant(inputs)
-    self.evaluate(variables.variables_initializer(s_obj.variables))
-    result = s_obj(y_true, y_pred)
-    self.assertAlmostEqual(1, self.evaluate(result))
-
-  def test_unweighted_high_sensitivity(self):
-    s_obj = metrics.SpecificityAtSensitivity(0.8)
-    pred_values = [0.0, 0.1, 0.2, 0.3, 0.4, 0.1, 0.45, 0.5, 0.8, 0.9]
-    label_values = [0, 0, 0, 0, 0, 1, 1, 1, 1, 1]
-
-    y_pred = constant_op.constant(pred_values, dtype=dtypes.float32)
-    y_true = constant_op.constant(label_values)
-    self.evaluate(variables.variables_initializer(s_obj.variables))
-    result = s_obj(y_true, y_pred)
-    self.assertAlmostEqual(0.4, self.evaluate(result))
-
-  def test_unweighted_low_sensitivity(self):
-    s_obj = metrics.SpecificityAtSensitivity(0.4)
-    pred_values = [0.0, 0.1, 0.2, 0.3, 0.4, 0.01, 0.02, 0.25, 0.26, 0.26]
-    label_values = [0, 0, 0, 0, 0, 1, 1, 1, 1, 1]
-
-    y_pred = constant_op.constant(pred_values, dtype=dtypes.float32)
-    y_true = constant_op.constant(label_values)
-    self.evaluate(variables.variables_initializer(s_obj.variables))
-    result = s_obj(y_true, y_pred)
-    self.assertAlmostEqual(0.6, self.evaluate(result))
-
-  @parameterized.parameters([dtypes.bool, dtypes.int32, dtypes.float32])
-  def test_weighted(self, label_dtype):
-    s_obj = metrics.SpecificityAtSensitivity(0.4)
-    pred_values = [0.0, 0.1, 0.2, 0.3, 0.4, 0.01, 0.02, 0.25, 0.26, 0.26]
-    label_values = [0, 0, 0, 0, 0, 1, 1, 1, 1, 1]
-    weight_values = [1, 2, 3, 4, 5, 6, 7, 8, 9, 10]
-
-    y_pred = constant_op.constant(pred_values, dtype=dtypes.float32)
-    y_true = math_ops.cast(label_values, dtype=label_dtype)
-    weights = constant_op.constant(weight_values)
-    self.evaluate(variables.variables_initializer(s_obj.variables))
-    result = s_obj(y_true, y_pred, sample_weight=weights)
-    self.assertAlmostEqual(0.4, self.evaluate(result))
-
-  def test_invalid_sensitivity(self):
-    with self.assertRaisesRegexp(
->>>>>>> f91aeed3
         ValueError, r'`sensitivity` must be in the range \[0, 1\].'):
       metrics.SpecificityAtSensitivity(-1)
 
@@ -1380,14 +1054,11 @@
     self.assertEqual(cosine_obj.name, 'my_cos')
     self.assertEqual(cosine_obj._dtype, dtypes.int32)
 
-<<<<<<< HEAD
-=======
     # Check save and restore config
     cosine_obj2 = metrics.CosineProximity.from_config(cosine_obj.get_config())
     self.assertEqual(cosine_obj2.name, 'my_cos')
     self.assertEqual(cosine_obj2._dtype, dtypes.int32)
 
->>>>>>> f91aeed3
   def test_unweighted(self):
     cosine_obj = metrics.CosineProximity()
     self.evaluate(variables.variables_initializer(cosine_obj.variables))
@@ -1422,14 +1093,11 @@
     self.assertEqual(mae_obj.name, 'my_mae')
     self.assertEqual(mae_obj._dtype, dtypes.int32)
 
-<<<<<<< HEAD
-=======
     # Check save and restore config
     mae_obj2 = metrics.MeanAbsoluteError.from_config(mae_obj.get_config())
     self.assertEqual(mae_obj2.name, 'my_mae')
     self.assertEqual(mae_obj2._dtype, dtypes.int32)
 
->>>>>>> f91aeed3
   def test_unweighted(self):
     mae_obj = metrics.MeanAbsoluteError()
     self.evaluate(variables.variables_initializer(mae_obj.variables))
@@ -1464,15 +1132,12 @@
     self.assertEqual(mape_obj.name, 'my_mape')
     self.assertEqual(mape_obj._dtype, dtypes.int32)
 
-<<<<<<< HEAD
-=======
     # Check save and restore config
     mape_obj2 = metrics.MeanAbsolutePercentageError.from_config(
         mape_obj.get_config())
     self.assertEqual(mape_obj2.name, 'my_mape')
     self.assertEqual(mape_obj2._dtype, dtypes.int32)
 
->>>>>>> f91aeed3
   def test_unweighted(self):
     mape_obj = metrics.MeanAbsolutePercentageError()
     self.evaluate(variables.variables_initializer(mape_obj.variables))
@@ -1506,14 +1171,11 @@
     self.assertEqual(mse_obj.name, 'my_mse')
     self.assertEqual(mse_obj._dtype, dtypes.int32)
 
-<<<<<<< HEAD
-=======
     # Check save and restore config
     mse_obj2 = metrics.MeanSquaredError.from_config(mse_obj.get_config())
     self.assertEqual(mse_obj2.name, 'my_mse')
     self.assertEqual(mse_obj2._dtype, dtypes.int32)
 
->>>>>>> f91aeed3
   def test_unweighted(self):
     mse_obj = metrics.MeanSquaredError()
     self.evaluate(variables.variables_initializer(mse_obj.variables))
@@ -1548,15 +1210,12 @@
     self.assertEqual(msle_obj.name, 'my_msle')
     self.assertEqual(msle_obj._dtype, dtypes.int32)
 
-<<<<<<< HEAD
-=======
     # Check save and restore config
     msle_obj2 = metrics.MeanSquaredLogarithmicError.from_config(
         msle_obj.get_config())
     self.assertEqual(msle_obj2.name, 'my_msle')
     self.assertEqual(msle_obj2._dtype, dtypes.int32)
 
->>>>>>> f91aeed3
   def test_unweighted(self):
     msle_obj = metrics.MeanSquaredLogarithmicError()
     self.evaluate(variables.variables_initializer(msle_obj.variables))
@@ -1590,14 +1249,11 @@
     self.assertEqual(hinge_obj.name, 'hinge')
     self.assertEqual(hinge_obj._dtype, dtypes.int32)
 
-<<<<<<< HEAD
-=======
     # Check save and restore config
     hinge_obj2 = metrics.Hinge.from_config(hinge_obj.get_config())
     self.assertEqual(hinge_obj2.name, 'hinge')
     self.assertEqual(hinge_obj2._dtype, dtypes.int32)
 
->>>>>>> f91aeed3
   def test_unweighted(self):
     hinge_obj = metrics.Hinge()
     self.evaluate(variables.variables_initializer(hinge_obj.variables))
@@ -1631,14 +1287,11 @@
     self.assertEqual(sq_hinge_obj.name, 'sq_hinge')
     self.assertEqual(sq_hinge_obj._dtype, dtypes.int32)
 
-<<<<<<< HEAD
-=======
     # Check save and restore config
     sq_hinge_obj2 = metrics.SquaredHinge.from_config(sq_hinge_obj.get_config())
     self.assertEqual(sq_hinge_obj2.name, 'sq_hinge')
     self.assertEqual(sq_hinge_obj2._dtype, dtypes.int32)
 
->>>>>>> f91aeed3
   def test_unweighted(self):
     sq_hinge_obj = metrics.SquaredHinge()
     self.evaluate(variables.variables_initializer(sq_hinge_obj.variables))
@@ -1673,15 +1326,12 @@
     self.assertEqual(cat_hinge_obj.name, 'cat_hinge')
     self.assertEqual(cat_hinge_obj._dtype, dtypes.int32)
 
-<<<<<<< HEAD
-=======
     # Check save and restore config
     cat_hinge_obj2 = metrics.CategoricalHinge.from_config(
         cat_hinge_obj.get_config())
     self.assertEqual(cat_hinge_obj2.name, 'cat_hinge')
     self.assertEqual(cat_hinge_obj2._dtype, dtypes.int32)
 
->>>>>>> f91aeed3
   def test_unweighted(self):
     cat_hinge_obj = metrics.CategoricalHinge()
     self.evaluate(variables.variables_initializer(cat_hinge_obj.variables))
@@ -1707,8 +1357,6 @@
     self.assertAllClose(0.5, self.evaluate(result), atol=1e-5)
 
 
-<<<<<<< HEAD
-=======
 @test_util.run_all_in_graph_and_eager_modes
 class RootMeanSquaredErrorTest(test.TestCase):
 
@@ -1955,7 +1603,6 @@
     self.assertAllClose(self.evaluate(result), expected_result, atol=1e-3)
 
 
->>>>>>> f91aeed3
 def _get_model(compile_metrics):
   model_layers = [
       layers.Dense(3, activation='relu', kernel_initializer='ones'),
