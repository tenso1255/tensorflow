--- conflicted
+++ resolved
@@ -1256,21 +1256,7 @@
     self.epochs_since_last_save += 1
     # pylint: disable=protected-access
     if self.save_freq == 'epoch':
-<<<<<<< HEAD
-      if self.model._in_multi_worker_mode():
-        # Exclude training state variables in user-requested checkpoint file.
-        with self._training_state.untrack_vars():
-          self._save_model(epoch=epoch, batch=None, logs=logs)
-      else:
-        self._save_model(epoch=epoch, batch=None, logs=logs)
-    if self.model._in_multi_worker_mode():
-      # For multi-worker training, back up the weights and current training
-      # state for possible future recovery.
-      # TODO(rchao): Call `back_up` at finer period such as N steps.
-      self._training_state.back_up(epoch)
-=======
-      self._save_model(epoch=epoch, logs=logs)
->>>>>>> f356a508
+      self._save_model(epoch=epoch, batch=None, logs=logs)
 
   def _should_save_on_batch(self, batch):
     """Handles batch-level saving logic, supports steps_per_execution."""
