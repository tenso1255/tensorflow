# Copyright 2016 The TensorFlow Authors. All Rights Reserved.
#
# Licensed under the Apache License, Version 2.0 (the "License");
# you may not use this file except in compliance with the License.
# You may obtain a copy of the License at
#
#     http://www.apache.org/licenses/LICENSE-2.0
#
# Unless required by applicable law or agreed to in writing, software
# distributed under the License is distributed on an "AS IS" BASIS,
# WITHOUT WARRANTIES OR CONDITIONS OF ANY KIND, either express or implied.
# See the License for the specific language governing permissions and
# limitations under the License.
# ==============================================================================
"""Tests for tensorflow.ops.math_ops.matrix_inverse."""

from __future__ import absolute_import
from __future__ import division
from __future__ import print_function

import numpy as np

from tensorflow.python.framework import constant_op
from tensorflow.python.ops import array_ops
from tensorflow.python.ops import linalg_ops
from tensorflow.python.ops import math_ops
from tensorflow.python.platform import test


class SvdOpTest(test.TestCase):

  def testWrongDimensions(self):
    # The input to svd should be a tensor of at least rank 2.
    scalar = constant_op.constant(1.)
    with self.assertRaisesRegexp(ValueError,
                                 "Shape must be at least rank 2 but is rank 0"):
      linalg_ops.svd(scalar)
    vector = constant_op.constant([1., 2.])
    with self.assertRaisesRegexp(ValueError,
                                 "Shape must be at least rank 2 but is rank 1"):
      linalg_ops.svd(vector)


def _GetSvdOpTest(dtype_, shape_, use_static_shape_, use_gpu_):

  is_complex = dtype_ in (np.complex64, np.complex128)
  is_single = dtype_ in (np.float32, np.complex64)
  
  # The gpu version returns results that are much less precise
  precision_factor = 100 if use_gpu_ else 1
<<<<<<< HEAD
  tol = precision_factor * (1e-4 if is_single else 1e-12)
=======
  tol = precision_factor * (3e-4 if is_single else 1e-12)
>>>>>>> e52036a7

  def CompareSingularValues(self, x, y):
    self.assertAllClose(x, y, atol=(x[0] + y[0]) * tol)

  def CompareSingularVectors(self, x, y, rank):
    # We only compare the first 'rank' singular vectors since the
    # remainder form an arbitrary orthonormal basis for the
    # (row- or column-) null space, whose exact value depends on
    # implementation details. Notice that since we check that the
    # matrices of singular vectors are unitary elsewhere, we do
    # implicitly test that the trailing vectors of x and y span the
    # same space.
    x = x[..., 0:rank]
    y = y[..., 0:rank]
    # Singular vectors are only unique up to sign (complex phase factor for
    # complex matrices), so we normalize the sign first.
    sum_of_ratios = np.sum(np.divide(y, x), -2, keepdims=True)
    phases = np.divide(sum_of_ratios, np.abs(sum_of_ratios))
    x *= phases
<<<<<<< HEAD
    self.assertAllClose(x, y, atol=tol)
=======
    self.assertAllClose(x, y, atol=2 * tol)
>>>>>>> e52036a7

  def CheckApproximation(self, a, u, s, v, full_matrices):
    # Tests that a ~= u*diag(s)*transpose(v).
    batch_shape = a.shape[:-2]
    m = a.shape[-2]
    n = a.shape[-1]
    diag_s = math_ops.cast(array_ops.matrix_diag(s), dtype=dtype_)
    if full_matrices:
      if m > n:
        zeros = array_ops.zeros(batch_shape + (m - n, n), dtype=dtype_)
        diag_s = array_ops.concat([diag_s, zeros], a.ndim - 2)
      elif n > m:
        zeros = array_ops.zeros(batch_shape + (m, n - m), dtype=dtype_)
        diag_s = array_ops.concat([diag_s, zeros], a.ndim - 1)
    a_recon = math_ops.matmul(u, diag_s)
    a_recon = math_ops.matmul(a_recon, v, adjoint_b=True)
    self.assertAllClose(a_recon.eval(), a, rtol=tol, atol=tol)

  def CheckUnitary(self, x):
    # Tests that x[...,:,:]^H * x[...,:,:] is close to the identity.
    xx = math_ops.matmul(x, x, adjoint_a=True)
    identity = array_ops.matrix_band_part(array_ops.ones_like(xx), 0, 0)
    self.assertAllClose(identity.eval(), xx.eval(), atol=tol)

  def Test(self):
    np.random.seed(1)
    x_np = np.random.uniform(
        low=-1.0, high=1.0, size=np.prod(shape_)).reshape(shape_).astype(dtype_)
    if is_complex:
      x_np += 1j * np.random.uniform(
          low=-1.0, high=1.0,
          size=np.prod(shape_)).reshape(shape_).astype(dtype_)

    for compute_uv in False, True:
      for full_matrices in False, True:
        with self.test_session(use_gpu = use_gpu_) as sess:
          if use_static_shape_:
            x_tf = constant_op.constant(x_np)
          else:
            x_tf = array_ops.placeholder(dtype_)

          if compute_uv:
            s_tf, u_tf, v_tf = linalg_ops.svd(x_tf,
                                              compute_uv=compute_uv,
                                              full_matrices=full_matrices)
            if use_static_shape_:
              s_tf_val, u_tf_val, v_tf_val = sess.run([s_tf, u_tf, v_tf])
            else:
              s_tf_val, u_tf_val, v_tf_val = sess.run([s_tf, u_tf, v_tf],
                                                      feed_dict={x_tf: x_np})
          else:
            s_tf = linalg_ops.svd(x_tf,
                                  compute_uv=compute_uv,
                                  full_matrices=full_matrices)
            if use_static_shape_:
              s_tf_val = sess.run(s_tf)
            else:
              s_tf_val = sess.run(s_tf, feed_dict={x_tf: x_np})

          if compute_uv:
            u_np, s_np, v_np = np.linalg.svd(x_np,
                                             compute_uv=compute_uv,
                                             full_matrices=full_matrices)
          else:
            s_np = np.linalg.svd(x_np,
                                 compute_uv=compute_uv,
                                 full_matrices=full_matrices)
          # We explicitly avoid the situation where numpy eliminates a first
          # dimension that is equal to one
          s_np = np.reshape(s_np, s_tf_val.shape)

          CompareSingularValues(self, s_np, s_tf_val)
          if compute_uv:
            CompareSingularVectors(self, u_np, u_tf_val, min(shape_[-2:]))
            CompareSingularVectors(self,
                                   np.conj(np.swapaxes(v_np, -2, -1)), v_tf_val,
                                   min(shape_[-2:]))
            CheckApproximation(self, x_np, u_tf_val, s_tf_val, v_tf_val,
                               full_matrices)
            CheckUnitary(self, u_tf_val)
            CheckUnitary(self, v_tf_val)

  return Test


if __name__ == "__main__":
  for use_gpu in False, True:
    for dtype in np.float32, np.float64, np.complex64, np.complex128:
      for rows in 1, 2, 5, 10, 32, 100:
        for cols in 1, 2, 5, 10, 32, 100:
          for batch_dims in [(), (3,)] + [(3, 2)] * (max(rows, cols) < 10):
            shape = batch_dims + (rows, cols)
            for use_static_shape in True, False:
              name = "%s_%s_%s_%s" % (dtype.__name__, "_".join(map(str, shape)),
                                   use_static_shape, use_gpu)
              setattr(SvdOpTest, "testSvd_" + name,
                      _GetSvdOpTest(dtype, shape, use_static_shape, use_gpu))
  test.main()<|MERGE_RESOLUTION|>--- conflicted
+++ resolved
@@ -48,11 +48,7 @@
   
   # The gpu version returns results that are much less precise
   precision_factor = 100 if use_gpu_ else 1
-<<<<<<< HEAD
-  tol = precision_factor * (1e-4 if is_single else 1e-12)
-=======
   tol = precision_factor * (3e-4 if is_single else 1e-12)
->>>>>>> e52036a7
 
   def CompareSingularValues(self, x, y):
     self.assertAllClose(x, y, atol=(x[0] + y[0]) * tol)
@@ -72,11 +68,7 @@
     sum_of_ratios = np.sum(np.divide(y, x), -2, keepdims=True)
     phases = np.divide(sum_of_ratios, np.abs(sum_of_ratios))
     x *= phases
-<<<<<<< HEAD
-    self.assertAllClose(x, y, atol=tol)
-=======
     self.assertAllClose(x, y, atol=2 * tol)
->>>>>>> e52036a7
 
   def CheckApproximation(self, a, u, s, v, full_matrices):
     # Tests that a ~= u*diag(s)*transpose(v).
