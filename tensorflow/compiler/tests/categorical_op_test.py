--- conflicted
+++ resolved
@@ -106,15 +106,6 @@
 
   def testCategoricalIsInRange(self):
     for dtype in self.float_types:
-<<<<<<< HEAD
-      with self.test_session() as sess:
-        with self.test_scope():
-          x = random_ops.multinomial(
-              array_ops.ones(shape=[1, 20], dtype=dtype), 1000)
-        y = sess.run(x)
-        self.assertTrue((y >= 0).sum() == 1000)
-        self.assertTrue((y < 20).sum() == 1000)
-=======
       for output_dtype in self.output_dtypes():
         with self.test_session() as sess:
           with self.test_scope():
@@ -124,7 +115,6 @@
           y = sess.run(x)
           self.assertTrue((y >= 0).sum() == 1000)
           self.assertTrue((y < 20).sum() == 1000)
->>>>>>> dd788dbb
 
   def testSamplingCorrectness(self):
     np.random.seed(1618)  # Make it reproducible.
