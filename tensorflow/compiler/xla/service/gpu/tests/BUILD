--- conflicted
+++ resolved
@@ -718,12 +718,8 @@
         "//tensorflow/core:lib",
     ] + if_cuda_is_configured([
         "//tensorflow/compiler/xla/service/gpu:nvptx_compiler_impl",
-<<<<<<< HEAD
     ]) + if_rocm_is_configured([
         "//tensorflow/compiler/xla/service/gpu:amdgpu_compiler_impl",
-=======
-        "//tensorflow/compiler/xla/service/gpu:nvptx_helper",
->>>>>>> 36490136
     ]),
 )
 
