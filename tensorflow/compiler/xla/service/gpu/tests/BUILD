# Description: GPU-specific XLA tests. For example, codegen tests that
# verify the IR emitted.
#
# TODO(jlebar): None of these tests actually use the GPU, so they should not
# need to run on machines with GPUs present.

licenses(["notice"])  # Apache 2.0

package(default_visibility = [":friends"])

package_group(
    name = "friends",
    includes = [
        "//tensorflow/compiler/xla:friends",
    ],
)

# Filegroup used to collect source files for dependency checking.
filegroup(
    name = "c_srcs",
    data = glob([
        "**/*.cc",
        "**/*.h",
    ]),
)

load("//tensorflow:tensorflow.bzl", "tf_cc_test")
load(
    "//tensorflow/core:platform/default/build_config_root.bzl",
    "tf_gpu_tests_tags",
)

cc_library(
    name = "gpu_codegen_test",
    testonly = True,
    srcs = ["gpu_codegen_test.cc"],
    hdrs = ["gpu_codegen_test.h"],
    tags = tf_gpu_tests_tags(),
    deps = [
        "//tensorflow/compiler/xla/legacy_flags:debug_options_flags",
        "//tensorflow/compiler/xla/service:gpu_plugin",
        "//tensorflow/compiler/xla/service/gpu:gpu_executable",
        "//tensorflow/compiler/xla/tests:filecheck",
        "//tensorflow/compiler/xla/tests:llvm_irgen_test_base",
        "//tensorflow/core:lib",
        "@com_google_absl//absl/memory",
    ],
)

tf_cc_test(
    name = "gpu_copy_test",
    srcs = ["gpu_copy_test.cc"],
    tags = tf_gpu_tests_tags(),
    deps = [
        ":gpu_codegen_test",
        "//tensorflow/compiler/xla:literal",
        "//tensorflow/compiler/xla:literal_util",
        "//tensorflow/compiler/xla:util",
        "//tensorflow/compiler/xla:xla_data_proto",
        "//tensorflow/compiler/xla/service:hlo",
        "//tensorflow/core:test",
        "//tensorflow/core:test_main",
        "@com_google_absl//absl/memory",
    ],
)

tf_cc_test(
    name = "gpu_ftz_test",
    srcs = ["gpu_ftz_test.cc"],
    tags = tf_gpu_tests_tags(),
    deps = [
        ":gpu_codegen_test",
        "//tensorflow/core:test_main",
    ],
)

tf_cc_test(
    name = "gpu_index_test",
    srcs = ["gpu_index_test.cc"],
    tags = tf_gpu_tests_tags(),
    deps = [
        ":gpu_codegen_test",
        "//tensorflow/compiler/xla:literal",
        "//tensorflow/compiler/xla:shape_util",
        "//tensorflow/compiler/xla:util",
        "//tensorflow/compiler/xla:xla_data_proto",
        "//tensorflow/compiler/xla:xla_proto",
        "//tensorflow/compiler/xla/service:hlo",
        "//tensorflow/compiler/xla/service:hlo_module_config",
        "//tensorflow/compiler/xla/service:hlo_parser",
        "//tensorflow/compiler/xla/tests:hlo_test_base",
        "//tensorflow/core:test",
        "//tensorflow/core:test_main",
        "@com_google_absl//absl/memory",
    ],
)

tf_cc_test(
    name = "gpu_infeed_test",
    srcs = ["infeed_test.cc"],
    tags = tf_gpu_tests_tags(),
    deps = [
        ":gpu_codegen_test",
        "//tensorflow/compiler/xla:literal",
        "//tensorflow/compiler/xla:shape_util",
        "//tensorflow/compiler/xla:test_helpers",
        "//tensorflow/compiler/xla:xla_data_proto",
        "//tensorflow/compiler/xla/client:global_data",
        "//tensorflow/compiler/xla/client:local_client",
        "//tensorflow/compiler/xla/client:xla_builder",
        "//tensorflow/compiler/xla/client/lib:arithmetic",
        "//tensorflow/compiler/xla/tests:client_library_test_base",
        "//tensorflow/compiler/xla/tests:literal_test_util",
        "//tensorflow/core:lib",
        "//tensorflow/core:test_main",
    ],
)

tf_cc_test(
    name = "gpu_kernel_tiling_test",
    srcs = ["gpu_kernel_tiling_test.cc"],
    tags = tf_gpu_tests_tags(),
    deps = [
        ":gpu_codegen_test",
        "//tensorflow/compiler/xla/service:hlo",
        "//tensorflow/compiler/xla/service:hlo_module_config",
        "//tensorflow/compiler/xla/service:hlo_parser",
        "//tensorflow/compiler/xla/tests:hlo_test_base",
        "//tensorflow/core:test",
        "//tensorflow/core:test_main",
    ],
)

tf_cc_test(
    name = "gpu_ldg_test",
    srcs = ["gpu_ldg_test.cc"],
    tags = tf_gpu_tests_tags(),
    deps = [
        ":gpu_codegen_test",
        "//tensorflow/compiler/xla:literal",
        "//tensorflow/compiler/xla:shape_util",
        "//tensorflow/compiler/xla:util",
        "//tensorflow/compiler/xla:xla_data_proto",
        "//tensorflow/compiler/xla/service:hlo",
        "//tensorflow/core:test",
        "//tensorflow/core:test_main",
        "@com_google_absl//absl/memory",
    ],
)

tf_cc_test(
    name = "gpu_noalias_test",
    srcs = ["gpu_noalias_test.cc"],
    tags = tf_gpu_tests_tags(),
    deps = [
        ":gpu_codegen_test",
        "//tensorflow/compiler/xla:literal",
        "//tensorflow/compiler/xla:shape_util",
        "//tensorflow/compiler/xla:util",
        "//tensorflow/compiler/xla:xla_data_proto",
        "//tensorflow/compiler/xla/service:hlo",
        "//tensorflow/core:test",
        "//tensorflow/core:test_main",
        "@com_google_absl//absl/memory",
    ],
)

tf_cc_test(
    name = "gpu_fusion_test",
    srcs = ["gpu_fusion_test.cc"],
    tags = tf_gpu_tests_tags(),
    deps = [
        ":gpu_codegen_test",
        "//tensorflow/compiler/xla/service:hlo_module_config",
        "//tensorflow/compiler/xla/service:hlo_parser",
        "//tensorflow/compiler/xla/tests:hlo_test_base",
        "//tensorflow/core:test",
        "//tensorflow/core:test_main",
    ],
)

tf_cc_test(
    name = "gpu_unrolling_test",
    srcs = ["gpu_unrolling_test.cc"],
    tags = tf_gpu_tests_tags(),
    deps = [
        ":gpu_codegen_test",
        "//tensorflow/compiler/xla/service:hlo_module_config",
        "//tensorflow/compiler/xla/service:hlo_parser",
        "//tensorflow/compiler/xla/tests:hlo_test_base",
        "//tensorflow/core:test",
        "//tensorflow/core:test_main",
    ],
)

tf_cc_test(
    name = "gpu_alignment_test",
    testonly = True,
    srcs = ["gpu_alignment_test.cc"],
    tags = tf_gpu_tests_tags(),
    deps = [
        ":gpu_codegen_test",
        "//tensorflow/compiler/xla/service:gpu_plugin",
        "//tensorflow/compiler/xla/service/cpu:custom_call_target_registry",
        "//tensorflow/compiler/xla/service/llvm_ir:alias_analysis",
        "//tensorflow/compiler/xla/tests:filecheck",
        "//tensorflow/compiler/xla/tests:llvm_irgen_test_base",
        "//tensorflow/core:test",
        "//tensorflow/core:test_main",
    ],
)

tf_cc_test(
<<<<<<< HEAD
    name = "cudnn_fused_convolution_rewriter_test",
    srcs = ["cudnn_fused_convolution_rewriter_test.cc"],
    tags = tf_gpu_tests_tags(),
=======
    name = "cudnn_fused_conv_rewriter_test",
    srcs = ["cudnn_fused_conv_rewriter_test.cc"],
    tags = tf_cuda_tests_tags(),
>>>>>>> ead4fda0
    deps = [
        ":gpu_codegen_test",
        "//tensorflow/compiler/xla/service:hlo_parser",
        "//tensorflow/compiler/xla/tests:hlo_test_base",
        "//tensorflow/core:test",
        "//tensorflow/core:test_main",
        "@com_google_absl//absl/strings",
    ],
)

tf_cc_test(
    name = "gpu_atomic_test",
    srcs = ["gpu_atomic_test.cc"],
    tags = tf_cuda_tests_tags(),
    deps = [
        ":gpu_codegen_test",
        "//tensorflow/compiler/xla/tests:filecheck",
        "//tensorflow/core:test",
        "//tensorflow/core:test_main",
    ],
)<|MERGE_RESOLUTION|>--- conflicted
+++ resolved
@@ -211,15 +211,9 @@
 )
 
 tf_cc_test(
-<<<<<<< HEAD
-    name = "cudnn_fused_convolution_rewriter_test",
-    srcs = ["cudnn_fused_convolution_rewriter_test.cc"],
-    tags = tf_gpu_tests_tags(),
-=======
     name = "cudnn_fused_conv_rewriter_test",
     srcs = ["cudnn_fused_conv_rewriter_test.cc"],
-    tags = tf_cuda_tests_tags(),
->>>>>>> ead4fda0
+    tags = tf_gpu_tests_tags(),
     deps = [
         ":gpu_codegen_test",
         "//tensorflow/compiler/xla/service:hlo_parser",
