// RUN: tf-opt %s -pass-pipeline='func(canonicalize)' | FileCheck %s

// CHECK-LABEL: func @tfAssertTrue
func @tfAssertTrue(%arg0: tensor<1x1x6x2xf32>) {
  %t = constant dense<true> : tensor<i1>
  // CHECK-NOT: tf.Assert
  "tf.Assert"(%t, %arg0) {summarize = 3} : (tensor<i1>, tensor<1x1x6x2xf32>) -> ()
  return
}

// CHECK-LABEL: func @tfAssertFalse
func @tfAssertFalse(%arg0: tensor<1x1x6x2xf32>) {
  %f = constant dense<false> : tensor<i1>
  // CHECK: tf.Assert
  "tf.Assert"(%f, %arg0) {summarize = 3} : (tensor<i1>, tensor<1x1x6x2xf32>) -> ()
  return
}

// CHECK-LABEL: testBatchMatMulToV2
func @testBatchMatMulToV2(%arg0: tensor<2x3x5xf32>, %arg1: tensor<2x5x7xf32>) -> tensor<2x3x7xf32> {
  // CHECK: tf.BatchMatMulV2
  %0 = "tf.BatchMatMul"(%arg0, %arg1) {adj_x = false, adj_y = false} : (tensor<2x3x5xf32>, tensor<2x5x7xf32>) -> tensor<2x3x7xf32>
  return %0: tensor<2x3x7xf32>
}

// CHECK-LABEL: testDynamicBatchMatMulToV2
func @testDynamicBatchMatMulToV2(%arg0: tensor<2x3x5xf32>, %arg1: tensor<?x5x7xf32>) -> tensor<2x3x7xf32> {
  // CHECK: tf.BatchMatMul
  %0 = "tf.BatchMatMul"(%arg0, %arg1) {adj_x = false, adj_y = false} : (tensor<2x3x5xf32>, tensor<?x5x7xf32>) -> tensor<2x3x7xf32>
  return %0: tensor<2x3x7xf32>
}

// CHECK-LABEL: testBatchMatMulToMatMul
func @testBatchMatMulToMatMul(%arg0: tensor<2x3xf32>, %arg1: tensor<3x2xf32>) -> tensor<2x2xf32> {
  %0 = "tf.BatchMatMul"(%arg0, %arg1) {adj_x = false, adj_y = false} : (tensor<2x3xf32>, tensor<3x2xf32>) -> tensor<2x2xf32>
  return %0: tensor<2x2xf32>

// CHECK: %0 = "tf.MatMul"(%arg0, %arg1) {transpose_a = false, transpose_b = false} : (tensor<2x3xf32>, tensor<3x2xf32>) -> tensor<2x2xf32>
// CHECK: return %0
}

// CHECK-LABEL: testBatchMatMulV2ToMatMul
func @testBatchMatMulV2ToMatMul(%arg0: tensor<4x3xf32>, %arg1: tensor<4x5xf32>) -> tensor<3x5xf32> {
  %0 = "tf.BatchMatMulV2"(%arg0, %arg1) {adj_x = true, adj_y = false} : (tensor<4x3xf32>, tensor<4x5xf32>) -> tensor<3x5xf32>
  return %0: tensor<3x5xf32>

// CHECK: %0 = "tf.MatMul"(%arg0, %arg1) {transpose_a = true, transpose_b = false} : (tensor<4x3xf32>, tensor<4x5xf32>) -> tensor<3x5xf32>
// CHECK: return %0
}

// CHECK-LABEL: testBiasAddV1ToBiasAdd
func @testBiasAddV1ToBiasAdd(%arg0: tensor<*xf32>, %arg1: tensor<128xf32>) -> tensor<*xf32> {
  // CHECK: "tf.BiasAdd"(%arg0, %arg1) {data_format = "NHWC"} : (tensor<*xf32>, tensor<128xf32>) -> tensor<*xf32>
  %0 = "tf.BiasAddV1"(%arg0, %arg1) : (tensor<*xf32>, tensor<128xf32>) -> tensor<*xf32>
  return %0: tensor<*xf32>
}

// CHECK-LABEL: func @testLeakyRelu
func @testLeakyRelu(%arg0 : tensor<16xf32>) -> (tensor<16xf32>) {
  %2 = "tf.LeakyRelu"(%arg0) {alpha = 1.0 : f32} : (tensor<16xf32>) -> tensor<16xf32>
  // CHECK: return %arg0
  return %2 : tensor<16xf32>
}

// CHECK-LABEL: testSameBitcastType
func @testSameBitcastType(%arg0: tensor<8x16x32x64xf32>) -> tensor<8x16x32x64xf32> {
  %0 = "tf.Bitcast"(%arg0) : (tensor<8x16x32x64xf32>) -> tensor<8x16x32x64xf32>
  return %0: tensor<8x16x32x64xf32>

// CHECK: return %arg0
}

// CHECK-LABEL: testDifferentBitcastType
func @testDifferentBitcastType(%arg0: tensor<8x16x32x64xf32>) -> tensor<8x16x32x64xi32> {
  %0 = "tf.Bitcast"(%arg0) : (tensor<8x16x32x64xf32>) -> tensor<8x16x32x64xi32>
  return %0: tensor<8x16x32x64xi32>

// CHECK: %0 = "tf.Bitcast"(%arg0) : (tensor<8x16x32x64xf32>) -> tensor<8x16x32x64xi32>
// CHECK: return %0
}

// CHECK-LABEL: testDoubleBitcast
func @testDoubleBitcast(%arg0: tensor<8x16x32x64xf32>) -> tensor<8x16x32x64xi32> {
  %0 = "tf.Bitcast"(%arg0) : (tensor<8x16x32x64xf32>) -> tensor<8x16x32x64x2xi16>
  %1 = "tf.Bitcast"(%0) : (tensor<8x16x32x64x2xi16>) -> tensor<8x16x32x64xi32>
  return %1: tensor<8x16x32x64xi32>

// CHECK: %0 = "tf.Bitcast"(%arg0) : (tensor<8x16x32x64xf32>) -> tensor<8x16x32x64xi32>
// CHECK: return %0
}

// CHECK-LABEL: testDoubleBitcastWithDependentArg
func @testDoubleBitcastWithDependentArg(%arg0: tensor<8x16x32x64xf32>) -> (tensor<8x16x32x64xi32>, tensor<8x16x32x64x2xi16>) {
  %0 = "tf.Bitcast"(%arg0) : (tensor<8x16x32x64xf32>) -> tensor<8x16x32x64x2xi16>
  %1 = "tf.Bitcast"(%0) : (tensor<8x16x32x64x2xi16>) -> tensor<8x16x32x64xi32>
  %2 = "tf.Identity"(%0) : (tensor<8x16x32x64x2xi16>) -> tensor<8x16x32x64x2xi16>
  return %1, %2 :  tensor<8x16x32x64xi32>, tensor<8x16x32x64x2xi16>

// CHECK: %0 = "tf.Bitcast"(%arg0) : (tensor<8x16x32x64xf32>) -> tensor<8x16x32x64x2xi16>
// CHECK: %1 = "tf.Bitcast"(%arg0) : (tensor<8x16x32x64xf32>) -> tensor<8x16x32x64xi32>
// CHECK: %2 = "tf.Identity"(%0) : (tensor<8x16x32x64x2xi16>) -> tensor<8x16x32x64x2xi16>
// CHECK: return %1, %2
}

// CHECK-LABEL: testSameCastType
func @testSameCastType(%arg0: tensor<8x16x32x64xf32>) -> (tensor<8x16x32x64xf32>, tensor<8x16x32x64xf32>) {
  %0 = "tf.Cast"(%arg0) {Truncate = false} : (tensor<8x16x32x64xf32>) -> tensor<8x16x32x64xf32>
  %1 = "tf.Cast"(%arg0) {Truncate = true} : (tensor<8x16x32x64xf32>) -> tensor<8x16x32x64xf32>
  return %0, %1: tensor<8x16x32x64xf32>, tensor<8x16x32x64xf32>

// CHECK: return %arg0, %arg0
}

// CHECK-LABEL: testDifferentCastType
func @testDifferentCastType(%arg0: tensor<8x16x32x64xf32>) -> (tensor<8x16x32x64xi32>, tensor<8x16x32x64xi32>) {
  %0 = "tf.Cast"(%arg0) {Truncate = false} : (tensor<8x16x32x64xf32>) -> tensor<8x16x32x64xi32>
  %1 = "tf.Cast"(%arg0) {Truncate = true} : (tensor<8x16x32x64xf32>) -> tensor<8x16x32x64xi32>
  return %0, %1: tensor<8x16x32x64xi32>, tensor<8x16x32x64xi32>

// CHECK: %0 = "tf.Cast"(%arg0) {Truncate = false} : (tensor<8x16x32x64xf32>) -> tensor<8x16x32x64xi32>
// CHECK: %1 = "tf.Cast"(%arg0) {Truncate = true} : (tensor<8x16x32x64xf32>) -> tensor<8x16x32x64xi32>
// CHECK: return %0, %1
}

// CHECK-LABEL: testCompatibleCastType
func @testCompatibleCastType(%arg0: tensor<?xf32>) -> (tensor<10xf32>, tensor<10xf32>) {
  %0 = "tf.Cast"(%arg0) {Truncate = false} : (tensor<?xf32>) -> tensor<10xf32>
  %1 = "tf.Cast"(%arg0) {Truncate = true} : (tensor<?xf32>) -> tensor<10xf32>
  return %0, %1: tensor<10xf32>, tensor<10xf32>

// CHECK: %0 = "tf.Cast"(%arg0) {Truncate = false} : (tensor<?xf32>) -> tensor<10xf32>
// CHECK: %1 = "tf.Cast"(%arg0) {Truncate = true} : (tensor<?xf32>) -> tensor<10xf32>
// CHECK: return %0, %1
}

// CHECK-LABEL: testSameCastTypeAcrossBasicBlocks
func @testSameCastTypeAcrossBasicBlocks(tensor<8x16x32x64xf32>) -> tensor<8x16x32x64xf32> {
^bb0(%arg0: tensor<8x16x32x64xf32>):
  %0 = "tf.Cast"(%arg0) {Truncate = false} : (tensor<8x16x32x64xf32>) -> tensor<8x16x32x64xf32>
  br ^bb1
^bb1:
  %1 = "tf.Cast"(%0) {Truncate = true} : (tensor<8x16x32x64xf32>) -> tensor<8x16x32x64xf32>
  br ^exit
^exit:
  return %1: tensor<8x16x32x64xf32>

// CHECK: return %arg0
}

// CHECK-LABEL: testConcatCanonicalization
func @testConcatCanonicalization(%arg0: tensor<2x1xi32>, %arg1: tensor<2x1xi32>) -> tensor<2x2xi32> {
  // CHECK: %[[AXIS:.*]] = "tf.Const"
  %0 = "tf.Const"() { value = dense<1> : tensor<i32> } : () -> tensor<i32>

  // CHECK: "tf.ConcatV2"(%arg0, %arg1, %[[AXIS]])
  %1 = "tf.Concat"(%0, %arg0, %arg1) : (tensor<i32>, tensor<2x1xi32>, tensor<2x1xi32>) -> tensor<2x2xi32>
  return %1 : tensor<2x2xi32>
}

// CHECK-LABEL: testConcatCwiseUnary
func @testConcatCwiseUnary(%arg0: tensor<?x1xf32>, %arg1: tensor<?x1xf32>, %arg2: tensor<i32>) -> tensor<?x2xf32> {

  // CHECK: %[[CONCAT:.*]] = "tf.ConcatV2"(%arg0, %arg1, %arg2)
  // CHECK: %[[LOG1P:.*]] = "tf.Log1p"(%[[CONCAT]])
  // CHECK: return %[[LOG1P]]
  %0 = "tf.Log1p"(%arg0) : (tensor<?x1xf32>) -> tensor<?x1xf32>
  %1 = "tf.Log1p"(%arg1) : (tensor<?x1xf32>) -> tensor<?x1xf32>
  %2 = "tf.ConcatV2"(%0, %1, %arg2) : (tensor<?x1xf32>, tensor<?x1xf32>, tensor<i32>) -> tensor<?x2xf32>

  return %2 : tensor<?x2xf32>
}

// CHECK-LABEL: testConcatCwiseBinaryOnInnerDim
func @testConcatCwiseBinaryOnInnerDim(%arg0: tensor<?x1xf32>,
  %arg1: tensor<?x1xf32>, %arg2: tensor<f32>, %arg3: tensor<f32>) -> tensor<?x2xf32> {

  // CHECK: %[[LHS_AXIS:.*]] = "tf.Const"() {value = dense<1> : tensor<i64>}
  // CHECK: %[[RHS_AXIS:.*]] = "tf.Const"() {value = dense<0> : tensor<i64>}

  // CHECK: %[[ADD_LHS_CONCAT:.*]] = "tf.ConcatV2"(%arg2, %arg3, %[[RHS_AXIS]])
  // CHECK: %[[MUL_LHS_CONCAT:.*]] = "tf.ConcatV2"(%arg0, %arg1, %[[LHS_AXIS]])
  // CHECK: %[[MUL_RHS_CONCAT:.*]] = "tf.ConcatV2"(%arg2, %arg3, %[[RHS_AXIS]])

  // CHECK: %[[MUL:.*]] = "tf.Mul"(%[[MUL_LHS_CONCAT]], %[[MUL_RHS_CONCAT]])
  // CHECK-SAME: (tensor<?x2xf32>, tensor<2xf32>) -> tensor<?x2xf32>
  // CHECK: %[[ADD:.*]] = "tf.AddV2"(%[[ADD_LHS_CONCAT]], %[[MUL]])
  // CHECK-SAME: (tensor<2xf32>, tensor<?x2xf32>) -> tensor<?x2xf32>
  // CHECK: return %[[ADD]]

  %0 = "tf.Const"() { value = dense<1> : tensor<i32> } : () -> tensor<i32>
  // Mul of a tensor and a scalar const.
  %1 = "tf.Mul"(%arg0, %arg2) : (tensor<?x1xf32>, tensor<f32>) -> tensor<?x1xf32>
  %2 = "tf.Mul"(%arg1, %arg3) : (tensor<?x1xf32>, tensor<f32>) -> tensor<?x1xf32>
  // Add of a scalar const and a tensor.
  %3 = "tf.AddV2"(%arg2, %1) : (tensor<f32>, tensor<?x1xf32>) -> tensor<?x1xf32>
  %4 = "tf.AddV2"(%arg3, %2) : (tensor<f32>, tensor<?x1xf32>) -> tensor<?x1xf32>
  %5 = "tf.ConcatV2"(%3, %4, %0) : (tensor<?x1xf32>, tensor<?x1xf32>, tensor<i32>) -> tensor<?x2xf32>

  return %5 : tensor<?x2xf32>
}

// CHECK-LABEL: testConcatCwiseBinaryInvalidInnerDim
func @testConcatCwiseBinaryInvalidInnerDim(%arg0: tensor<?x2xf32>,
  %arg1: tensor<?x2xf32>, %arg2: tensor<f32>, %arg3: tensor<f32>) -> tensor<?x4xf32> {
  // Each individual binary operation has an implicit broadcast that will be
  // lost if we would reorder them with the concat.

  // CHECK: "tf.ConcatV2"(%1, %2, %0)
  %0 = "tf.Const"() { value = dense<1> : tensor<i32> } : () -> tensor<i32>
  %1 = "tf.Mul"(%arg0, %arg2) : (tensor<?x2xf32>, tensor<f32>) -> tensor<?x2xf32>
  %2 = "tf.Mul"(%arg1, %arg3) : (tensor<?x2xf32>, tensor<f32>) -> tensor<?x2xf32>
  %3 = "tf.ConcatV2"(%1, %2, %0) : (tensor<?x2xf32>, tensor<?x2xf32>, tensor<i32>) -> tensor<?x4xf32>

  return %3 : tensor<?x4xf32>
}

// CHECK-LABEL: testConcatCwiseBinaryNegativeAxis
func @testConcatCwiseBinaryNegativeAxis(%arg0: tensor<f32>,
  %arg1: tensor<f32>, %arg2: tensor<f32>, %arg3: tensor<f32>) -> tensor<2xf32> {
  // The test should not crash with negative axis.
  %0 = "tf.Const"() { value = dense<-1> : tensor<i32> } : () -> tensor<i32>
  %1 = "tf.Mul"(%arg0, %arg2) : (tensor<f32>, tensor<f32>) -> tensor<f32>
  %2 = "tf.Mul"(%arg1, %arg3) : (tensor<f32>, tensor<f32>) -> tensor<f32>
  %3 = "tf.ConcatV2"(%1, %2, %0) : (tensor<f32>, tensor<f32>, tensor<i32>) -> tensor<2xf32>

  return %3 : tensor<2xf32>
}

// Synthesize binary ops when 1 of the 3 concat inputs is a non-binary op.
// CHECK-LABEL: testConcatCwiseBinarySynthMulOp3Inputs
func @testConcatCwiseBinarySynthMulOp3Inputs(%arg0: tensor<?x1xf32>, %arg1: tensor<?x1xf32>, %arg2: tensor<?x1xf32>) -> tensor<?x3xf32> {
  // CHECK: %[[CONST:.*]] = "tf.Const"() {value = dense<[2.000000e+00, 3.000000e+00, 1.000000e+00]>
  // CHECK: %[[CONCAT:.*]] = "tf.ConcatV2"(%arg0, %arg1, %arg2,
  // CHECK: "tf.Mul"(%[[CONCAT]], %[[CONST]])
  %axis = "tf.Const"() { value = dense<1> : tensor<i32> } : () -> tensor<i32>
  %mul0_const = "tf.Const"() { value = dense<2.0> : tensor<f32> } : () -> tensor<f32>
  %mul0 = "tf.Mul"(%arg0, %mul0_const) : (tensor<?x1xf32>, tensor<f32>) -> tensor<?x1xf32>
  %mul1_const = "tf.Const"() { value = dense<3.0> : tensor<f32> } : () -> tensor<f32>
  %mul1 = "tf.Mul"(%arg1, %mul1_const) : (tensor<?x1xf32>, tensor<f32>) -> tensor<?x1xf32>
  %ret = "tf.ConcatV2"(%mul0, %mul1, %arg2, %axis) : (tensor<?x1xf32>, tensor<?x1xf32>, tensor<?x1xf32>, tensor<i32>) -> tensor<?x3xf32>

  return %ret : tensor<?x3xf32>
}

// Similar to to the above, with tf.Sub as the binary op kind.
func @testConcatCwiseBinarySynthSubOp3Inputs(%arg0: tensor<?x1xf32>, %arg1: tensor<?x1xf32>, %arg2: tensor<?x1xf32>) -> tensor<?x3xf32> {
  // CHECK: %[[CONST:.*]] = "tf.Const"() {value = dense<[2.000000e+00, 3.000000e+00, 0.000000e+00]>
  // CHECK: %[[CONCAT:.*]] = "tf.ConcatV2"(%arg0, %arg1, %arg2,
  // CHECK: "tf.Sub"(%[[CONCAT]], %[[CONST]])
  %axis = "tf.Const"() { value = dense<1> : tensor<i32> } : () -> tensor<i32>
  %mul0_const = "tf.Const"() { value = dense<2.0> : tensor<f32> } : () -> tensor<f32>
  %mul0 = "tf.Sub"(%arg0, %mul0_const) : (tensor<?x1xf32>, tensor<f32>) -> tensor<?x1xf32>
  %mul1_const = "tf.Const"() { value = dense<3.0> : tensor<f32> } : () -> tensor<f32>
  %mul1 = "tf.Sub"(%arg1, %mul1_const) : (tensor<?x1xf32>, tensor<f32>) -> tensor<?x1xf32>
  %ret = "tf.ConcatV2"(%mul0, %mul1, %arg2, %axis) : (tensor<?x1xf32>, tensor<?x1xf32>, tensor<?x1xf32>, tensor<i32>) -> tensor<?x3xf32>

  return %ret : tensor<?x3xf32>
}

// Do not synthesize binary ops when 1 of the 2 concat inputs is a non-binary op.
// CHECK-LABEL: testConcatCwiseBinarySynthMulOp2Inputs
func @testConcatCwiseBinarySynthMulOp2Inputs(%arg0: tensor<?x1xf32>, %arg1: tensor<?x1xf32>) -> tensor<?x2xf32> {
  // CHECK: %[[MUL:.*]] = "tf.Mul"(%arg0,
  // CHECK: "tf.ConcatV2"(%[[MUL]], %arg1,
  %axis = "tf.Const"() { value = dense<1> : tensor<i32> } : () -> tensor<i32>
  %mul0_const = "tf.Const"() { value = dense<2.0> : tensor<f32> } : () -> tensor<f32>
  %mul0 = "tf.Mul"(%arg0, %mul0_const) : (tensor<?x1xf32>, tensor<f32>) -> tensor<?x1xf32>
  %ret = "tf.ConcatV2"(%mul0, %arg1, %axis) : (tensor<?x1xf32>, tensor<?x1xf32>, tensor<i32>) -> tensor<?x2xf32>

  return %ret : tensor<?x2xf32>
}

// CHECK-LABEL: testLogOfSoftmax
func @testLogOfSoftmax(%arg0: tensor<8x16xf32>) -> tensor<8x16xf32> {
  %0 = "tf.Softmax"(%arg0) : (tensor<8x16xf32>) -> tensor<8x16xf32>
  %1 = "tf.Log"(%0) : (tensor<8x16xf32>) -> tensor<8x16xf32>
  return %1: tensor<8x16xf32>

// CHECK: %0 = "tf.LogSoftmax"(%arg0) : (tensor<8x16xf32>) -> tensor<8x16xf32>
// CHECK: return %0
}

// CHECK-LABEL: testLogToLog1p
func @testLogToLog1p(%arg0 : tensor<4x4xf32>) -> tensor<4x4xf32> {
  %0 = "tf.Const"() {value = dense<1.0> : tensor<f32>} : () -> tensor<1xf32>
  %1 = "tf.Const"() {value = dense<2.0> : tensor<f32>} : () -> tensor<1xf32>
  %2 = "tf.Const"() {value = dense<[1.0, 1.0, 1.0, 1.0]> : tensor<4xf32>} : () -> tensor<4xf32>

  // CHECK: %2 = "tf.Log1p"(%arg0) : (tensor<4x4xf32>) -> tensor<4x4xf32>
  %3 = "tf.AddV2"(%arg0, %0): (tensor<4x4xf32>, tensor<1xf32>) -> tensor<4x4xf32>
  %4 = "tf.Log"(%3): (tensor<4x4xf32>) -> tensor<4x4xf32>

  // CHECK: %3 = "tf.AddV2"
  // CHECK: %4 = "tf.Log"(%3)
  %5 = "tf.AddV2"(%4, %1): (tensor<4x4xf32>, tensor<1xf32>) -> tensor<4x4xf32>
  %6 = "tf.Log"(%5): (tensor<4x4xf32>) -> tensor<4x4xf32>

  // This is a legal canonicalization because constant shape 4xf32 is
  // broadcastable to 4x4xf32, however we currently do not support this case,
  // and canonicalize only if the constant is a scalar.
  // CHECK: %5 = "tf.AddV2"
  // CHECK: %6 = "tf.Log"(%5)
  %7 = "tf.AddV2"(%6, %2): (tensor<4x4xf32>, tensor<4xf32>) -> tensor<4x4xf32>
  %8 = "tf.Log"(%7): (tensor<4x4xf32>) -> tensor<4x4xf32>

  // CHECK: return %6
  return %8: tensor<4x4xf32>
}

// CHECK-LABEL: testSubOfNeg
func @testSubOfNeg(%arg0: tensor<8x16xf32>, %arg1: tensor<8x16xf32>) -> tensor<8x16xf32> {
  %0 = "tf.Neg"(%arg1) : (tensor<8x16xf32>) -> tensor<8x16xf32>
  %1 = "tf.Sub"(%arg0, %0) : (tensor<8x16xf32>, tensor<8x16xf32>) -> tensor<8x16xf32>
  return %1: tensor<8x16xf32>

// CHECK: %0 = "tf.AddV2"(%arg0, %arg1) : (tensor<8x16xf32>, tensor<8x16xf32>) -> tensor<8x16xf32>
// CHECK: return %0
}

// CHECK-LABEL: testSubOfZero
func @testSubOfZero(%arg0: tensor<?x1xf32>, %arg1: tensor<4x1xf32>) -> (tensor<?x1xf32>, tensor<4x1xf32>) {
  %0 = "tf.Const"() {value = dense<0.0> : tensor<f32>} : () -> tensor<f32>
  %1 = "tf.Sub"(%arg0, %0) : (tensor<?x1xf32>, tensor<f32>) -> tensor<?x1xf32>
  %2 = "tf.Sub"(%arg1, %0) : (tensor<4x1xf32>, tensor<f32>) -> tensor<4x1xf32>
  return %1, %2: tensor<?x1xf32>, tensor<4x1xf32>

// CHECK: return %arg0, %arg1
}

// CHECK-LABEL: testSubOfZeroWithBroadcasting
func @testSubOfZeroWithBroadcasting(%arg0: tensor<4x1xf32>) -> tensor<4x4xf32> {
  // This is an identity arithmetic operation, however we do not currently fold
  // it because it has a broadcasting.
  %0 = "tf.Const"() {value = dense<[[0.0, 0.0, 0.0, 0.0]]> : tensor<1x4xf32>} : () -> tensor<1x4xf32>
  %1 = "tf.Sub"(%arg0, %0) : (tensor<4x1xf32>, tensor<1x4xf32>) -> tensor<4x4xf32>
  return %1 : tensor<4x4xf32>

// CHECK: return %1
}

// CHECK-LABEL: testSubTransDistr
func @testSubTransDistr(%arg0: tensor<8x4x8xf32>, %arg1: tensor<8x4x8xf32>) -> tensor<*xf32> {
  %0 = "tf.Const"() {value = dense<[1, 0, 2]> : tensor<3xi32>} : () -> tensor<3xi32>
  %1 = "tf.Const"() {value = dense<[1, 0, 2]> : tensor<3xi32>} : () -> tensor<3xi32>
  %2 = "tf.Transpose"(%arg0, %0) : (tensor<8x4x8xf32>, tensor<3xi32>) -> tensor<*xf32>
  %3 = "tf.Transpose"(%arg1, %1) : (tensor<8x4x8xf32>, tensor<3xi32>) -> tensor<*xf32>
  %4 = "tf.Sub"(%2, %3) : (tensor<*xf32>, tensor<*xf32>) -> tensor<*xf32>
  return %4: tensor<*xf32>

// CHECK: %0 = "tf.Const"() {value = dense<[1, 0, 2]> : tensor<3xi32>} : () -> tensor<3xi32>
// CHECK: %1 = "tf.Sub"(%arg0, %arg1) : (tensor<8x4x8xf32>, tensor<8x4x8xf32>) -> tensor<8x4x8xf32>
// CHECK: %2 = "tf.Transpose"(%1, %0) : (tensor<8x4x8xf32>, tensor<3xi32>) -> tensor<*xf32>
// CHECK: return %2
}

// CHECK-LABEL: testSquareOfSub
func @testSquareOfSub(%arg0: tensor<8x16xf32>, %arg1: tensor<8x16xf32>) -> tensor<8x16xf32> {
  %0 = "tf.Sub"(%arg0, %arg1) : (tensor<8x16xf32>, tensor<8x16xf32>) -> tensor<8x16xf32>
  %1 = "tf.Square"(%0) : (tensor<8x16xf32>) -> tensor<8x16xf32>
  return %1: tensor<8x16xf32>

// CHECK: %0 = "tf.SquaredDifference"(%arg0, %arg1) : (tensor<8x16xf32>, tensor<8x16xf32>) -> tensor<8x16xf32>
// CHECK: return %0
}

// CHECK-LABEL: testAddToAddV2
func @testAddToAddV2(%arg0: tensor<8x16xf32>, %arg1: tensor<8x16xf32>) -> tensor<8x16xf32> {
  %0 = "tf.Add"(%arg0, %arg1) : (tensor<8x16xf32>, tensor<8x16xf32>) -> tensor<8x16xf32>
  return %0: tensor<8x16xf32>

// CHECK: %0 = "tf.AddV2"(%arg0, %arg1) : (tensor<8x16xf32>, tensor<8x16xf32>) -> tensor<8x16xf32>
// CHECK: return %0
}

// CHECK-LABEL: testNoAddToAddV2ForStringType
func @testNoAddToAddV2ForStringType(%arg0: tensor<8x16x!tf.string>, %arg1: tensor<8x16x!tf.string>) -> tensor<8x16x!tf.string> {
  %0 = "tf.Add"(%arg0, %arg1) : (tensor<8x16x!tf.string>, tensor<8x16x!tf.string>) -> tensor<8x16x!tf.string>
  return %0: tensor<8x16x!tf.string>

// CHECK: %0 = "tf.Add"(%arg0, %arg1) : (tensor<8x16x!tf.string>, tensor<8x16x!tf.string>) -> tensor<8x16x!tf.string>
// CHECK: return %0
}

// CHECK-LABEL: testAddOfNegLeft
func @testAddOfNegLeft(%arg0: tensor<8x16xf32>, %arg1: tensor<8x16xf32>) -> tensor<8x16xf32> {
  %0 = "tf.Neg"(%arg0) : (tensor<8x16xf32>) -> tensor<8x16xf32>
  %1 = "tf.Add"(%0, %arg1) : (tensor<8x16xf32>, tensor<8x16xf32>) -> tensor<8x16xf32>
  return %1: tensor<8x16xf32>

// CHECK: %0 = "tf.Sub"(%arg1, %arg0) : (tensor<8x16xf32>, tensor<8x16xf32>) -> tensor<8x16xf32>
// CHECK: return %0
}

// CHECK-LABEL: testAddOfNegRight
func @testAddOfNegRight(%arg0: tensor<8x16xf32>, %arg1: tensor<8x16xf32>) -> tensor<8x16xf32> {
  %0 = "tf.Neg"(%arg1) : (tensor<8x16xf32>) -> tensor<8x16xf32>
  %1 = "tf.Add"(%arg0, %0) : (tensor<8x16xf32>, tensor<8x16xf32>) -> tensor<8x16xf32>
  return %1: tensor<8x16xf32>

// CHECK: %0 = "tf.Sub"(%arg0, %arg1) : (tensor<8x16xf32>, tensor<8x16xf32>) -> tensor<8x16xf32>
// CHECK: return %0
}

// CHECK-LABEL: testAddV2OfNegLeft
func @testAddV2OfNegLeft(%arg0: tensor<8x16xf32>, %arg1: tensor<8x16xf32>) -> tensor<8x16xf32> {
  %0 = "tf.Neg"(%arg0) : (tensor<8x16xf32>) -> tensor<8x16xf32>
  %1 = "tf.AddV2"(%0, %arg1) : (tensor<8x16xf32>, tensor<8x16xf32>) -> tensor<8x16xf32>
  return %1: tensor<8x16xf32>
// CHECK: %0 = "tf.Sub"(%arg1, %arg0) : (tensor<8x16xf32>, tensor<8x16xf32>) -> tensor<8x16xf32>
// CHECK: return %0
}

// CHECK-LABEL: testAddV2OfNegRight
func @testAddV2OfNegRight(%arg0: tensor<8x16xf32>, %arg1: tensor<8x16xf32>) -> tensor<8x16xf32> {
  %0 = "tf.Neg"(%arg1) : (tensor<8x16xf32>) -> tensor<8x16xf32>
  %1 = "tf.AddV2"(%arg0, %0) : (tensor<8x16xf32>, tensor<8x16xf32>) -> tensor<8x16xf32>
  return %1: tensor<8x16xf32>

// CHECK: %0 = "tf.Sub"(%arg0, %arg1) : (tensor<8x16xf32>, tensor<8x16xf32>) -> tensor<8x16xf32>
// CHECK: return %0
}

// CHECK-LABEL: testAddV2TransDistr
func @testAddV2TransDistr(%arg0: tensor<8x4x8xf32>, %arg1: tensor<8x4x8xf32>) -> tensor<*xf32> {
  %0 = "tf.Const"() {value = dense<[1, 0, 2]> : tensor<3xi32>} : () -> tensor<3xi32>
  %1 = "tf.Const"() {value = dense<[1, 0, 2]> : tensor<3xi32>} : () -> tensor<3xi32>
  %2 = "tf.Transpose"(%arg0, %0) : (tensor<8x4x8xf32>, tensor<3xi32>) -> tensor<*xf32>
  %3 = "tf.Transpose"(%arg1, %1) : (tensor<8x4x8xf32>, tensor<3xi32>) -> tensor<*xf32>
  %4 = "tf.AddV2"(%2, %3) : (tensor<*xf32>, tensor<*xf32>) -> tensor<*xf32>
  return %4: tensor<*xf32>

// CHECK: %0 = "tf.Const"() {value = dense<[1, 0, 2]> : tensor<3xi32>} : () -> tensor<3xi32>
// CHECK: %1 = "tf.AddV2"(%arg0, %arg1) : (tensor<8x4x8xf32>, tensor<8x4x8xf32>) -> tensor<8x4x8xf32>
// CHECK: %2 = "tf.Transpose"(%1, %0) : (tensor<8x4x8xf32>, tensor<3xi32>) -> tensor<*xf32>
// CHECK: return %2
}

// CHECK-LABEL: testAddV2IdentityScalar
func @testAddV2IdentityScalar(%arg0: tensor<f32>, %arg1: tensor<?xf32>, %arg2: tensor<4xf32>) -> (tensor<f32>, tensor<?xf32>, tensor<4xf32>) {
  %0 = "tf.Const"() {value = dense<0.0> : tensor<f32>} : () -> tensor<f32>

  // Identity scalar (0.0) is foldable with operand of any shape because
  // scalar is safely broadcastable to any shape.

  %1 = "tf.AddV2"(%arg0, %0) : (tensor<f32>, tensor<f32>) -> tensor<f32>
  %2 = "tf.AddV2"(%arg1, %0) : (tensor<?xf32>, tensor<f32>) -> tensor<?xf32>
  %3 = "tf.AddV2"(%arg2, %0) : (tensor<4xf32>, tensor<f32>) -> tensor<4xf32>

  %4 = "tf.AddV2"(%0, %1) : (tensor<f32>, tensor<f32>) -> tensor<f32>
  %5 = "tf.AddV2"(%0, %2) : (tensor<f32>, tensor<?xf32>) -> tensor<?xf32>
  %6 = "tf.AddV2"(%0, %3) : (tensor<f32>, tensor<4xf32>) -> tensor<4xf32>

  // CHECK: return %arg0, %arg1, %arg2
  return %4, %5, %6: tensor<f32>, tensor<?xf32>, tensor<4xf32>
}

// CHECK-LABEL: testAddV2IdentityTensor
func @testAddV2IdentityTensor(%arg0: tensor<f32>, %arg1: tensor<4xf32>) -> (tensor<4xf32>, tensor<4xf32>, tensor<4xf32>, tensor<4xf32>) {
  %0 = "tf.Const"() {value = dense<[0.0, 0.0, 0.0, 0.0]> : tensor<4xf32>} : () -> tensor<4xf32>

  // If operand is a scalar, then the identity value (0.0 for addition) can
  // be of any shape, because operand is safely broadcastable to any shape.
  //
  // However we can't fold this arithmetic operation because the operand
  // shape does not match the result shape.

  %1 = "tf.AddV2"(%arg0, %0) : (tensor<f32>, tensor<4xf32>) -> tensor<4xf32>
  %2 = "tf.AddV2"(%0, %arg0) : (tensor<4xf32>, tensor<f32>) -> tensor<4xf32>

  // If operand has the same shape as a result, we can fold it.
  %3 = "tf.AddV2"(%arg1, %0) : (tensor<4xf32>, tensor<4xf32>) -> tensor<4xf32>
  %4 = "tf.AddV2"(%0, %arg1) : (tensor<4xf32>, tensor<4xf32>) -> tensor<4xf32>

  // CHECK: return %1, %2, %arg1, %arg1
  return %1, %2, %3, %4: tensor<4xf32>, tensor<4xf32>, tensor<4xf32>, tensor<4xf32>
}

// CHECK-LABEL: testMulTransDistr
func @testMulTransDistr(%arg0: tensor<8x4x8xf32>, %arg1: tensor<8x4x8xf32>) -> tensor<*xf32> {
  %0 = "tf.Const"() {value = dense<[1, 0, 2]> : tensor<3xi32>} : () -> tensor<3xi32>
  %1 = "tf.Const"() {value = dense<[1, 0, 2]> : tensor<3xi32>} : () -> tensor<3xi32>
  %2 = "tf.Transpose"(%arg0, %0) : (tensor<8x4x8xf32>, tensor<3xi32>) -> tensor<*xf32>
  %3 = "tf.Transpose"(%arg1, %1) : (tensor<8x4x8xf32>, tensor<3xi32>) -> tensor<*xf32>
  %4 = "tf.Mul"(%2, %3) : (tensor<*xf32>, tensor<*xf32>) -> tensor<*xf32>
  return %4: tensor<*xf32>

// CHECK: %0 = "tf.Const"() {value = dense<[1, 0, 2]> : tensor<3xi32>} : () -> tensor<3xi32>
// CHECK: %1 = "tf.Mul"(%arg0, %arg1) : (tensor<8x4x8xf32>, tensor<8x4x8xf32>) -> tensor<8x4x8xf32>
// CHECK: %2 = "tf.Transpose"(%1, %0) : (tensor<8x4x8xf32>, tensor<3xi32>) -> tensor<*xf32>
// CHECK: return %2
}

// CHECK-LABEL: testMulNoNanTransDistr
func @testMulNoNanTransDistr(%arg0: tensor<8x4x8xf32>, %arg1: tensor<8x4x8xf32>) -> tensor<*xf32> {
  %0 = "tf.Const"() {value = dense<[1, 0, 2]> : tensor<3xi32>} : () -> tensor<3xi32>
  %1 = "tf.Const"() {value = dense<[1, 0, 2]> : tensor<3xi32>} : () -> tensor<3xi32>
  %2 = "tf.Transpose"(%arg0, %0) : (tensor<8x4x8xf32>, tensor<3xi32>) -> tensor<*xf32>
  %3 = "tf.Transpose"(%arg1, %1) : (tensor<8x4x8xf32>, tensor<3xi32>) -> tensor<*xf32>
  %4 = "tf.MulNoNan"(%2, %3) : (tensor<*xf32>, tensor<*xf32>) -> tensor<*xf32>
  return %4: tensor<*xf32>

// CHECK: %0 = "tf.Const"() {value = dense<[1, 0, 2]> : tensor<3xi32>} : () -> tensor<3xi32>
// CHECK: %1 = "tf.MulNoNan"(%arg0, %arg1) : (tensor<8x4x8xf32>, tensor<8x4x8xf32>) -> tensor<8x4x8xf32>
// CHECK: %2 = "tf.Transpose"(%1, %0) : (tensor<8x4x8xf32>, tensor<3xi32>) -> tensor<*xf32>
// CHECK: return %2
}

// CHECK-LABEL: testDoubleConj
func @testDoubleConj(%arg0: tensor<8x16x32x64xcomplex<f32>>) -> tensor<8x16x32x64xcomplex<f32>> {
  %0 = "tf.Conj"(%arg0) : (tensor<8x16x32x64xcomplex<f32>>) -> tensor<8x16x32x64xcomplex<f32>>
  %1 = "tf.Conj"(%0) : (tensor<8x16x32x64xcomplex<f32>>) -> tensor<8x16x32x64xcomplex<f32>>
  return %1: tensor<8x16x32x64xcomplex<f32>>

// CHECK: return %arg0
}

// CHECK-LABEL: testDoubleInvert
func @testDoubleInvert(%arg0: tensor<8x16x32x64xi32>) -> tensor<8x16x32x64xi32> {
  %0 = "tf.Invert"(%arg0) : (tensor<8x16x32x64xi32>) -> tensor<8x16x32x64xi32>
  %1 = "tf.Invert"(%0) : (tensor<8x16x32x64xi32>) -> tensor<8x16x32x64xi32>
  return %1: tensor<8x16x32x64xi32>

// CHECK: return %arg0
}

// CHECK-LABEL: testDoubleLogicalNot
func @testDoubleLogicalNot(%arg0: tensor<8x16x32x64xi1>) -> tensor<8x16x32x64xi1> {
  %0 = "tf.LogicalNot"(%arg0) : (tensor<8x16x32x64xi1>) -> tensor<8x16x32x64xi1>
  %1 = "tf.LogicalNot"(%0) : (tensor<8x16x32x64xi1>) -> tensor<8x16x32x64xi1>
  return %1: tensor<8x16x32x64xi1>

// CHECK: return %arg0
}

// CHECK-LABEL: testDoubleNeg
func @testDoubleNeg(%arg0: tensor<8x16x32x64xi32>) -> tensor<8x16x32x64xi32> {
  %0 = "tf.Neg"(%arg0) : (tensor<8x16x32x64xi32>) -> tensor<8x16x32x64xi32>
  %1 = "tf.Neg"(%0) : (tensor<8x16x32x64xi32>) -> tensor<8x16x32x64xi32>
  return %1: tensor<8x16x32x64xi32>

// CHECK: return %arg0
}

// CHECK-LABEL: testDoubleReciprocal
func @testDoubleReciprocal(%arg0: tensor<8x16x32x64xi32>) -> tensor<8x16x32x64xi32> {
  %0 = "tf.Reciprocal"(%arg0) : (tensor<8x16x32x64xi32>) -> tensor<8x16x32x64xi32>
  %1 = "tf.Reciprocal"(%0) : (tensor<8x16x32x64xi32>) -> tensor<8x16x32x64xi32>
  return %1: tensor<8x16x32x64xi32>

// CHECK: return %arg0
}

// CHECK-LABEL: testRedundantReshape
func @testRedundantReshape(%arg0: tensor<4x4xi32>) -> tensor<2x8xi32> {
  %0 = "tf.Const"() {value = dense<[8, 2]> : tensor<2xi32>} : () -> tensor<2xi32>
  %1 = "tf.Const"() {value = dense<[2, 8]> : tensor<2xi32>} : () -> tensor<2xi32>
  %2 = "tf.Reshape"(%arg0, %0) : (tensor<4x4xi32>, tensor<2xi32>) -> tensor<8x2xi32>
  %3 = "tf.Reshape"(%2, %1) : (tensor<8x2xi32>, tensor<2xi32>) -> tensor<2x8xi32>
  return %3: tensor<2x8xi32>

  // CHECK: %0 = "tf.Const"
  // CHECK-SAME: value = dense<[2, 8]> : tensor<2xi32>
  // CHECK: %1 = "tf.Reshape"(%arg0, %0)
  // CHECK: return %1 : tensor<2x8xi32>
}

// CHECK-LABEL: testReshapeToSelfShape
func @testReshapeToSelfShape(%arg0: tensor<?x4xf32>) -> tensor<?x4xf32> {
  %0 = "tf.Shape"(%arg0) : (tensor<?x4xf32>) -> tensor<2xi32>
  %1 = "tf.Reshape"(%arg0, %0) : (tensor<?x4xf32>, tensor<2xi32>) -> tensor<?x4xf32>

  // CHECK: return %arg0 : tensor<?x4xf32>
  return %1: tensor<?x4xf32>
}

// CHECK-LABEL: func @testReshapeNoOp
func @testReshapeNoOp(%arg0: tensor<2x4xf32>, %arg1: tensor<2xi32>) -> tensor<2x4xf32> {
  %0 = "tf.Reshape"(%arg0, %arg1) : (tensor<2x4xf32>, tensor<2xi32>) -> tensor<2x4xf32>

  // CHECK: return %arg0
  return %0 : tensor<2x4xf32>
}

// CHECK-LABEL: func @testBroadcastToNoOp
func @testBroadcastToNoOp(%arg0: tensor<2x4xf32>, %arg1: tensor<2xi32>) -> tensor<2x4xf32> {
  %0 = "tf.BroadcastTo"(%arg0, %arg1) : (tensor<2x4xf32>, tensor<2xi32>) -> tensor<2x4xf32>

  // CHECK: return %arg0
  return %0 : tensor<2x4xf32>
}

// CHECK-LABEL: func @testPackShapeComputation
func @testPackShapeComputation(%arg0: tensor<?x1xf32>, %arg1: tensor<?x1x2xf32>, %arg2: tensor<*xf32>) -> (tensor<2xi32>, tensor<3xi32>, tensor<3xi32>, tensor<3xi32>, tensor<*xi32>) {
  // Test dimensions sizes.
  %d1 = "tf.Const"() {value = dense<1> : tensor<i32>} : () -> tensor<i32>
  %d2 = "tf.Const"() {value = dense<2> : tensor<i32>} : () -> tensor<i32>

  // Slice bounds.
  %0 = "tf.Const"() {value = dense<0> : tensor<1xi32>} : () -> tensor<1xi32>
  %1 = "tf.Const"() {value = dense<1> : tensor<1xi32>} : () -> tensor<1xi32>
  %2 = "tf.Const"() {value = dense<2> : tensor<1xi32>} : () -> tensor<1xi32>

  // Fold pack operation if it computes the input tensor shape:
  //
  //   %shape  = tf.Shape(%arg)                    // [? x ...]
  //   %dim0   = tf.StridedSlice(%shape, 0, 1, 1)  // get unknown dim0 value
  //   %pack   = tf.Pack(dim0, ...) { axis = 0 }   // [? x ...]
  //
  // Where `...` are some statically known dimensions. In this case %pack can be
  // replace with a %shape. This is a common pattern in models with a dynamic
  // batch size.

  // Test Rank 2
  // CHECK: %[[SHAPE0:.*]] = "tf.Shape"
  %3 = "tf.Shape"(%arg0) : (tensor<?x1xf32>) -> tensor<2xi32>
  %4 = "tf.StridedSlice"(%3, %0, %1, %1) {shrink_axis_mask = 1 : i64} : (tensor<2xi32>, tensor<1xi32>, tensor<1xi32>, tensor<1xi32>) -> tensor<i32>
  %5 = "tf.Pack"(%4, %d1) {axis = 0 : i64} : (tensor<i32>, tensor<i32>) -> tensor<2xi32>
  %6 = "tf.Reshape"(%arg0, %5) : (tensor<?x1xf32>, tensor<2xi32>) -> tensor<?x1xf32>

  // Test Rank 3.
  // CHECK: %[[SHAPE1:.*]] = "tf.Shape"
  %7 = "tf.Shape"(%arg1) : (tensor<?x1x2xf32>) -> tensor<3xi32>
  %8 = "tf.StridedSlice"(%7, %0, %1, %1) {shrink_axis_mask = 1 : i64} : (tensor<3xi32>, tensor<1xi32>, tensor<1xi32>, tensor<1xi32>) -> tensor<i32>
  %9 = "tf.Pack"(%8, %d1, %d2) {axis = 0 : i64} : (tensor<i32>, tensor<i32>, tensor<i32>) -> tensor<3xi32>
  %10 = "tf.Reshape"(%arg1, %9) : (tensor<?x1x2xf32>, tensor<3xi32>) -> tensor<?x1x2xf32>

  // Packed dimensions have different order from the reshape operand:
  //   [?, 1, 2] vs [?, 2, 1]
  %14 = "tf.StridedSlice"(%7, %0, %1, %1) {shrink_axis_mask = 1 : i64} : (tensor<3xi32>, tensor<1xi32>, tensor<1xi32>, tensor<1xi32>) -> tensor<i32>
  %15 = "tf.Pack"(%14, %d2, %d1) {axis = 0 : i64} : (tensor<i32>, tensor<i32>, tensor<i32>) -> tensor<3xi32>
  // CHECK: %[[PACK0:.*]] = "tf.Pack"

  // Packed dimensions have higher rank than the reshape operand:
  //   [?, 1] vs [?, 1, 1]
  %16 = "tf.StridedSlice"(%3, %0, %1, %1) {shrink_axis_mask = 1 : i64} : (tensor<2xi32>, tensor<1xi32>, tensor<1xi32>, tensor<1xi32>) -> tensor<i32>
  %17 = "tf.Pack"(%16, %d1, %d1) {axis = 0 : i64} : (tensor<i32>, tensor<i32>, tensor<i32>) -> tensor<3xi32>
  // CHECK: %[[PACK1:.*]] = "tf.Pack"

  // Make sure a dynamic ranked shape doesn't crash the "canonicalize" pass
  %18 = "tf.Shape"(%arg2) : (tensor<*xf32>) -> tensor<*xi32>
  %19 = "tf.StridedSlice"(%18, %0, %1, %1) {shrink_axis_mask = 1 : i64} : (tensor<*xi32>, tensor<1xi32>, tensor<1xi32>, tensor<1xi32>) -> tensor<*xi32>
  %20 = "tf.Pack"(%19, %d1) {axis = 0 : i64} : (tensor<*xi32>, tensor<i32>) -> tensor<*xi32>
  // CHECK: %[[PACK2:.*]] = "tf.Pack"

  // CHECK: return %[[SHAPE0]], %[[SHAPE1]], %[[PACK0]], %[[PACK1]], %[[PACK2]]
  return %5, %9, %15, %17, %20 : tensor<2xi32>, tensor<3xi32>, tensor<3xi32>, tensor<3xi32>, tensor<*xi32>
}

<<<<<<< HEAD
// CHECK-LABEL: testSelectScalarPred
func @testSelectScalarPred(%arg0: tensor<i1>, %arg1: tensor<4x2xf16>, %arg2: tensor<4x2xf16>) -> tensor<4x2xf16> {
  // CHECK-NEXT: "tf.SelectV2"(%arg0, %arg1, %arg2) : (tensor<i1>, tensor<4x2xf16>, tensor<4x2xf16>) -> tensor<4x2xf16>
  %0 = "tf.Select"(%arg0, %arg1, %arg2) : (tensor<i1>, tensor<4x2xf16>, tensor<4x2xf16>) -> tensor<4x2xf16>
  return %0: tensor<4x2xf16>
}

// CHECK-LABEL: testSelectVectorPred
func @testSelectVectorPred(%arg0: tensor<2xi1>, %arg1: tensor<2x3xf16>, %arg2: tensor<2x3xf16>) -> tensor<2x3xf16> {
  // CHECK-NEXT: %[[SHAPE:.*]] = "tf.Const"
  // CHECK-NEXT: %[[PRED:.*]] = "tf.Reshape"(%arg0, %[[SHAPE]]) : (tensor<2xi1>, tensor<2xi64>) -> tensor<2x1xi1>
  // CHECK-NEXT: "tf.SelectV2"(%[[PRED]], %arg1, %arg2) : (tensor<2x1xi1>, tensor<2x3xf16>, tensor<2x3xf16>) -> tensor<2x3xf16>
  %0 = "tf.Select"(%arg0, %arg1, %arg2) : (tensor<2xi1>, tensor<2x3xf16>, tensor<2x3xf16>) -> tensor<2x3xf16>
  return %0: tensor<2x3xf16>
}

// CHECK-LABEL: testSelectAllSameShape
func @testSelectAllSameShape(%arg0: tensor<2x3xi1>, %arg1: tensor<2x3xf16>, %arg2: tensor<2x3xf16>) -> tensor<2x3xf16> {
  // CHECK-NEXT: "tf.SelectV2"(%arg0, %arg1, %arg2) : (tensor<2x3xi1>, tensor<2x3xf16>, tensor<2x3xf16>) -> tensor<2x3xf16>
  %0 = "tf.Select"(%arg0, %arg1, %arg2) : (tensor<2x3xi1>, tensor<2x3xf16>, tensor<2x3xf16>) -> tensor<2x3xf16>
  return %0: tensor<2x3xf16>
}

// CHECK-LABEL: testSelectV2TransDistr
func @testSelectV2TransDistr(%arg0: tensor<8x4x8xi1>, %arg1: tensor<8x4x8xi1>, %arg2: tensor<8x4x8xi1>) -> tensor<*xi1> {
  %0 = "tf.Const"() {value = dense<[1, 0, 2]> : tensor<3xi32>} : () -> tensor<3xi32>
  %1 = "tf.Const"() {value = dense<[1, 0, 2]> : tensor<3xi32>} : () -> tensor<3xi32>
  %2 = "tf.Const"() {value = dense<[1, 0, 2]> : tensor<3xi32>} : () -> tensor<3xi32>
  %3 = "tf.Transpose"(%arg0, %0) : (tensor<8x4x8xi1>, tensor<3xi32>) -> tensor<*xi1>
  %4 = "tf.Transpose"(%arg1, %1) : (tensor<8x4x8xi1>, tensor<3xi32>) -> tensor<*xi1>
  %5 = "tf.Transpose"(%arg2, %2) : (tensor<8x4x8xi1>, tensor<3xi32>) -> tensor<*xi1>
  %6 = "tf.SelectV2"(%3, %4, %5) : (tensor<*xi1>, tensor<*xi1>) -> tensor<*xi1>
  return %4: tensor<*xi1>

// CHECK: %0 = "tf.Const"() {value = dense<[1, 0, 2]> : tensor<3xi32>} : () -> tensor<3xi32>
// CHECK: %1 = "tf.SelectV2"(%arg0, %arg1, %arg2) : (tensor<8x4x8xi1>, tensor<8x4x8xi1>) -> tensor<8x4x8xi1>
// CHECK: %2 = "tf.Transpose"(%1, %0) : (tensor<8x4x8xi1>, tensor<3xi32>) -> tensor<*xi1>
// CHECK: return %2
}

// If we don't have guarantees on input shapes, we can't support canonicalizing
// to SelectV2. Test these cases.
// CHECK-LABEL: testSelectInvalid
func @testSelectInvalid(%arg0: tensor<?xi1>, %arg1: tensor<2x3xf16>, %arg2: tensor<2x3xf16>) -> tensor<2x3xf16> {
  // CHECK-NEXT: tf.Select
  %0 = "tf.Select"(%arg0, %arg1, %arg2) : (tensor<?xi1>, tensor<2x3xf16>, tensor<2x3xf16>) -> tensor<2x3xf16>
  return %0: tensor<2x3xf16>
}

// CHECK-LABEL: testSelectInvalidUnranked
func @testSelectInvalidUnranked(%arg0: tensor<6x7xi1>, %arg1: tensor<*xf16>, %arg2: tensor<*xf16>) -> tensor<*xf16> {
  // CHECK-NEXT: tf.Select
  %0 = "tf.Select"(%arg0, %arg1, %arg2) : (tensor<6x7xi1>, tensor<*xf16>, tensor<*xf16>) -> tensor<*xf16>
  return %0: tensor<*xf16>
}

// CHECK-LABEL: testSelectThenUnranked
func @testSelectThenUnranked(%arg0: tensor<3xi1>, %arg1: tensor<*xf16>, %arg2: tensor<3x2xf16>) -> tensor<*xf16> {
  // CHECK-NEXT: tf.Select
  %0 = "tf.Select"(%arg0, %arg1, %arg2) : (tensor<3xi1>, tensor<*xf16>, tensor<3x2xf16>) -> tensor<*xf16>
  return %0: tensor<*xf16>
}

// CHECK-LABEL: testSelectElseUnranked
func @testSelectElseUnranked(%arg0: tensor<3xi1>, %arg1: tensor<3x2xf16>, %arg2: tensor<*xf16>) -> tensor<*xf16> {
  // CHECK-NEXT: tf.Select
  %0 = "tf.Select"(%arg0, %arg1, %arg2) : (tensor<3xi1>, tensor<3x2xf16>, tensor<*xf16>) -> tensor<*xf16>
  return %0: tensor<*xf16>
}

=======
>>>>>>> a68c6117
// CHECK-LABEL: testTileMultiplesAllOnes
func @testTileMultiplesAllOnes(%arg0: tensor<2x3xf32>) -> tensor<2x3xf32> {
  %cst = constant dense <[1, 1]> : tensor<2xi32>
  // CHECK: return %arg0
  %0 = "tf.Tile"(%arg0, %cst) : (tensor<2x3xf32>, tensor<2xi32>) -> tensor<2x3xf32>
  return %0: tensor<2x3xf32>
}

// CHECK-LABEL: testLogicalNotOfEqual
func @testLogicalNotOfEqual(%arg0: tensor<8x16xf32>, %arg1: tensor<8x16xf32>) -> tensor<8x16xi1> {
  %0 = "tf.Equal"(%arg0, %arg1) : (tensor<8x16xf32>, tensor<8x16xf32>) -> tensor<8x16xi1>
  %1 = "tf.LogicalNot"(%0) : (tensor<8x16xi1>) -> tensor<8x16xi1>
  return %1: tensor<8x16xi1>

// CHECK: %[[NE:.*]] = "tf.NotEqual"(%arg0, %arg1) {incompatible_shape_error = true}
// CHECK: return %[[NE]]
}

// CHECK-LABEL: testLogicalNotOfNotEqual
func @testLogicalNotOfNotEqual(%arg0: tensor<8x16xf32>, %arg1: tensor<8x16xf32>) -> tensor<8x16xi1> {
  %0 = "tf.NotEqual"(%arg0, %arg1) : (tensor<8x16xf32>, tensor<8x16xf32>) -> tensor<8x16xi1>
  %1 = "tf.LogicalNot"(%0) : (tensor<8x16xi1>) -> tensor<8x16xi1>
  return %1: tensor<8x16xi1>

// CHECK: %[[NE:.*]] = "tf.Equal"(%arg0, %arg1) {incompatible_shape_error = true}
// CHECK: return %[[NE]]
}

// CHECK-LABEL: testLogicalNotOfGreater
func @testLogicalNotOfGreater(%arg0: tensor<8x16xf32>, %arg1: tensor<8x16xf32>) -> tensor<8x16xi1> {
  %0 = "tf.Greater"(%arg0, %arg1) : (tensor<8x16xf32>, tensor<8x16xf32>) -> tensor<8x16xi1>
  %1 = "tf.LogicalNot"(%0) : (tensor<8x16xi1>) -> tensor<8x16xi1>
  return %1: tensor<8x16xi1>

// CHECK: %0 = "tf.LessEqual"(%arg0, %arg1) : (tensor<8x16xf32>, tensor<8x16xf32>) -> tensor<8x16xi1>
// CHECK: return %0
}

// CHECK-LABEL: testLogicalNotOfGreaterEqual
func @testLogicalNotOfGreaterEqual(%arg0: tensor<8x16xf32>, %arg1: tensor<8x16xf32>) -> tensor<8x16xi1> {
  %0 = "tf.GreaterEqual"(%arg0, %arg1) : (tensor<8x16xf32>, tensor<8x16xf32>) -> tensor<8x16xi1>
  %1 = "tf.LogicalNot"(%0) : (tensor<8x16xi1>) -> tensor<8x16xi1>
  return %1: tensor<8x16xi1>

// CHECK: %0 = "tf.Less"(%arg0, %arg1) : (tensor<8x16xf32>, tensor<8x16xf32>) -> tensor<8x16xi1>
// CHECK: return %0
}

// CHECK-LABEL: testLogicalNotOfLess
func @testLogicalNotOfLess(%arg0: tensor<8x16xf32>, %arg1: tensor<8x16xf32>) -> tensor<8x16xi1> {
  %0 = "tf.Less"(%arg0, %arg1) : (tensor<8x16xf32>, tensor<8x16xf32>) -> tensor<8x16xi1>
  %1 = "tf.LogicalNot"(%0) : (tensor<8x16xi1>) -> tensor<8x16xi1>
  return %1: tensor<8x16xi1>

// CHECK: %0 = "tf.GreaterEqual"(%arg0, %arg1) : (tensor<8x16xf32>, tensor<8x16xf32>) -> tensor<8x16xi1>
// CHECK: return %0
}

// CHECK-LABEL: testLogicalNotOfLessEqual
func @testLogicalNotOfLessEqual(%arg0: tensor<8x16xf32>, %arg1: tensor<8x16xf32>) -> tensor<8x16xi1> {
  %0 = "tf.LessEqual"(%arg0, %arg1) : (tensor<8x16xf32>, tensor<8x16xf32>) -> tensor<8x16xi1>
  %1 = "tf.LogicalNot"(%0) : (tensor<8x16xi1>) -> tensor<8x16xi1>
  return %1: tensor<8x16xi1>

// CHECK: %0 = "tf.Greater"(%arg0, %arg1) : (tensor<8x16xf32>, tensor<8x16xf32>) -> tensor<8x16xi1>
// CHECK: return %0
}

// CHECK-LABEL: testLogicalAndTransDistr
func @testLogicalAndTransDistr(%arg0: tensor<8x4x8xi1>, %arg1: tensor<8x4x8xi1>) -> tensor<*xi1> {
  %0 = "tf.Const"() {value = dense<[1, 0, 2]> : tensor<3xi32>} : () -> tensor<3xi32>
  %1 = "tf.Const"() {value = dense<[1, 0, 2]> : tensor<3xi32>} : () -> tensor<3xi32>
  %2 = "tf.Transpose"(%arg0, %0) : (tensor<8x4x8xi1>, tensor<3xi32>) -> tensor<*xi1>
  %3 = "tf.Transpose"(%arg1, %1) : (tensor<8x4x8xi1>, tensor<3xi32>) -> tensor<*xi1>
  %4 = "tf.LogicalAnd"(%2, %3) : (tensor<*xi1>, tensor<*xi1>) -> tensor<*xi1>
  return %4: tensor<*xi1>

// CHECK: %0 = "tf.Const"() {value = dense<[1, 0, 2]> : tensor<3xi32>} : () -> tensor<3xi32>
// CHECK: %1 = "tf.LogicalAnd"(%arg0, %arg1) : (tensor<8x4x8xi1>, tensor<8x4x8xi1>) -> tensor<8x4x8xi1>
// CHECK: %2 = "tf.Transpose"(%1, %0) : (tensor<8x4x8xi1>, tensor<3xi32>) -> tensor<*xi1>
// CHECK: return %2
}

// CHECK-LABEL: testSizeFolding
func @testSizeFolding(%arg0: tensor<3x5x7xf32>) -> tensor<i32> {
  %0 = "tf.Size"(%arg0) : (tensor<3x5x7xf32>) -> tensor<i32>
  return %0: tensor<i32>

// CHECK: %0 = "tf.Const"() {value = dense<105> : tensor<i32>} : () -> tensor<i32>
// CHECK: return %0 : tensor<i32>
}

// CHECK-LABEL: testDivWithSqrtDivisor
func @testDivWithSqrtDivisor(%arg0: tensor<8x16xf32>, %arg1: tensor<8x16xf32>) -> tensor<8x16xf32> {
  %0 = "tf.Sqrt"(%arg1) : (tensor<8x16xf32>) -> tensor<8x16xf32>
  %1 = "tf.Div"(%arg0, %0) : (tensor<8x16xf32>, tensor<8x16xf32>) -> tensor<8x16xf32>
  return %1: tensor<8x16xf32>

// CHECK: %0 = "tf.Rsqrt"(%arg1) : (tensor<8x16xf32>) -> tensor<8x16xf32>
// CHECK: %1 = "tf.Mul"(%arg0, %0) : (tensor<8x16xf32>, tensor<8x16xf32>) -> tensor<8x16xf32>
// CHECK: return %1
}

// CHECK-LABEL: testDivTransDistr
func @testDivTransDistr(%arg0: tensor<8x4x8xf32>, %arg1: tensor<8x4x8xf32>) -> tensor<*xf32> {
  %0 = "tf.Const"() {value = dense<[1, 0, 2]> : tensor<3xi32>} : () -> tensor<3xi32>
  %1 = "tf.Const"() {value = dense<[1, 0, 2]> : tensor<3xi32>} : () -> tensor<3xi32>
  %2 = "tf.Transpose"(%arg0, %0) : (tensor<8x4x8xf32>, tensor<3xi32>) -> tensor<*xf32>
  %3 = "tf.Transpose"(%arg1, %1) : (tensor<8x4x8xf32>, tensor<3xi32>) -> tensor<*xf32>
  %4 = "tf.Div"(%2, %3) : (tensor<*xf32>, tensor<*xf32>) -> tensor<*xf32>
  return %4: tensor<*xf32>

// CHECK: %0 = "tf.Const"() {value = dense<[1, 0, 2]> : tensor<3xi32>} : () -> tensor<3xi32>
// CHECK: %1 = "tf.Div"(%arg0, %arg1) : (tensor<8x4x8xf32>, tensor<8x4x8xf32>) -> tensor<8x4x8xf32>
// CHECK: %2 = "tf.Transpose"(%1, %0) : (tensor<8x4x8xf32>, tensor<3xi32>) -> tensor<*xf32>
// CHECK: return %2
}

// CHECK-LABEL: testRealDivWithSqrtDivisor
func @testRealDivWithSqrtDivisor(%arg0: tensor<8x16xf32>, %arg1: tensor<8x16xf32>) -> tensor<8x16xf32> {
  %0 = "tf.Sqrt"(%arg1) : (tensor<8x16xf32>) -> tensor<8x16xf32>
  %1 = "tf.RealDiv"(%arg0, %0) : (tensor<8x16xf32>, tensor<8x16xf32>) -> tensor<8x16xf32>
  return %1: tensor<8x16xf32>

// CHECK: %0 = "tf.Rsqrt"(%arg1) : (tensor<8x16xf32>) -> tensor<8x16xf32>
// CHECK: %1 = "tf.Mul"(%arg0, %0) : (tensor<8x16xf32>, tensor<8x16xf32>) -> tensor<8x16xf32>
// CHECK: return %1
}

// CHECK-LABEL: testRealDivWithConstDivisor
func @testRealDivWithConstDivisor(%arg0: tensor<8x2xf32>) -> tensor<8x2xf32> {
  %0 = "tf.Const"() {value = dense<[2.0, 4.0]> : tensor<2xf32>} : () -> tensor<2xf32>
  %1 = "tf.RealDiv"(%arg0, %0) : (tensor<8x2xf32>, tensor<2xf32>) -> tensor<8x2xf32>
  return %1: tensor<8x2xf32>

  // CHECK: %0 = "tf.Const"
  // CHECK-SAME: value = dense<[5.000000e-01, 2.500000e-01]
  // CHECK: %1 = "tf.Mul"(%arg0, %0)
  // CHECK: return %1
}

// CHECK-LABEL: testRealDivTransDistr
func @testRealDivTransDistr(%arg0: tensor<8x4x8xf32>, %arg1: tensor<8x4x8xf32>) -> tensor<*xf32> {
  %0 = "tf.Const"() {value = dense<[1, 0, 2]> : tensor<3xi32>} : () -> tensor<3xi32>
  %1 = "tf.Const"() {value = dense<[1, 0, 2]> : tensor<3xi32>} : () -> tensor<3xi32>
  %2 = "tf.Transpose"(%arg0, %0) : (tensor<8x4x8xf32>, tensor<3xi32>) -> tensor<*xf32>
  %3 = "tf.Transpose"(%arg1, %1) : (tensor<8x4x8xf32>, tensor<3xi32>) -> tensor<*xf32>
  %4 = "tf.RealDiv"(%2, %3) : (tensor<*xf32>, tensor<*xf32>) -> tensor<*xf32>
  return %4: tensor<*xf32>

// CHECK: %0 = "tf.Const"() {value = dense<[1, 0, 2]> : tensor<3xi32>} : () -> tensor<3xi32>
// CHECK: %1 = "tf.RealDiv"(%arg0, %arg1) : (tensor<8x4x8xf32>, tensor<8x4x8xf32>) -> tensor<8x4x8xf32>
// CHECK: %2 = "tf.Transpose"(%1, %0) : (tensor<8x4x8xf32>, tensor<3xi32>) -> tensor<*xf32>
// CHECK: return %2
}


// CHECK-LABEL: testTruncateDivWithSqrtDivisor
func @testTruncateDivWithSqrtDivisor(%arg0: tensor<8x16xf32>, %arg1: tensor<8x16xf32>) -> tensor<8x16xf32> {
  %0 = "tf.Sqrt"(%arg1) : (tensor<8x16xf32>) -> tensor<8x16xf32>
  %1 = "tf.TruncateDiv"(%arg0, %0) : (tensor<8x16xf32>, tensor<8x16xf32>) -> tensor<8x16xf32>
  return %1: tensor<8x16xf32>

// CHECK: %0 = "tf.Rsqrt"(%arg1) : (tensor<8x16xf32>) -> tensor<8x16xf32>
// CHECK: %1 = "tf.Mul"(%arg0, %0) : (tensor<8x16xf32>, tensor<8x16xf32>) -> tensor<8x16xf32>
// CHECK: return %1
}

// CHECK-LABEL: testTruncateDivTransDistr
func @testTruncateDivTransDistr(%arg0: tensor<8x4x8xf32>, %arg1: tensor<8x4x8xf32>) -> tensor<*xf32> {
  %0 = "tf.Const"() {value = dense<[1, 0, 2]> : tensor<3xi32>} : () -> tensor<3xi32>
  %1 = "tf.Const"() {value = dense<[1, 0, 2]> : tensor<3xi32>} : () -> tensor<3xi32>
  %2 = "tf.Transpose"(%arg0, %0) : (tensor<8x4x8xf32>, tensor<3xi32>) -> tensor<*xf32>
  %3 = "tf.Transpose"(%arg1, %1) : (tensor<8x4x8xf32>, tensor<3xi32>) -> tensor<*xf32>
  %4 = "tf.TruncateDiv"(%2, %3) : (tensor<*xf32>, tensor<*xf32>) -> tensor<*xf32>
  return %4: tensor<*xf32>

// CHECK: %0 = "tf.Const"() {value = dense<[1, 0, 2]> : tensor<3xi32>} : () -> tensor<3xi32>
// CHECK: %1 = "tf.TruncateDiv"(%arg0, %arg1) : (tensor<8x4x8xf32>, tensor<8x4x8xf32>) -> tensor<8x4x8xf32>
// CHECK: %2 = "tf.Transpose"(%1, %0) : (tensor<8x4x8xf32>, tensor<3xi32>) -> tensor<*xf32>
// CHECK: return %2
}


// CHECK-LABEL: testXdivyWithSqrtDivisor
func @testXdivyWithSqrtDivisor(%arg0: tensor<8x16xf32>, %arg1: tensor<8x16xf32>) -> tensor<8x16xf32> {
  %0 = "tf.Sqrt"(%arg1) : (tensor<8x16xf32>) -> tensor<8x16xf32>
  %1 = "tf.Xdivy"(%arg0, %0) : (tensor<8x16xf32>, tensor<8x16xf32>) -> tensor<8x16xf32>
  return %1: tensor<8x16xf32>

// CHECK: %0 = "tf.Rsqrt"(%arg1) : (tensor<8x16xf32>) -> tensor<8x16xf32>
// CHECK: %1 = "tf.MulNoNan"(%0, %arg0) : (tensor<8x16xf32>, tensor<8x16xf32>) -> tensor<8x16xf32>
// CHECK: return %1
}

// CHECK-LABEL: testXdivyTransDistr
func @testXdivyTransDistr(%arg0: tensor<8x4x8xf32>, %arg1: tensor<8x4x8xf32>) -> tensor<*xf32> {
  %0 = "tf.Const"() {value = dense<[1, 0, 2]> : tensor<3xi32>} : () -> tensor<3xi32>
  %1 = "tf.Const"() {value = dense<[1, 0, 2]> : tensor<3xi32>} : () -> tensor<3xi32>
  %2 = "tf.Transpose"(%arg0, %0) : (tensor<8x4x8xf32>, tensor<3xi32>) -> tensor<*xf32>
  %3 = "tf.Transpose"(%arg1, %1) : (tensor<8x4x8xf32>, tensor<3xi32>) -> tensor<*xf32>
  %4 = "tf.Xdivy"(%2, %3) : (tensor<*xf32>, tensor<*xf32>) -> tensor<*xf32>
  return %4: tensor<*xf32>

// CHECK: %0 = "tf.Const"() {value = dense<[1, 0, 2]> : tensor<3xi32>} : () -> tensor<3xi32>
// CHECK: %1 = "tf.Xdivy"(%arg0, %arg1) : (tensor<8x4x8xf32>, tensor<8x4x8xf32>) -> tensor<8x4x8xf32>
// CHECK: %2 = "tf.Transpose"(%1, %0) : (tensor<8x4x8xf32>, tensor<3xi32>) -> tensor<*xf32>
// CHECK: return %2
}

// CHECK-LABEL: @identityTranspose
func @identityTranspose(%arg0: tensor<2x3x4x5x6xf32>) -> tensor<2x3x4x5x6xf32> {
  %0 = "tf.Const"() {value = dense<[0, 1, 2, 3, 4]> : tensor<5xi32>} : () -> tensor<5xi32>
  %1 = "tf.Transpose"(%arg0, %0) : (tensor<2x3x4x5x6xf32>, tensor<5xi32>) -> tensor<2x3x4x5x6xf32>

  return %1 : tensor<2x3x4x5x6xf32>
  // CHECK: return %arg0
}

// CHECK-LABEL: @identityTransposeConst
func @identityTransposeConst(%arg0: tensor<2x3x4x5x6xf32>) -> tensor<2x3x4x5x6xf32> {
  %0 = constant dense<[0, 1, 2, 3, 4]> : tensor<5xi32>
  %1 = "tf.Transpose"(%arg0, %0) : (tensor<2x3x4x5x6xf32>, tensor<5xi32>) -> tensor<2x3x4x5x6xf32>

  return %1 : tensor<2x3x4x5x6xf32>
  // CHECK: return %arg0
}

// CHECK-LABEL: @nonIdentityTranspose
func @nonIdentityTranspose(%arg0: tensor<2x3x4x5x6xf32>) -> tensor<2x3x4x6x5xf32> {
  %0 = "tf.Const"() {value = dense<[0, 1, 2, 4, 3]> : tensor<5xi32>} : () -> tensor<5xi32>
  %1 = "tf.Transpose"(%arg0, %0) : (tensor<2x3x4x5x6xf32>, tensor<5xi32>) -> tensor<2x3x4x6x5xf32>

  return %1 : tensor<2x3x4x6x5xf32>
  // CHECK: %0 = "tf.Const"() {value = dense<[0, 1, 2, 4, 3]> : tensor<5xi32>} : () -> tensor<5xi32>
  // CHECK: %1 = "tf.Transpose"(%arg0, %0) : (tensor<2x3x4x5x6xf32>, tensor<5xi32>) -> tensor<2x3x4x6x5xf32>
  // CHECK: return %1
}

// CHECK-LABEL: @cancellableTranspose
func @cancellableTranspose(%arg0: tensor<1x4x4x8xf32>) -> tensor<1x4x4x8xf32> {
  %0 = "tf.Const"() {value = dense<[0, 3, 1, 2]> : tensor<4xi32>} : () -> tensor<4xi32>
  %1 = "tf.Const"() {value = dense<[0, 2, 3, 1]> : tensor<4xi32>} : () -> tensor<4xi32>
  %2 = "tf.Transpose"(%arg0, %0) : (tensor<1x4x4x8xf32>, tensor<4xi32>) -> tensor<1x8x4x4xf32>
  %3 = "tf.Transpose"(%2, %1) : (tensor<1x8x4x4xf32>, tensor<4xi32>) -> tensor<1x4x4x8xf32>

  return %3 : tensor<1x4x4x8xf32>
  // CHECK: return %arg0
}

// CHECK-LABEL: @cancellableTransposeConst
func @cancellableTransposeConst(%arg0: tensor<1x4x4x8xf32>) -> tensor<1x4x4x8xf32> {
  %0 = constant dense<[0, 3, 1, 2]> : tensor<4xi32>
  %1 = constant dense<[0, 2, 3, 1]> : tensor<4xi32>
  %2 = "tf.Transpose"(%arg0, %0) : (tensor<1x4x4x8xf32>, tensor<4xi32>) -> tensor<1x8x4x4xf32>
  %3 = "tf.Transpose"(%2, %1) : (tensor<1x8x4x4xf32>, tensor<4xi32>) -> tensor<1x4x4x8xf32>

  return %3 : tensor<1x4x4x8xf32>
  // CHECK: return %arg0
}

// CHECK-LABEL: @nonCancellableTranspose
func @nonCancellableTranspose(%arg0: tensor<1x4x4x8xf32>) -> tensor<4x1x4x8xf32> {
  %0 = "tf.Const"() {value = dense<[0, 3, 1, 2]> : tensor<4xi32>} : () -> tensor<4xi32>
  %1 = "tf.Const"() {value = dense<[2, 0, 3, 1]> : tensor<4xi32>} : () -> tensor<4xi32>
  %2 = "tf.Transpose"(%arg0, %0) : (tensor<1x4x4x8xf32>, tensor<4xi32>) -> tensor<1x8x4x4xf32>
  %3 = "tf.Transpose"(%2, %1) : (tensor<1x8x4x4xf32>, tensor<4xi32>) -> tensor<4x1x4x8xf32>

  return %3 : tensor<4x1x4x8xf32>
  // CHECK: return %3
}

// CHECK-LABEL: func @addN
func @addN(%arg0: tensor<*xf32>) -> tensor<*xf32> {
  // CHECK: return %arg0
  %0 = "tf.AddN"(%arg0) : (tensor<*xf32>) -> tensor<*xf32>
  return %0 : tensor<*xf32>
}

// CHECK-LABEL: func @ToBool_0DScalarI1
func @ToBool_0DScalarI1(%arg0: tensor<i1>) -> tensor<i1> {
  // CHECK: return %arg0
  %0 = "tf.ToBool"(%arg0) : (tensor<i1>) -> tensor<i1>
  return %0 : tensor<i1>
}

// CHECK-LABEL: func @ToBool_0DScalarInt
func @ToBool_0DScalarInt(%arg0: tensor<i32>) -> tensor<i1> {
  // CHECK: [[Zero:%.*]] = "tf.Const"() {value = dense<0> : tensor<i32>}
  // CHECK: [[NE:%.*]] = "tf.NotEqual"(%arg0, [[Zero]])
  // CHECK: return [[NE]]
  %0 = "tf.ToBool"(%arg0) : (tensor<i32>) -> tensor<i1>
  return %0 : tensor<i1>
}

// CHECK-LABEL: func @ToBool_0DScalarFloat
func @ToBool_0DScalarFloat(%arg0: tensor<f32>) -> tensor<i1> {
  // CHECK: [[Zero:%.*]] = "tf.Const"() {value = dense<0.000000e+00> : tensor<f32>} : () -> tensor<f32>
  // CHECK: [[NE:%.*]] = "tf.NotEqual"(%arg0, [[Zero]])
  // CHECK: return [[NE]]
  %0 = "tf.ToBool"(%arg0) : (tensor<f32>) -> tensor<i1>
  return %0 : tensor<i1>
}

// CHECK-LABEL: func @ToBool_0DScalarString
func @ToBool_0DScalarString(%arg0: tensor<!tf.string>) -> tensor<i1> {
  // CHECK: [[EmptyStr:%.*]] = "tf.Const"() {value = dense<""> : tensor<!tf.string>} : () -> tensor<!tf.string>
  // CHECK: [[NE:%.*]] = "tf.NotEqual"(%arg0, [[EmptyStr]]) {incompatible_shape_error = false} : (tensor<!tf.string>, tensor<!tf.string>) -> tensor<i1>
  // CHECK: return [[NE]] : tensor<i1>
  %0 = "tf.ToBool"(%arg0) : (tensor<!tf.string>) -> tensor<i1>
  return %0 : tensor<i1>
}

// CHECK-LABEL: func @ToBool_1DTensor
func @ToBool_1DTensor(%arg0: tensor<1xf32>) -> tensor<i1> {
  // CHECK: [[Const:%.*]] = "tf.Const"() {value = dense<true> : tensor<i1>} : () -> tensor<i1>
  // CHECK: return [[Const]]
  %0 = "tf.ToBool"(%arg0) : (tensor<1xf32>) -> tensor<i1>
  return %0 : tensor<i1>
}

// CHECK-LABEL: func @ToBool_1DTensorZeroDim
func @ToBool_1DTensorZeroDim(%arg0: tensor<0xf32>) -> tensor<i1> {
  // CHECK: [[Const:%.*]] = "tf.Const"() {value = dense<false> : tensor<i1>} : () -> tensor<i1>
  // CHECK: return [[Const]]
  %0 = "tf.ToBool"(%arg0) : (tensor<0xf32>) -> tensor<i1>
  return %0 : tensor<i1>
}

// CHECK-LABEL: func @ToBool_2DTensor
func @ToBool_2DTensor(%arg0: tensor<1x5xf32>) -> tensor<i1> {
  // CHECK: [[Const:%.*]] = "tf.Const"() {value = dense<true> : tensor<i1>} : () -> tensor<i1>
  // CHECK: return [[Const]]
  %0 = "tf.ToBool"(%arg0) : (tensor<1x5xf32>) -> tensor<i1>
  return %0 : tensor<i1>
}

// CHECK-LABEL: func @ToBool_2DTensorZeroDim
func @ToBool_2DTensorZeroDim(%arg0: tensor<1x0xf32>) -> tensor<i1> {
  // CHECK: [[Const:%.*]] = "tf.Const"() {value = dense<false> : tensor<i1>} : () -> tensor<i1>
  // CHECK: return [[Const]]
  %0 = "tf.ToBool"(%arg0) : (tensor<1x0xf32>) -> tensor<i1>
  return %0 : tensor<i1>
}

// CHECK-LABEL: testReadVariableOpOfCast
func @testReadVariableOpOfCast(%arg0: tensor<!tf.resource<tensor<8x40xf32>>>) -> tensor<8x40xf32> {
  %0 = "tf.Cast"(%arg0) : (tensor<!tf.resource<tensor<8x40xf32>>>) -> tensor<*x!tf.resource>
  %1 = "tf.ReadVariableOp"(%0) : (tensor<*x!tf.resource>) -> tensor<8x40xf32>
  return %1: tensor<8x40xf32>

// CHECK: %0 = "tf.ReadVariableOp"(%arg0) : (tensor<!tf.resource<tensor<8x40xf32>>>) -> tensor<8x40xf32>
// CHECK: return %0
}

// CHECK-LABEL: testReadVariableOpOfCastWithTruncate
func @testReadVariableOpOfCastWithTruncate(%arg0: tensor<!tf.resource<tensor<8x40xf32>>>) -> tensor<8x40xf32> {
  %0 = "tf.Cast"(%arg0) {Truncate = true} : (tensor<!tf.resource<tensor<8x40xf32>>>) -> tensor<*x!tf.resource>
  %1 = "tf.ReadVariableOp"(%0) : (tensor<*x!tf.resource>) -> tensor<8x40xf32>
  return %1: tensor<8x40xf32>

// CHECK: %0 = "tf.ReadVariableOp"(%arg0) : (tensor<!tf.resource<tensor<8x40xf32>>>) -> tensor<8x40xf32>
// CHECK: return %0
}

// CHECK-LABEL: testReadVariableOpOfCastMultiUse
func @testReadVariableOpOfCastMultiUse(%arg0: tensor<!tf.resource<tensor<f32>>>) -> tensor<f32> {
  %0 = "tf.Cast"(%arg0) {Truncate = false} : (tensor<!tf.resource<tensor<f32>>>) -> tensor<*x!tf.resource>
  %1 = "tf.ReadVariableOp"(%0) : (tensor<*x!tf.resource>) -> tensor<f32>
  "tf.AssignVariableOp"(%0, %1) : (tensor<*x!tf.resource>, tensor<f32>) -> ()
  return %1: tensor<f32>

 // CHECK: %0 = "tf.Cast"(%arg0) {Truncate = false} : (tensor<!tf.resource<tensor<f32>>>) -> tensor<*x!tf.resource>
 // CHECK: %1 = "tf.ReadVariableOp"(%0) : (tensor<*x!tf.resource>) -> tensor<f32>
 // CHECK: "tf.AssignVariableOp"(%0, %1) : (tensor<*x!tf.resource>, tensor<f32>) -> ()
 // CHECK: return %1
}

// CHECK-LABEL: testMultiReadVariableOpsOfCast
func @testMultiReadVariableOpsOfCast(%arg0: tensor<!tf.resource<tensor<f32>>>) -> (tensor<f32>, tensor<f32>) {
  %0 = "tf.Cast"(%arg0) {Truncate = false} : (tensor<!tf.resource<tensor<f32>>>) -> tensor<*x!tf.resource>
  %1 = "tf.ReadVariableOp"(%0) : (tensor<*x!tf.resource>) -> tensor<f32>
  %2 = "tf.ReadVariableOp"(%0) : (tensor<*x!tf.resource>) -> tensor<f32>
  return %1, %2: tensor<f32>, tensor<f32>

 // CHECK: %0 = "tf.ReadVariableOp"(%arg0) : (tensor<!tf.resource<tensor<f32>>>) -> tensor<f32>
 // CHECK: %1 = "tf.ReadVariableOp"(%arg0) : (tensor<!tf.resource<tensor<f32>>>) -> tensor<f32>
 // CHECK: return %0, %1
}

// CHECK-LABEL: testRankOfRankedTensor
func @testRankOfRankedTensor(%arg0 : tensor<4x3x2xf32>) -> tensor<i32> {
  // CHECK:[[VAL0:%.+]] = "tf.Const"() {value = dense<3> : tensor<i32>}
  %0 = "tf.Rank"(%arg0) : (tensor<4x3x2xf32>) -> tensor<i32>

  // CHECK: return [[VAL0]]
  return %0 : tensor<i32>
}

// CHECK-LABEL: testRankOfRankedTensorUnrankedOutput
func @testRankOfRankedTensorUnrankedOutput(%arg0 : tensor<4x3x2xf32>) -> tensor<*xi32> {
  // Regression test to make sure we don't crash in this case.
  %0 = "tf.Rank"(%arg0) : (tensor<4x3x2xf32>) -> tensor<*xi32>
  return %0 : tensor<*xi32>
}

// CHECK-LABEL: testRankOfRankedTensorDynamicShapeOutput
func @testRankOfRankedTensorDynamicShapeOutput(%arg0 : tensor<4x3x2xf32>) -> tensor<?xi32> {
  // Regression test to make sure we don't crash in this case.
  %0 = "tf.Rank"(%arg0) : (tensor<4x3x2xf32>) -> tensor<?xi32>
  return %0 : tensor<?xi32>
}

// CHECK-LABEL: @foldFill
func @foldFill() -> (tensor<3x2x1xf32>, tensor<*xf32>, tensor<*xcomplex<f32>>) {
  %0 = "tf.Const"() {value = dense<[3, 2, 1]> : tensor<3xi32>} : () -> tensor<3xi32>
  %1 = "tf.Const"() {value = dense<23.0> : tensor<f32>} : () -> tensor<f32>
  // CHECK: "tf.Const"() {value = dense<2.300000e+01> : tensor<3x2x1xf32>}
  %2 = "tf.Fill"(%0, %1) : (tensor<3xi32>, tensor<f32>) -> tensor<3x2x1xf32>
  // CHECK: "tf.Const"() {value = dense<2.300000e+01> : tensor<3x2x1xf32>}
  %3 = "tf.Fill"(%0, %1) : (tensor<3xi32>, tensor<f32>) -> tensor<*xf32>

  %complex_cst = "tf.Const"() {value = dense<(0.000000e+00,1.000000e+00)> : tensor<complex<f32>>} : () -> tensor<complex<f32>>
  // Here, custom folder doesn't handle complex dtypes and it is folded through
  // the constant folding hook.
  // TODO(hinsu): Handle complex dtypes in the custom folder for FillOp.
  // CHECK: "tf.Const"() {value = dense<(0.000000e+00,1.000000e+00)> : tensor<3x2x1xcomplex<f32>>} : () -> tensor<*xcomplex<f32>>
  %4 = "tf.Fill"(%0, %complex_cst) : (tensor<3xi32>, tensor<complex<f32>>) -> tensor<*xcomplex<f32>>

  return %2, %3, %4 : tensor<3x2x1xf32>, tensor<*xf32>, tensor<*xcomplex<f32>>
}

// CHECK-LABEL: foldIf
func @foldIf(%arg0: tensor<f32>, %arg1: tensor<f32>, %arg2: tensor<i1>) -> (tensor<f32>) {
  %0 = "tf.Const"() {value = dense<false> : tensor<i1>} : () -> tensor<i1>
  %1 = "tf.Const"() {value = dense<true> : tensor<i1>} : () -> tensor<i1>

  // CHECK: %0 = "tf.PartitionedCall"(%arg0, %arg1)
  // CHECK-SAME: device = "noodle"
  // CHECK-SAME: f = @sub
  %2 = "tf.If"(%0, %arg0, %arg1) {then_branch = @add, else_branch = @sub, output_shapes = [#tf.shape<>], device = "noodle", is_stateless = true} : (tensor<i1>, tensor<f32>, tensor<f32>) -> tensor<f32>
  // CHECK: %1 = "tf.StatefulPartitionedCall"(%0, %arg1)
  // CHECK-SAME: _underscore_attr = "something"
  // CHECK-SAME: f = @add
  %3 = "tf.If"(%1, %2, %arg1) {then_branch = @add, else_branch = @sub, output_shapes = [#tf.shape<>], _underscore_attr = "something", is_stateless = false} : (tensor<i1>, tensor<f32>, tensor<f32>) -> tensor<f32>

  // CHECK: %2 = "tf.If"
  %4 = "tf.If"(%arg2, %3, %arg1) {then_branch = @add, else_branch = @sub, is_stateless = false} : (tensor<i1>, tensor<f32>, tensor<f32>) -> tensor<f32>

  // CHECK: return %2
  return %4 : tensor<f32>
}

// CHECK-LABEL: foldIfRegion
func @foldIfRegion(%arg0: tensor<f32>, %arg1: tensor<f32>, %arg2: tensor<i1>) -> (tensor<f32>, tensor<f32>) {
  %false = "tf.Const"() {value = dense<false> : tensor<i1>} : () -> tensor<i1>
  %true = "tf.Const"() {value = dense<true> : tensor<i1>} : () -> tensor<i1>

  // CHECK: [[Val0:%.*]] = "tf.Mul"(%arg0, %arg1)
  %0 = "tf.IfRegion"(%true) ({
      %true_value = "tf.Mul"(%arg0, %arg1) : (tensor<f32>, tensor<f32>) -> tensor<f32>
      "tf.Yield"(%true_value) : (tensor<f32>) -> ()
    }, {
      %false_value = "tf.Sub"(%arg0, %arg1) : (tensor<f32>, tensor<f32>) -> tensor<f32>
      "tf.Yield"(%false_value) : (tensor<f32>) -> ()
    }) { is_stateless = true}: (tensor<i1>) -> tensor<f32>

  // CHECK: [[Val1:%.*]] = "tf.Sub"(%arg0, %arg1)
  %1 = "tf.IfRegion"(%false) ({
      %true_value = "tf.Mul"(%arg0, %arg1) : (tensor<f32>, tensor<f32>) -> tensor<f32>
      "tf.Yield"(%true_value) : (tensor<f32>) -> ()
    }, {
      %false_value = "tf.Sub"(%arg0, %arg1) : (tensor<f32>, tensor<f32>) -> tensor<f32>
      "tf.Yield"(%false_value) : (tensor<f32>) -> ()
    }) { is_stateless = true}: (tensor<i1>) -> tensor<f32>

  // CHECK: return [[Val0]], [[Val1]]
  return %0, %1 : tensor<f32>, tensor<f32>
}

// CHECK-LABEL: foldIfRegionMismatchedTypes
func @foldIfRegionMismatchedTypes(%arg0: tensor<?xf32>, %arg1: tensor<?xf32>, %arg2: tensor<i1>) -> tensor<1xf32> {
  %false = "tf.Const"() {value = dense<false> : tensor<i1>} : () -> tensor<i1>
  %true = "tf.Const"() {value = dense<true> : tensor<i1>} : () -> tensor<i1>

  // CHECK: [[Val0:%.*]] = "tf.Mul"(%arg0, %arg1)
  // CHECK-NEXT: [[Cast:%.*]] = "tf.Cast"([[Val0]])
  // CHECK-NEXT: return [[Cast]]
  %0 = "tf.IfRegion"(%true) ({
      %true_value = "tf.Mul"(%arg0, %arg1) : (tensor<?xf32>, tensor<?xf32>) -> tensor<?xf32>
      "tf.Yield"(%true_value) : (tensor<?xf32>) -> ()
    }, {
      %false_value = "tf.Sub"(%arg0, %arg1) : (tensor<?xf32>, tensor<?xf32>) -> tensor<?xf32>
      "tf.Yield"(%false_value) : (tensor<?xf32>) -> ()
    }) { is_stateless = true}: (tensor<i1>) -> tensor<1xf32>
  return %0 : tensor<1xf32>
}

// CHECK-LABEL: func @eliminatePassThroughIfRegion(
// CHECK-SAME:    %[[ARG0:.*]]: tensor<f32>, %[[ARG1:.*]]: tensor<f32>, %[[ARG2:.*]]: tensor<!tf.resource>
func @eliminatePassThroughIfRegion(%arg0: tensor<f32>, %arg1: tensor<f32>, %arg2: tensor<!tf.resource>) -> (tensor<f32>) {
  // CHECK: %[[PRED:.*]] = "tf._SomeOp"() : () -> tensor<i1>
  %pred = "tf._SomeOp"() : () -> tensor<i1>
  // CHECK: %[[IF_OUTPUT:.*]] = "tf.IfRegion"(%[[PRED]]) ( {
  // CHECK:   %[[MUL:.*]] = "tf.Mul"(%[[ARG0]], %[[ARG1]])
  // CHECK:   "tf.Yield"(%[[MUL]]) : (tensor<f32>)
  // CHECK:  },  {
  // CHECK:    %[[SUB:.*]] = "tf.Sub"(%[[ARG0]], %[[ARG1]])
  // CHECK:    "tf.Yield"(%[[SUB]]) : (tensor<f32>)
  // CHECK:  }) {is_stateless = true} : (tensor<i1>) -> tensor<f32>
  %0:4 = "tf.IfRegion"(%pred) ({
      %true_value = "tf.Mul"(%arg0, %arg1) : (tensor<f32>, tensor<f32>) -> tensor<f32>
      "tf.Yield"(%arg1, %arg2, %true_value, %arg2) : (tensor<f32>, tensor<!tf.resource>, tensor<f32>, tensor<!tf.resource>) -> ()
    }, {
      %false_value = "tf.Sub"(%arg0, %arg1) : (tensor<f32>, tensor<f32>) -> tensor<f32>
      "tf.Yield"(%arg1, %arg2, %false_value, %arg2) : (tensor<f32>, tensor<!tf.resource>, tensor<f32>, tensor<!tf.resource>) -> ()
    }) { is_stateless = true}: (tensor<i1>) -> (tensor<f32>, tensor<!tf.resource>, tensor<f32>, tensor<!tf.resource>)
  // CHECK: "tf._SomeOp"(%[[ARG2]], %[[ARG1]]) : (tensor<!tf.resource>, tensor<f32>) -> ()
  "tf._SomeOp"(%0#1, %0#0) : (tensor<!tf.resource>, tensor<f32>) -> ()
  // CHECK: "tf._SomeOp"(%[[ARG2]], %[[IF_OUTPUT]]) : (tensor<!tf.resource>, tensor<f32>) -> ()
  "tf._SomeOp"(%0#3, %0#2) : (tensor<!tf.resource>, tensor<f32>) -> ()
  // CHECK: return %[[IF_OUTPUT]] : tensor<f32>
  return %0#2 : tensor<f32>
}

// CHECK-LABEL: func @eliminatePassThroughCaseRegion(
// CHECK-SAME:    %[[ARG0:.*]]: tensor<f32>, %[[ARG1:.*]]: tensor<f32>, %[[ARG2:.*]]: tensor<!tf.resource>
func @eliminatePassThroughCaseRegion(%arg0: tensor<f32>, %arg1: tensor<f32>, %arg2: tensor<!tf.resource>) -> (tensor<f32>) {
  // CHECK: %[[INDEX:.*]] = "tf._SomeOp"() : () -> tensor<i32>
  %index = "tf._SomeOp"() : () -> tensor<i32>
  // CHECK: %[[CASE_OUTPUT:.*]] = "tf.CaseRegion"(%[[INDEX]]) ( {
  // CHECK:   %[[MUL:.*]] = "tf.Mul"(%[[ARG0]], %[[ARG1]])
  // CHECK:   "tf.Yield"(%[[MUL]]) : (tensor<f32>)
  // CHECK:  },  {
  // CHECK:    %[[SUB:.*]] = "tf.Sub"(%[[ARG0]], %[[ARG1]])
  // CHECK:    "tf.Yield"(%[[SUB]]) : (tensor<f32>)
  // CHECK:  },  {
  // CHECK:    %[[ADD:.*]] = "tf.AddV2"(%[[ARG0]], %[[ARG1]])
  // CHECK:    "tf.Yield"(%[[ADD]]) : (tensor<f32>)
  // CHECK:  }) {is_stateless = true} : (tensor<i32>) -> tensor<f32>
  %0:3 = "tf.CaseRegion"(%index) ({
      %mul = "tf.Mul"(%arg0, %arg1) : (tensor<f32>, tensor<f32>) -> tensor<f32>
      "tf.Yield"(%arg1, %mul, %arg2) : (tensor<f32>, tensor<f32>, tensor<!tf.resource>) -> ()
    }, {
      %sub = "tf.Sub"(%arg0, %arg1) : (tensor<f32>, tensor<f32>) -> tensor<f32>
      "tf.Yield"(%arg1, %sub, %arg2) : (tensor<f32>, tensor<f32>, tensor<!tf.resource>) -> ()
    }, {
      %add = "tf.AddV2"(%arg0, %arg1) : (tensor<f32>, tensor<f32>) -> tensor<f32>
      "tf.Yield"(%arg1, %add, %arg2) : (tensor<f32>, tensor<f32>, tensor<!tf.resource>) -> ()
    }) { is_stateless = true}: (tensor<i32>) -> (tensor<f32>, tensor<f32>, tensor<!tf.resource>)
  // CHECK: "tf._SomeOp"(%[[ARG2]], %[[ARG1]]) : (tensor<!tf.resource>, tensor<f32>) -> ()
  "tf._SomeOp"(%0#2, %0#0) : (tensor<!tf.resource>, tensor<f32>) -> ()
  // CHECK: return %[[CASE_OUTPUT]] : tensor<f32>
  return %0#1 : tensor<f32>
}


// CHECK-LABEL: foldCase
func @foldCase(%arg0: tensor<f32>, %arg1: tensor<f32>) -> (tensor<f32>) {
  %2 = constant dense<1> : tensor<i32>
  %3 = constant dense<0> : tensor<i32>

  // CHECK: PartitionedCall
  // CHECK-SAME: device = "noodle"
  // CHECK-SAME: f = @add
  %4 = "tf.Case"(%2, %arg0, %arg1) {branches = [@sub, @add], output_shapes = [#tf.shape<>], device = "noodle", is_stateless = false} : (tensor<i32>, tensor<f32>, tensor<f32>) -> tensor<f32>
  // CHECK: PartitionedCall
  // CHECK-SAME: _cluster_launch = "not_ready"
  // CHECK-SAME: f = @sub
  %5 = "tf.Case"(%3, %4, %arg1) {branches = [@sub, @add], output_shapes = [#tf.shape<>], _cluster_launch = "not_ready", is_stateless = false} : (tensor<i32>, tensor<f32>, tensor<f32>) -> tensor<f32>
  return %5 : tensor<f32>
}

func @add(%arg0: tensor<*xf32>, %arg1: tensor<*xf32>) -> tensor<*xf32> {
  %0 = "tf.Add"(%arg0, %arg1): (tensor<*xf32>, tensor<*xf32>) -> tensor<*xf32>
  return %0 : tensor<*xf32>
}

func @sub(%arg0: tensor<*xf32>, %arg1: tensor<*xf32>) -> tensor<*xf32> {
  %0 = "tf.Sub"(%arg0, %arg1) : (tensor<*xf32>, tensor<*xf32>) -> tensor<*xf32>
  return %0 : tensor<*xf32>
}

// CHECK-LABEL: testBatchToSpaceToBatchToSpaceND
// CHECK-SAME: ([[INPUT:%.*]]: tensor<?x?x?x?xf32>, [[CROPS:%.*]]: tensor<?x?xi32>)
func @testBatchToSpaceToBatchToSpaceND(%arg0: tensor<?x?x?x?xf32>, %arg1: tensor<?x?xi32>) -> tensor<*xf32> {
  // CHECK: [[BLOCK_SHAPE:%.*]] = "tf.Const"() {value = dense<8> : tensor<2xi64>}
  // CHECK: [[BATCH_TO_SHAPE_ND:%.*]] = "tf.BatchToSpaceND"([[INPUT]], [[BLOCK_SHAPE]], [[CROPS]])
  %0 = "tf.BatchToSpace"(%arg0, %arg1) {block_size = 8 : i64} : (tensor<?x?x?x?xf32>, tensor<?x?xi32>) -> tensor<*xf32>
  // CHECK: return [[BATCH_TO_SHAPE_ND]]
  return %0 : tensor<*xf32>
}

// CHECK-LABEL: testBatchToSpaceDynamicInput
func @testBatchToSpaceDynamicInput(%arg0: tensor<*xf32>, %arg1: tensor<?x?xi32>) -> tensor<*xf32> {
  // CHECK-NOT: "tf.BatchToSpaceND"
  %0 = "tf.BatchToSpace"(%arg0, %arg1) {block_size = 8 : i64} : (tensor<*xf32>, tensor<?x?xi32>) -> tensor<*xf32>
  return %0 : tensor<*xf32>
}

// CHECK-LABEL: testBatchToSpaceDynamicCrops
func @testBatchToSpaceDynamicCrops(%arg0: tensor<?x?x?x?xf32>, %arg1: tensor<*xi32>) -> tensor<*xf32> {
  // CHECK-NOT: "tf.BatchToSpaceND"
  %0 = "tf.BatchToSpace"(%arg0, %arg1) {block_size = 8 : i64} : (tensor<?x?x?x?xf32>, tensor<*xi32>) -> tensor<*xf32>
  return %0 : tensor<*xf32>
}

// CHECK-LABEL: @erase_tf_var_is_initialized
func @erase_tf_var_is_initialized(%arg0 : tensor<!tf.resource<tensor<f32>>>) -> tensor<i1> {
  %vh = "tf.VarHandleOp"() {container = "", shape = "tfshape$", shared_name = "x"} : () -> tensor<!tf.resource<tensor<f32>>>
  %is = "tf.VarIsInitializedOp"(%vh) : (tensor<!tf.resource<tensor<f32>>>) -> tensor<i1>
  %res = "tf.UnknownOp"(%vh) : (tensor<!tf.resource<tensor<f32>>>) -> tensor<i1>
  return %res : tensor<i1>
}
// Unused VarIsInitializedOp is erased.
// CHECK: tf.VarHandleOp
// CHECK-NEXT: tf.UnknownOp


// Simple pass through value
// CHECK-LABEL: testWhileRegionSimplePassThrough
func @testWhileRegionSimplePassThrough(%arg0 : tensor<*xf32>, %arg1 : tensor<i32>) -> tensor<*xf32> {
  // CHECK: "tf.WhileRegion"(%arg1)
  %0:2 = "tf.WhileRegion"(%arg0, %arg1) (
    {
      // condition, check if count has reached 0
      ^bb0(%carg0: tensor<*xf32>, %carg1: tensor<i32>):
      %zero = constant dense<0> : tensor<i32>
      %ne = "tf.NotEqual"(%carg1, %zero) : (tensor<i32>, tensor<i32>) -> tensor<i1>
      "tf.Yield"(%ne) : (tensor<i1>) -> ()
    },
    {
      // loop body
      ^bb0(%barg0: tensor<*xf32>, %barg1: tensor<i32>):
      %one = constant dense<1> : tensor<i32>
      %sub = "tf.Sub"(%barg1, %one) : (tensor<i32>, tensor<i32>) -> tensor<i32>
      "tf.Yield"(%barg0, %sub) : (tensor<*xf32>, tensor<i32>) -> ()
    }
  ) { is_stateless = false } : (tensor<*xf32>, tensor<i32>) -> (tensor<*xf32>, tensor<i32>)
  // CHECK: return %arg0 : tensor<*xf32>
  return %0#0 : tensor<*xf32>
}

// Explicit capture and return of extern values is removed.
// CHECK-LABEL: testWhileRegionReturnExternValues
func @testWhileRegionReturnExternValues(%arg0 : tensor<*xf32>, %arg1 : tensor<i32>) -> tensor<*xf32> {
  // CHECK: "tf.WhileRegion"(%arg1)
  %0:2 = "tf.WhileRegion"(%arg0, %arg1) (
    {
      // condition, check if count has reached 0
      ^bb0(%carg0: tensor<*xf32>, %carg1: tensor<i32>):
      %zero = constant dense<0> : tensor<i32>
      %ne = "tf.NotEqual"(%carg1, %zero) : (tensor<i32>, tensor<i32>) -> tensor<i1>
      "tf.Yield"(%ne) : (tensor<i1>) -> ()
    },
    {
      // loop body
      ^bb0(%barg0: tensor<*xf32>, %barg1: tensor<i32>):
      %one = constant dense<1> : tensor<i32>
      %sub = "tf.Sub"(%barg1, %one) : (tensor<i32>, tensor<i32>) -> tensor<i32>
      "tf.Yield"(%arg0, %sub) : (tensor<*xf32>, tensor<i32>) -> ()
    }
  ) { is_stateless = false } : (tensor<*xf32>, tensor<i32>) -> (tensor<*xf32>, tensor<i32>)
  // CHECK: return %arg0 : tensor<*xf32>
  return %0#0 : tensor<*xf32>
}

// Multiple pass through values
// CHECK-LABEL: testWhileRegionMultiplePassThrough
func @testWhileRegionMultiplePassThrough(%arg0 : tensor<*xf32>, %arg1 : tensor<*xf32>, %arg2 : tensor<*xf32>, %arg3 : tensor<i32>) -> tensor<*xf32> {
  // Verify that first 3 operands are elimiinated.
  // CHECK: "tf.WhileRegion"(%arg3)
  %0:4 = "tf.WhileRegion"(%arg0, %arg1, %arg2, %arg3) (
    {
      // condition, check if count has reached 0
      ^bb0(%carg0 : tensor<*xf32>, %carg1 : tensor<*xf32>, %carg2 : tensor<*xf32>, %carg3 : tensor<i32>):
      %zero = constant dense<0> : tensor<i32>
      %ne = "tf.NotEqual"(%carg3, %zero) : (tensor<i32>, tensor<i32>) -> tensor<i1>
      "tf.Yield"(%ne) : (tensor<i1>) -> ()
    },
    {
      // loop body
      ^bb0(%barg0 : tensor<*xf32>, %barg1 : tensor<*xf32>, %barg2 : tensor<*xf32>, %barg3 : tensor<i32>):
      %one = constant dense<1> : tensor<i32>
      %sub = "tf.Sub"(%barg3, %one) : (tensor<i32>, tensor<i32>) -> tensor<i32>
      "tf.Yield"(%barg0, %barg1, %barg2, %sub) : (tensor<*xf32>, tensor<*xf32>, tensor<*xf32>, tensor<i32>) -> ()
    }
  ) { is_stateless = false } : (tensor<*xf32>, tensor<*xf32>, tensor<*xf32>, tensor<i32>) -> (tensor<*xf32>, tensor<*xf32>, tensor<*xf32>, tensor<i32>)

  // CHECK: %[[SUB0:.*]] = "tf.Sub"(%arg0, %arg1)
  // CHECK: %[[SUB1:.*]] = "tf.Sub"(%arg2, %[[SUB0]])
  // CHECK: return %[[SUB1]]
  %sub0 = "tf.Sub" (%0#0, %0#1) : (tensor<*xf32>, tensor<*xf32>) -> tensor<*xf32>
  %sub1 = "tf.Sub" (%0#2, %sub0) : (tensor<*xf32>, tensor<*xf32>) -> tensor<*xf32>
  return %sub1 : tensor<*xf32>
}

// Multiple non contiguous pass through values
// CHECK-LABEL: testWhileRegionMultiplePassThroughNonContiguous
func @testWhileRegionMultiplePassThroughNonContiguous(%arg0 : tensor<*xf32>, %arg1 : tensor<*xf32>, %arg2 : tensor<*xf32>, %arg3 : tensor<i32>) -> tensor<*xf32> {
  // Verify arg0 and arg2 are eliminated
  // CHECK: %[[WHILE_OUT:.*]]:2 = "tf.WhileRegion"(%arg1, %arg3)
  %0:4 = "tf.WhileRegion"(%arg0, %arg1, %arg2, %arg3) (
    {
      // condition, check if count has reached 0
      ^bb0(%carg0 : tensor<*xf32>, %carg1 : tensor<*xf32>, %carg2 : tensor<*xf32>, %carg3 : tensor<i32>):
      %zero = constant dense<0> : tensor<i32>
      %ne = "tf.NotEqual"(%carg3, %zero) : (tensor<i32>, tensor<i32>) -> tensor<i1>
      "tf.Yield"(%ne) : (tensor<i1>) -> ()
    },
    {
      // loop body
      ^bb0(%barg0 : tensor<*xf32>, %barg1 : tensor<*xf32>, %barg2 : tensor<*xf32>, %barg3 : tensor<i32>):
      %arg1neg = "tf.Neg"(%barg1) : (tensor<*xf32>) -> tensor<*xf32>
      %one = constant dense<1> : tensor<i32>
      %sub = "tf.Sub"(%barg3, %one) : (tensor<i32>, tensor<i32>) -> tensor<i32>
      "tf.Yield"(%barg0, %arg1neg, %barg2, %sub) : (tensor<*xf32>, tensor<*xf32>, tensor<*xf32>, tensor<i32>) -> ()
    }
  ) { is_stateless = false } : (tensor<*xf32>, tensor<*xf32>, tensor<*xf32>, tensor<i32>) -> (tensor<*xf32>, tensor<*xf32>, tensor<*xf32>, tensor<i32>)

  // Verify that use of while loop results corresponding to result #0 and 2 of
  // the while are replaces with corresponding WhileRegion operands
  // CHECK: %[[SUB0:.*]] = "tf.Sub"(%arg0, %[[WHILE_OUT]]#0)
  // CHECK: %[[SUB1:.*]] = "tf.Sub"(%arg2, %[[SUB0]])
  // CHECK: return %[[SUB1]]
  %sub0 = "tf.Sub" (%0#0, %0#1) : (tensor<*xf32>, tensor<*xf32>) -> tensor<*xf32>
  %sub1 = "tf.Sub" (%0#2, %sub0) : (tensor<*xf32>, tensor<*xf32>) -> tensor<*xf32>
  return %sub1 : tensor<*xf32>
}

// Pass through but with type mismatch (tensor<*xf32> is compatible with
// tensor<?x?xf32> in the body). WhileRegion canonicalization does not handle
// this.
// CHECK-LABEL: testWhileRegionPassThroughTypeMismatch
func @testWhileRegionPassThroughTypeMismatch(%arg0 : tensor<*xf32>, %arg1 : tensor<i32>) -> tensor<*xf32> {
  // Verify that the While stay's unchanged
  // CHECK: "tf.WhileRegion"(%arg0, %arg1)
  %0:2 = "tf.WhileRegion"(%arg0, %arg1) (
    {
      // condition, check if count has reached 0
      ^bb0(%carg0: tensor<*xf32>, %carg1: tensor<i32>):
      %zero = constant dense<0> : tensor<i32>
      %ne = "tf.NotEqual"(%carg1, %zero) : (tensor<i32>, tensor<i32>) -> tensor<i1>
      "tf.Yield"(%ne) : (tensor<i1>) -> ()
    },
    {
      // loop body
      ^bb0(%barg0: tensor<?x?xf32>, %barg1: tensor<i32>):
      %one = constant dense<1> : tensor<i32>
      %sub = "tf.Sub"(%barg1, %one) : (tensor<i32>, tensor<i32>) -> tensor<i32>
      "tf.Yield"(%barg0, %sub) : (tensor<?x?xf32>, tensor<i32>) -> ()
    }
  ) { is_stateless = false } : (tensor<*xf32>, tensor<i32>) -> (tensor<*xf32>, tensor<i32>)
  // Verify that the result stays uchanged
  // CHECK: return %arg0 : tensor<*xf32>
  return %0#0 : tensor<*xf32>
}

// Unused value flowing through the while (operand 2 and 3, is unused in the
// while and the corresponding result is unused as well). Canonicalization will
// eliminate them.
// CHECK-LABEL: testWhileRegionUnusedValue
func @testWhileRegionUnusedValue(%arg0 : tensor<*xf32>, %arg1 : tensor<i32>, %arg2: tensor<i32>) -> tensor<*xf32> {
  %cst = constant dense <33.0> : tensor<f32>
  // Verify that last 2 operands of while (unused) are removed
  // CHECK: %[[WHILE_OUT:.*]]:2 = "tf.WhileRegion"(%arg0, %arg1)
  %0:4 = "tf.WhileRegion"(%arg0, %arg1, %arg2, %cst) (
    {
      // condition, check if count has reached 0
      ^bb0(%carg0: tensor<*xf32>, %carg1: tensor<i32>, %carg2:tensor<i32>, %carg3:tensor<f32>):
      %zero = constant dense<0> : tensor<i32>
      %ne = "tf.NotEqual"(%carg1, %zero) : (tensor<i32>, tensor<i32>) -> tensor<i1>
      "tf.Yield"(%ne) : (tensor<i1>) -> ()
    },
    {
      // loop body
      ^bb0(%barg0: tensor<*xf32>, %barg1: tensor<i32>, %barg2:tensor<i32>, %barg3:tensor<f32>):
      %add = "tf.Add"(%barg0, %barg0) : (tensor<*xf32>, tensor<*xf32>) -> tensor<*xf32>
      %one = constant dense<1> : tensor<i32>
      %sub = "tf.Sub"(%barg1, %one) : (tensor<i32>, tensor<i32>) -> tensor<i32>
      %dummy0 = constant dense<7> : tensor<i32>
      %dummy1 = constant dense<3.0> : tensor<f32>
      "tf.Yield"(%add, %sub, %dummy0, %dummy1) : (tensor<*xf32>, tensor<i32>, tensor<i32>, tensor<f32>) -> ()
    }
  ) { is_stateless = false } : (tensor<*xf32>, tensor<i32>,  tensor<i32>, tensor<f32>) -> (tensor<*xf32>, tensor<i32>,  tensor<i32>, tensor<f32>)

  // Verify that return still uses while result # 0
  // CHECK: return %[[WHILE_OUT]]#0 : tensor<*xf32>
  return %0#0 : tensor<*xf32>
}

// Check that output_shapes attribute is removed for tf.If
func private @testIfThen(tensor<*xf32>) -> tensor<*xf32>
func private @testIfElse(tensor<*xf32>) -> tensor<*xf32>
// CHECK-LABEL: func @testIfDropOutputShapes
func @testIfDropOutputShapes(tensor<i1>, tensor<2xf32>) -> tensor<2xf32> {
^bb0(%arg0: tensor<i1>, %arg1: tensor<2xf32>):
  // CHECK: "tf.If"
  // CHECK-NOT: output_shapes
  %1 = "tf.If"(%arg0, %arg1) {
    then_branch = @testIfThen, else_branch = @testIfElse, is_stateless = false, output_shapes = [#tf.shape<>]
  } : (tensor<i1>, tensor<2xf32>) -> tensor<2xf32>

  return %1 : tensor<2xf32>
}

// CHECK-LABEL: testNMSV3ToNMSV4
func @testNMSV3ToNMSV4(%arg0: tensor<3x4xf32>, %arg1: tensor<3xf32>, %arg2: tensor<f32>, %arg3: tensor<f32>) -> tensor<2xi32> {
  %max_size = constant dense<2> : tensor<i32>
  // CHECK: "tf.NonMaxSuppressionV4"
  %0 = "tf.NonMaxSuppressionV3"(%arg0, %arg1, %max_size, %arg2, %arg3): (tensor<3x4xf32>, tensor<3xf32>, tensor<i32>, tensor<f32>, tensor<f32>) -> (tensor<2xi32>)
  return %0 : tensor<2xi32>
}

// CHECK-LABEL: testFusedBatchNormToBatchNormV3
func @testFusedBatchNormToBatchNormV3(%arg0: tensor<8x8x8x8xf32>, %arg1: tensor<8xf32>, %arg2: tensor<8xf32>, %arg3: tensor<8xf32>, %arg4: tensor<8xf32>) -> (tensor<8x8x8x8xf32>) {
  // CHECK: "tf.FusedBatchNormV3"
  %0:5 = "tf.FusedBatchNorm"(%arg0, %arg1, %arg2, %arg3, %arg4): (tensor<8x8x8x8xf32>, tensor<8xf32>, tensor<8xf32>, tensor<8xf32>, tensor<8xf32>) -> (tensor<8x8x8x8xf32>, tensor<8xf32>, tensor<8xf32>, tensor<8xf32>, tensor<8xf32> )
  return %0#0  : tensor<8x8x8x8xf32>
}

// CHECK-LABEL: func @testSumFoldBypass
func @testSumFoldBypass(%arg0: tensor<4x?xf16>, %arg1: tensor<*xi64>) -> tensor<4x?xf16> {
    // CHECK: return %arg0
  %0 = "tf.Sum"(%arg0, %arg1) { keep_dims = false }: (tensor<4x?xf16>, tensor<*xi64>) -> tensor<4x?xf16>
  return %0 : tensor<4x?xf16>
}

// CHECK-LABEL: @testMatrixSetDiag
func @testMatrixSetDiag(%arg0: tensor<3x3xi64>, %arg1: tensor<3xi64>) -> tensor<3x3xi64> {
  %0 = "tf.MatrixSetDiag"(%arg0, %arg1) : (tensor<3x3xi64>, tensor<3xi64>) -> tensor<3x3xi64>
  return %0 : tensor<3x3xi64>

  // CHECK: %[[ZERO:.*]] = "tf.Const"() {value = dense<0> : tensor<i32>}
  // CHECK: %[[RES:.*]] = "tf.MatrixSetDiagV3"(%arg0, %arg1, %[[ZERO]])
  // CHECK-SAME: {align = "RIGHT_LEFT"}
  // CHECK-SAME: (tensor<3x3xi64>, tensor<3xi64>, tensor<i32>) -> tensor<3x3xi64>
}

// CHECK-LABEL: @testMatrixSetDiagV2
func @testMatrixSetDiagV2(%arg0: tensor<3x3xi64>, %arg1: tensor<3xi64>, %arg2: tensor<i32>) -> tensor<3x3xi64> {
  %0 = "tf.MatrixSetDiagV2"(%arg0, %arg1, %arg2) : (tensor<3x3xi64>, tensor<3xi64>, tensor<i32>) -> tensor<3x3xi64>
  return %0 : tensor<3x3xi64>

  // CHECK: %[[RES:.*]] = "tf.MatrixSetDiagV3"(%arg0, %arg1, %arg2)
  // CHECK-SAME: {align = "LEFT_LEFT"}
}

// CHECK-LABEL: @testVariableToVariableV2
func @testVariableToVariableV2() {
  // CHECK-NOT: "tf.Variable"

  %0 = "tf.Const"() { value = dense<1> : tensor<i32> } : () -> tensor<i32>
  // CHECK: "tf.VariableV2"
  %1 = "tf.Variable"() {container = "", dtype = i32, shared_name = "var", shape = #tf.shape<>} : () -> tensor<!tf.int32ref>
  %2 = "tf.Assign"(%1, %0) : (tensor<!tf.int32ref>, tensor<i32>) -> (tensor<!tf.int32ref>)

  return
}

// CHECK-LABEL: testUnpackAndCwiseUnary
func @testUnpackAndCwiseUnary(%arg0: tensor<?x2xf32>) -> (tensor<?xf32>, tensor<?xf32>) {

  // CHECK: %[[NEG:.*]] = "tf.Neg"(%arg0)
  // CHECK: %[[UNPACK:.*]]:2 = "tf.Unpack"(%[[NEG]])
  %unpacked:2 = "tf.Unpack"(%arg0) {axis = 1 : i64, device = ""}
                : (tensor<?x2xf32>) -> (tensor<?xf32>, tensor<?xf32>)
  %0 = "tf.Neg"(%unpacked#0): (tensor<?xf32>) -> tensor<?xf32>
  %1 = "tf.Neg"(%unpacked#1): (tensor<?xf32>) -> tensor<?xf32>

  // CHECK: return %[[UNPACK]]#0, %[[UNPACK]]#1
  return %0, %1 : tensor<?xf32>, tensor<?xf32>
}

// CHECK-LABEL: testFoldStridedSliceShapeI32
func @testFoldStridedSliceShapeI32(%arg0: tensor<?x1x2x?xf32>) -> (tensor<2xi32>) {
  %0 = "tf.Const"() {value = dense<3> : tensor<1xi32>} : () -> tensor<1xi32>
  %1 = "tf.Const"() {value = dense<1> : tensor<1xi32>} : () -> tensor<1xi32>
  %2 = "tf.Shape"(%arg0) : (tensor<?x1x2x?xf32>) -> tensor<4xi32>
  %3 = "tf.StridedSlice"(%2, %1, %0, %1) {begin_mask = 0 : i64, ellipsis_mask = 0 : i64, end_mask = 0 : i64, new_axis_mask = 0 : i64, shrink_axis_mask = 0 : i64} : (tensor<4xi32>, tensor<1xi32>, tensor<1xi32>, tensor<1xi32>) -> tensor<2xi32>
  return %3 : tensor<2xi32>
  // CHECK: %[[CST:.*]] = "tf.Const"() {value = dense<[1, 2]> : tensor<2xi32>} : () -> tensor<2xi32>
  // CHECK: return %[[CST]]
}

// CHECK-LABEL: testFoldStridedSliceShapeI64
func @testFoldStridedSliceShapeI64(%arg0: tensor<?x1x2x?xf32>) -> (tensor<2xi64>) {
  %0 = "tf.Const"() {value = dense<3> : tensor<1xi32>} : () -> tensor<1xi32>
  %1 = "tf.Const"() {value = dense<1> : tensor<1xi32>} : () -> tensor<1xi32>
  %2 = "tf.Shape"(%arg0) : (tensor<?x1x2x?xf32>) -> tensor<4xi64>
  %3 = "tf.StridedSlice"(%2, %1, %0, %1) {begin_mask = 0 : i64, ellipsis_mask = 0 : i64, end_mask = 0 : i64, new_axis_mask = 0 : i64, shrink_axis_mask = 0 : i64} : (tensor<4xi64>, tensor<1xi32>, tensor<1xi32>, tensor<1xi32>) -> tensor<2xi64>
  return %3 : tensor<2xi64>
  // CHECK: %[[CST:.*]] = "tf.Const"() {value = dense<[1, 2]> : tensor<2xi64>} : () -> tensor<2xi64>
  // CHECK: return %[[CST]]
}

// CHECK-LABEL: testFoldStridedSliceShapeDynamicOutput
func @testFoldStridedSliceShapeDynamicOutput(%arg0: tensor<?x1x2x?xf32>) -> (tensor<?xi32>) {
  %0 = "tf.Const"() {value = dense<3> : tensor<1xi32>} : () -> tensor<1xi32>
  %1 = "tf.Const"() {value = dense<1> : tensor<1xi32>} : () -> tensor<1xi32>
  %2 = "tf.Shape"(%arg0) : (tensor<?x1x2x?xf32>) -> tensor<4xi32>
  %3 = "tf.StridedSlice"(%2, %1, %0, %1) {begin_mask = 0 : i64, ellipsis_mask = 0 : i64, end_mask = 0 : i64, new_axis_mask = 0 : i64, shrink_axis_mask = 0 : i64} : (tensor<4xi32>, tensor<1xi32>, tensor<1xi32>, tensor<1xi32>) -> tensor<?xi32>
  return %3 : tensor<?xi32>
  // CHECK: %[[CST:.*]] = "tf.Const"() {value = dense<[1, 2]> : tensor<2xi32>} : () -> tensor<?xi32>
  // CHECK: return %[[CST]]
}

// CHECK-LABEL: testFoldStridedSliceShapeWithShrinkAxisMaskI32
func @testFoldStridedSliceShapeWithShrinkAxisMaskI32(%arg0: tensor<?x1x2x?xf32>) -> (tensor<i32>) {
  %0 = "tf.Const"() {value = dense<2> : tensor<1xi32>} : () -> tensor<1xi32>
  %1 = "tf.Const"() {value = dense<1> : tensor<1xi32>} : () -> tensor<1xi32>
  %2 = "tf.Shape"(%arg0) : (tensor<?x1x2x?xf32>) -> tensor<4xi32>
  %3 = "tf.StridedSlice"(%2, %1, %0, %1) {begin_mask = 0 : i64, ellipsis_mask = 0 : i64, end_mask = 0 : i64, new_axis_mask = 0 : i64, shrink_axis_mask = 1 : i64} : (tensor<4xi32>, tensor<1xi32>, tensor<1xi32>, tensor<1xi32>) -> tensor<i32>
  return %3 : tensor<i32>
  // CHECK: %[[CST:.*]] = "tf.Const"() {value = dense<1> : tensor<i32>} : () -> tensor<i32>
  // CHECK: return %[[CST]]
}

// CHECK-LABEL: testFoldStridedSliceShapeWithShrinkAxisMaskI64
func @testFoldStridedSliceShapeWithShrinkAxisMaskI64(%arg0: tensor<?x1x2x?xf32>) -> (tensor<i64>) {
  %0 = "tf.Const"() {value = dense<2> : tensor<1xi32>} : () -> tensor<1xi32>
  %1 = "tf.Const"() {value = dense<1> : tensor<1xi32>} : () -> tensor<1xi32>
  %2 = "tf.Shape"(%arg0) : (tensor<?x1x2x?xf32>) -> tensor<4xi64>
  %3 = "tf.StridedSlice"(%2, %1, %0, %1) {begin_mask = 0 : i64, ellipsis_mask = 0 : i64, end_mask = 0 : i64, new_axis_mask = 0 : i64, shrink_axis_mask = 1 : i64} : (tensor<4xi64>, tensor<1xi32>, tensor<1xi32>, tensor<1xi32>) -> tensor<i64>
  return %3 : tensor<i64>
  // CHECK: %[[CST:.*]] = "tf.Const"() {value = dense<1> : tensor<i64>} : () -> tensor<i64>
  // CHECK: return %[[CST]]
}

// CHECK-LABEL: testFoldStridedSliceShapeWithShrinkAxisMaskUnrankedOutput
func @testFoldStridedSliceShapeWithShrinkAxisMaskUnrankedOutput(%arg0: tensor<?x1x2x?xf32>) -> (tensor<*xi32>) {
  %0 = "tf.Const"() {value = dense<2> : tensor<1xi32>} : () -> tensor<1xi32>
  %1 = "tf.Const"() {value = dense<1> : tensor<1xi32>} : () -> tensor<1xi32>
  %2 = "tf.Shape"(%arg0) : (tensor<?x1x2x?xf32>) -> tensor<4xi32>
  %3 = "tf.StridedSlice"(%2, %1, %0, %1) {begin_mask = 0 : i64, ellipsis_mask = 0 : i64, end_mask = 0 : i64, new_axis_mask = 0 : i64, shrink_axis_mask = 1 : i64} : (tensor<4xi32>, tensor<1xi32>, tensor<1xi32>, tensor<1xi32>) -> tensor<*xi32>
  return %3 : tensor<*xi32>
  // CHECK: %[[CST:.*]] = "tf.Const"() {value = dense<1> : tensor<i32>} : () -> tensor<*xi32>
  // CHECK: return %[[CST]]
}

// CHECK-LABEL: testFoldStridedSliceShapeWithShrinkAxisMaskNegativeBegin1
func @testFoldStridedSliceShapeWithShrinkAxisMaskNegativeBegin1(%arg0: tensor<?x1x2x3xf32>) -> (tensor<i32>) {
  %0 = "tf.Const"() {value = dense<-1> : tensor<1xi32>} : () -> tensor<1xi32>
  %1 = "tf.Const"() {value = dense<0> : tensor<1xi32>} : () -> tensor<1xi32>
  %2 = "tf.Const"() {value = dense<1> : tensor<1xi32>} : () -> tensor<1xi32>
  %3 = "tf.Shape"(%arg0) : (tensor<?x1x2x3xf32>) -> tensor<4xi32>
  %4 = "tf.StridedSlice"(%3, %0, %1, %2) {begin_mask = 0 : i64, ellipsis_mask = 0 : i64, end_mask = 0 : i64, new_axis_mask = 0 : i64, shrink_axis_mask = 1 : i64} : (tensor<4xi32>, tensor<1xi32>, tensor<1xi32>, tensor<1xi32>) -> tensor<i32>
  return %4 : tensor<i32>
  // CHECK: %[[CST:.*]] = "tf.Const"() {value = dense<3> : tensor<i32>} : () -> tensor<i32>
  // CHECK: return %[[CST]]
}

// CHECK-LABEL: testFoldStridedSliceShapeWithShrinkAxisMaskNegativeBegin2
func @testFoldStridedSliceShapeWithShrinkAxisMaskNegativeBegin2(%arg0: tensor<?x1x2x3xf32>) -> (tensor<i32>) {
  %0 = "tf.Const"() {value = dense<-2> : tensor<1xi32>} : () -> tensor<1xi32>
  %1 = "tf.Const"() {value = dense<-1> : tensor<1xi32>} : () -> tensor<1xi32>
  %2 = "tf.Const"() {value = dense<1> : tensor<1xi32>} : () -> tensor<1xi32>
  %3 = "tf.Shape"(%arg0) : (tensor<?x1x2x3xf32>) -> tensor<4xi32>
  %4 = "tf.StridedSlice"(%3, %0, %1, %2) {begin_mask = 0 : i64, ellipsis_mask = 0 : i64, end_mask = 0 : i64, new_axis_mask = 0 : i64, shrink_axis_mask = 1 : i64} : (tensor<4xi32>, tensor<1xi32>, tensor<1xi32>, tensor<1xi32>) -> tensor<i32>
  return %4 : tensor<i32>
  // CHECK: %[[CST:.*]] = "tf.Const"() {value = dense<2> : tensor<i32>} : () -> tensor<i32>
  // CHECK: return %[[CST]]
}

// CHECK-LABEL: testUnfoldedStridedSliceShape
func @testUnfoldedStridedSliceShape(%arg0: tensor<?x1x2x?xf32>) -> (tensor<2xi32>) {
  %0 = "tf.Const"() {value = dense<0> : tensor<1xi32>} : () -> tensor<1xi32>
  %1 = "tf.Const"() {value = dense<2> : tensor<1xi32>} : () -> tensor<1xi32>
  %2 = "tf.Const"() {value = dense<1> : tensor<1xi32>} : () -> tensor<1xi32>
  %3 = "tf.Shape"(%arg0) : (tensor<?x1x2x?xf32>) -> tensor<4xi32>
  %4 = "tf.StridedSlice"(%3, %0, %1, %2) {begin_mask = 0 : i64, ellipsis_mask = 0 : i64, end_mask = 0 : i64, new_axis_mask = 0 : i64, shrink_axis_mask = 0 : i64} : (tensor<4xi32>, tensor<1xi32>, tensor<1xi32>, tensor<1xi32>) -> tensor<2xi32>
  return %4 : tensor<2xi32>
  // CHECK: %[[SLICE:.*]] = "tf.StridedSlice"
  // CHECK: return %[[SLICE]]
}

// CHECK-LABEL: testFoldStridedSliceShapeWithBeginMask
func @testFoldStridedSliceShapeWithBeginMask(%arg0: tensor<1x2x3x?xf32>) -> (tensor<2xi32>) {
  %0 = "tf.Const"() {value = dense<0> : tensor<1xi32>} : () -> tensor<1xi32>
  %1 = "tf.Const"() {value = dense<2> : tensor<1xi32>} : () -> tensor<1xi32>
  %2 = "tf.Const"() {value = dense<1> : tensor<1xi32>} : () -> tensor<1xi32>
  %3 = "tf.Shape"(%arg0) : (tensor<1x2x3x?xf32>) -> tensor<4xi32>
  %4 = "tf.StridedSlice"(%3, %0, %1, %2) {begin_mask = 1 : i64, ellipsis_mask = 0 : i64, end_mask = 0 : i64, new_axis_mask = 0 : i64, shrink_axis_mask = 0 : i64} : (tensor<4xi32>, tensor<1xi32>, tensor<1xi32>, tensor<1xi32>) -> tensor<2xi32>
  return %4 : tensor<2xi32>
  // CHECK: %[[CST:.*]] = "tf.Const"() {value = dense<[1, 2]> : tensor<2xi32>} : () -> tensor<2xi32>
  // CHECK: return %[[CST]]
}

// CHECK-LABEL: testFoldStridedSliceShapeWithEndMask
func @testFoldStridedSliceShapeWithEndMask(%arg0: tensor<?x1x2x3xf32>) -> (tensor<3xi32>) {
  %0 = "tf.Const"() {value = dense<0> : tensor<1xi32>} : () -> tensor<1xi32>
  %1 = "tf.Const"() {value = dense<1> : tensor<1xi32>} : () -> tensor<1xi32>
  %2 = "tf.Shape"(%arg0) : (tensor<?x1x2x3xf32>) -> tensor<4xi32>
  %3 = "tf.StridedSlice"(%2, %1, %0, %1) {begin_mask = 0 : i64, ellipsis_mask = 0 : i64, end_mask = 1 : i64, new_axis_mask = 0 : i64, shrink_axis_mask = 0 : i64} : (tensor<4xi32>, tensor<1xi32>, tensor<1xi32>, tensor<1xi32>) -> tensor<3xi32>
  return %3 : tensor<3xi32>
  // CHECK: %[[CST:.*]] = "tf.Const"() {value = dense<[1, 2, 3]> : tensor<3xi32>} : () -> tensor<3xi32>
  // CHECK: return %[[CST]]
}

// CHECK-LABEL: testFoldStridedSliceShapeWithPositiveStrides
func @testFoldStridedSliceShapeWithPositiveStrides(%arg0: tensor<1x2x3x4x?xf32>) -> (tensor<2xi32>) {
  %0 = "tf.Const"() {value = dense<1> : tensor<1xi32>} : () -> tensor<1xi32>
  %1 = "tf.Const"() {value = dense<4> : tensor<1xi32>} : () -> tensor<1xi32>
  %2 = "tf.Const"() {value = dense<2> : tensor<1xi32>} : () -> tensor<1xi32>
  %3 = "tf.Shape"(%arg0) : (tensor<1x2x3x4x?xf32>) -> tensor<5xi32>
  %4 = "tf.StridedSlice"(%3, %0, %1, %2) {begin_mask = 0 : i64, ellipsis_mask = 0 : i64, end_mask = 0 : i64, new_axis_mask = 0 : i64, shrink_axis_mask = 0 : i64} : (tensor<5xi32>, tensor<1xi32>, tensor<1xi32>, tensor<1xi32>) -> tensor<2xi32>
  return %4 : tensor<2xi32>
  // CHECK: %[[CST:.*]] = "tf.Const"() {value = dense<[2, 4]> : tensor<2xi32>} : () -> tensor<2xi32>
  // CHECK: return %[[CST]]
}

// CHECK-LABEL: testFoldStridedSliceShapeWithPositiveStridesOutOfBoundEnd
func @testFoldStridedSliceShapeWithPositiveStridesOutOfBoundEnd(%arg0: tensor<?x1x2x3xf32>) -> (tensor<3xi32>) {
  %0 = "tf.Const"() {value = dense<20> : tensor<1xi32>} : () -> tensor<1xi32>
  %1 = "tf.Const"() {value = dense<1> : tensor<1xi32>} : () -> tensor<1xi32>
  %2 = "tf.Shape"(%arg0) : (tensor<?x1x2x3xf32>) -> tensor<4xi32>
  %3 = "tf.StridedSlice"(%2, %1, %0, %1) {begin_mask = 0 : i64, ellipsis_mask = 0 : i64, end_mask = 0 : i64, new_axis_mask = 0 : i64, shrink_axis_mask = 0 : i64} : (tensor<4xi32>, tensor<1xi32>, tensor<1xi32>, tensor<1xi32>) -> tensor<3xi32>
  return %3 : tensor<3xi32>
  // CHECK: %[[CST:.*]] = "tf.Const"() {value = dense<[1, 2, 3]> : tensor<3xi32>} : () -> tensor<3xi32>
  // CHECK: return %[[CST]]
}

// CHECK-LABEL: testFoldStridedSliceShapeWithNegativeStrides
func @testFoldStridedSliceShapeWithNegativeStrides(%arg0: tensor<1x2x3x?xf32>) -> (tensor<1xi32>) {
  %0 = "tf.Const"() {value = dense<2> : tensor<1xi32>} : () -> tensor<1xi32>
  %1 = "tf.Const"() {value = dense<1> : tensor<1xi32>} : () -> tensor<1xi32>
  %2 = "tf.Const"() {value = dense<-1> : tensor<1xi32>} : () -> tensor<1xi32>
  %3 = "tf.Shape"(%arg0) : (tensor<1x2x3x?xf32>) -> tensor<4xi32>
  %4 = "tf.StridedSlice"(%3, %0, %1, %2) {begin_mask = 0 : i64, ellipsis_mask = 0 : i64, end_mask = 0 : i64, new_axis_mask = 0 : i64, shrink_axis_mask = 0 : i64} : (tensor<4xi32>, tensor<1xi32>, tensor<1xi32>, tensor<1xi32>) -> tensor<1xi32>
  return %4 : tensor<1xi32>
  // CHECK: %[[CST:.*]] = "tf.Const"() {value = dense<3> : tensor<1xi32>} : () -> tensor<1xi32>
  // CHECK: return %[[CST]]
}

// CHECK-LABEL: testFoldStridedSliceShapeWithNegativeStridesOutOfBoundBegin
func @testFoldStridedSliceShapeWithNegativeStridesOutOfBoundBegin(%arg0: tensor<?x1x2x3xf32>) -> (tensor<2xi32>) {
  %0 = "tf.Const"() {value = dense<20> : tensor<1xi32>} : () -> tensor<1xi32>
  %1 = "tf.Const"() {value = dense<1> : tensor<1xi32>} : () -> tensor<1xi32>
  %2 = "tf.Const"() {value = dense<-1> : tensor<1xi32>} : () -> tensor<1xi32>
  %3 = "tf.Shape"(%arg0) : (tensor<?x1x2x3xf32>) -> tensor<4xi32>
  %4 = "tf.StridedSlice"(%3, %0, %1, %2) {begin_mask = 0 : i64, ellipsis_mask = 0 : i64, end_mask = 0 : i64, new_axis_mask = 0 : i64, shrink_axis_mask = 0 : i64} : (tensor<4xi32>, tensor<1xi32>, tensor<1xi32>, tensor<1xi32>) -> tensor<2xi32>
  return %4 : tensor<2xi32>
  // CHECK: %[[CST:.*]] = "tf.Const"() {value = dense<[3, 2]> : tensor<2xi32>} : () -> tensor<2xi32>
  // CHECK: return %[[CST]]
}

// CHECK-LABEL: testFoldStridedSliceShapeWithNegativeStridesBeginMask
func @testFoldStridedSliceShapeWithNegativeStridesBeginMask(%arg0: tensor<?x1x2x3xf32>) -> (tensor<2xi32>) {
  %0 = "tf.Const"() {value = dense<0> : tensor<1xi32>} : () -> tensor<1xi32>
  %1 = "tf.Const"() {value = dense<1> : tensor<1xi32>} : () -> tensor<1xi32>
  %2 = "tf.Const"() {value = dense<-1> : tensor<1xi32>} : () -> tensor<1xi32>
  %3 = "tf.Shape"(%arg0) : (tensor<?x1x2x3xf32>) -> tensor<4xi32>
  %4 = "tf.StridedSlice"(%3, %0, %1, %2) {begin_mask = 1 : i64, ellipsis_mask = 0 : i64, end_mask = 0 : i64, new_axis_mask = 0 : i64, shrink_axis_mask = 0 : i64} : (tensor<4xi32>, tensor<1xi32>, tensor<1xi32>, tensor<1xi32>) -> tensor<2xi32>
  return %4 : tensor<2xi32>
  // CHECK: %[[CST:.*]] = "tf.Const"() {value = dense<[3, 2]> : tensor<2xi32>} : () -> tensor<2xi32>
  // CHECK: return %[[CST]]
}

// CHECK-LABEL: testFoldStridedSliceShapeWithNegativeStridesEndMask
func @testFoldStridedSliceShapeWithNegativeStridesEndMask(%arg0: tensor<1x2x3x?xf32>) -> (tensor<3xi32>) {
  %0 = "tf.Const"() {value = dense<2> : tensor<1xi32>} : () -> tensor<1xi32>
  %1 = "tf.Const"() {value = dense<0> : tensor<1xi32>} : () -> tensor<1xi32>
  %2 = "tf.Const"() {value = dense<-1> : tensor<1xi32>} : () -> tensor<1xi32>
  %3 = "tf.Shape"(%arg0) : (tensor<1x2x3x?xf32>) -> tensor<4xi32>
  %4 = "tf.StridedSlice"(%3, %0, %1, %2) {begin_mask = 0 : i64, ellipsis_mask = 0 : i64, end_mask = 1 : i64, new_axis_mask = 0 : i64, shrink_axis_mask = 0 : i64} : (tensor<4xi32>, tensor<1xi32>, tensor<1xi32>, tensor<1xi32>) -> tensor<3xi32>
  return %4 : tensor<3xi32>
  // CHECK: %[[CST:.*]] = "tf.Const"() {value = dense<[3, 2, 1]> : tensor<3xi32>} : () -> tensor<3xi32>
  // CHECK: return %[[CST]]
}

// CHECK-LABEL: testFoldStridedSliceShapeWithEmptySlice
func @testFoldStridedSliceShapeWithEmptySlice(%arg0: tensor<?x1x2x3xf32>) -> (tensor<0xi32>) {
  %0 = "tf.Const"() {value = dense<1> : tensor<1xi32>} : () -> tensor<1xi32>
  %1 = "tf.Const"() {value = dense<3> : tensor<1xi32>} : () -> tensor<1xi32>
  %2 = "tf.Const"() {value = dense<-1> : tensor<1xi32>} : () -> tensor<1xi32>
  %3 = "tf.Shape"(%arg0) : (tensor<?x1x2x3xf32>) -> tensor<4xi32>
  %4 = "tf.StridedSlice"(%3, %0, %1, %2) {begin_mask = 0 : i64, ellipsis_mask = 0 : i64, end_mask = 0 : i64, new_axis_mask = 0 : i64, shrink_axis_mask = 0 : i64} : (tensor<4xi32>, tensor<1xi32>, tensor<1xi32>, tensor<1xi32>) -> tensor<0xi32>
  return %4 : tensor<0xi32>
  // CHECK: %[[CST:.*]] = "tf.Const"() {value = dense<> : tensor<0xi32>} : () -> tensor<0xi32>
  // CHECK: return %[[CST]]
}

// CHECK-LABEL: testFoldEnsureShapeOp
func @testFoldEnsureShapeOp(%arg0: tensor<10x20xf32>) -> (tensor<10x20xf32>, tensor<20x10xf32>) {
  %0 = "tf.EnsureShape"(%arg0) {shape = #tf.shape<10x20>} : (tensor<10x20xf32>) -> tensor<10x20xf32>
  // Failing case which should not be folded.
  // CHECK: %[[NF:.*]] = "tf.EnsureShape"(%arg0) {shape = #tf.shape<20x10>}
  %1 = "tf.EnsureShape"(%arg0) {shape = #tf.shape<20x10>} : (tensor<10x20xf32>) -> tensor<20x10xf32>
  // CHECK: return %arg0, %[[NF]]
  return %0, %1: tensor<10x20xf32>, tensor<20x10xf32>
}

// CHECK-LABEL: testConvertPackToReshapeAxis0
func @testConvertPackToReshapeAxis0(%arg0: tensor<2x3xf32>) -> tensor<1x2x3xf32> {
  %0 = "tf.Pack"(%arg0) {axis = 0 : i64, _xla_outside_compilation = "1"} : (tensor<2x3xf32>) -> tensor<1x2x3xf32>
  return %0 : tensor<1x2x3xf32>
  // CHECK: %[[SHAPE:.*]] = "tf.Const"() {value = dense<[1, 2, 3]> : tensor<3xi64>} : () -> tensor<3xi64>
  // CHECK: %[[RESHAPE:.*]] = "tf.Reshape"(%arg0, %[[SHAPE]]) {_xla_outside_compilation = "1"} : (tensor<2x3xf32>, tensor<3xi64>) -> tensor<1x2x3xf32>
  // CHECK: return %[[RESHAPE]] : tensor<1x2x3xf32>
}

// CHECK-LABEL: testConvertPackToReshapeAxis1
func @testConvertPackToReshapeAxis1(%arg0: tensor<2x3xf32>) -> tensor<2x1x3xf32> {
  %0 = "tf.Pack"(%arg0) {axis = 1 : i64} : (tensor<2x3xf32>) -> tensor<2x1x3xf32>
  return %0 : tensor<2x1x3xf32>
  // CHECK: %[[SHAPE:.*]] = "tf.Const"() {value = dense<[2, 1, 3]> : tensor<3xi64>} : () -> tensor<3xi64>
  // CHECK: %[[RESHAPE:.*]] = "tf.Reshape"(%arg0, %[[SHAPE]]) : (tensor<2x3xf32>, tensor<3xi64>) -> tensor<2x1x3xf32>
  // CHECK: return %[[RESHAPE]] : tensor<2x1x3xf32>
}

// CHECK-LABEL: testDontConvertPackToReshapeDynamicShape
func @testDontConvertPackToReshapeDynamicShape(%arg0: tensor<2x?xf32>) -> tensor<1x2x?xf32> {
  %0 = "tf.Pack"(%arg0) {axis = 0 : i64} : (tensor<2x?xf32>) -> tensor<1x2x?xf32>
  return %0 : tensor<1x2x?xf32>
  // CHECK: %[[PACK:.*]] = "tf.Pack"(%arg0) {axis = 0 : i64} : (tensor<2x?xf32>) -> tensor<1x2x?xf32>
  // CHECK: return %[[PACK]] : tensor<1x2x?xf32>
}

// CHECK-LABEL: testEqualTransDistr
func @testEqualTransDistr(%arg0: tensor<8x4x8xf32>, %arg1: tensor<8x4x8xf32>) -> tensor<*xi1> {
  %0 = "tf.Const"() {value = dense<[1, 0, 2]> : tensor<3xi32>} : () -> tensor<3xi32>
  %1 = "tf.Const"() {value = dense<[1, 0, 2]> : tensor<3xi32>} : () -> tensor<3xi32>
  %2 = "tf.Transpose"(%arg0, %0) : (tensor<8x4x8xf32>, tensor<3xi32>) -> tensor<*xf32>
  %3 = "tf.Transpose"(%arg1, %1) : (tensor<8x4x8xf32>, tensor<3xi32>) -> tensor<*xf32>
  %4 = "tf.Equal"(%2, %3) {incompatible_shape_error = true} : (tensor<*xf32>, tensor<*xf32>) -> tensor<*xi1>
  return %4: tensor<*xi1>

// CHECK: %0 = "tf.Const"() {value = dense<[1, 0, 2]> : tensor<3xi32>} : () -> tensor<3xi32>
// CHECK: %1 = "tf.Equal"(%arg0, %arg1) {incompatible_shape_error = true} : (tensor<8x4x8xf32>, tensor<8x4x8xf32>) -> tensor<8x4x8xi1>
// CHECK: %2 = "tf.Transpose"(%1, %0) : (tensor<8x4x8xi1>, tensor<3xi32>) -> tensor<*xi1>
// CHECK: return %2
}

// CHECK-LABEL: testFloorDivTransDistr
func @testFloorDivTransDistr(%arg0: tensor<8x4x8xf32>, %arg1: tensor<8x4x8xf32>) -> tensor<*xf32> {
  %0 = "tf.Const"() {value = dense<[1, 0, 2]> : tensor<3xi32>} : () -> tensor<3xi32>
  %1 = "tf.Const"() {value = dense<[1, 0, 2]> : tensor<3xi32>} : () -> tensor<3xi32>
  %2 = "tf.Transpose"(%arg0, %0) : (tensor<8x4x8xf32>, tensor<3xi32>) -> tensor<*xf32>
  %3 = "tf.Transpose"(%arg1, %1) : (tensor<8x4x8xf32>, tensor<3xi32>) -> tensor<*xf32>
  %4 = "tf.FloorDiv"(%2, %3) : (tensor<*xf32>, tensor<*xf32>) -> tensor<*xf32>
  return %4: tensor<*xf32>

// CHECK: %0 = "tf.Const"() {value = dense<[1, 0, 2]> : tensor<3xi32>} : () -> tensor<3xi32>
// CHECK: %1 = "tf.FloorDiv"(%arg0, %arg1) : (tensor<8x4x8xf32>, tensor<8x4x8xf32>) -> tensor<8x4x8xf32>
// CHECK: %2 = "tf.Transpose"(%1, %0) : (tensor<8x4x8xf32>, tensor<3xi32>) -> tensor<*xf32>
// CHECK: return %2
}

// CHECK-LABEL: testFloorModTransDistr
func @testFloorModTransDistr(%arg0: tensor<8x4x8xf32>, %arg1: tensor<8x4x8xf32>) -> tensor<*xf32> {
  %0 = "tf.Const"() {value = dense<[1, 0, 2]> : tensor<3xi32>} : () -> tensor<3xi32>
  %1 = "tf.Const"() {value = dense<[1, 0, 2]> : tensor<3xi32>} : () -> tensor<3xi32>
  %2 = "tf.Transpose"(%arg0, %0) : (tensor<8x4x8xf32>, tensor<3xi32>) -> tensor<*xf32>
  %3 = "tf.Transpose"(%arg1, %1) : (tensor<8x4x8xf32>, tensor<3xi32>) -> tensor<*xf32>
  %4 = "tf.FloorMod"(%2, %3) : (tensor<*xf32>, tensor<*xf32>) -> tensor<*xf32>
  return %4: tensor<*xf32>

// CHECK: %0 = "tf.Const"() {value = dense<[1, 0, 2]> : tensor<3xi32>} : () -> tensor<3xi32>
// CHECK: %1 = "tf.FloorMod"(%arg0, %arg1) : (tensor<8x4x8xf32>, tensor<8x4x8xf32>) -> tensor<8x4x8xf32>
// CHECK: %2 = "tf.Transpose"(%1, %0) : (tensor<8x4x8xf32>, tensor<3xi32>) -> tensor<*xf32>
// CHECK: return %2
}

// CHECK-LABEL: testModTransDistr
func @testModTransDistr(%arg0: tensor<8x4x8xf32>, %arg1: tensor<8x4x8xf32>) -> tensor<*xf32> {
  %0 = "tf.Const"() {value = dense<[1, 0, 2]> : tensor<3xi32>} : () -> tensor<3xi32>
  %1 = "tf.Const"() {value = dense<[1, 0, 2]> : tensor<3xi32>} : () -> tensor<3xi32>
  %2 = "tf.Transpose"(%arg0, %0) : (tensor<8x4x8xf32>, tensor<3xi32>) -> tensor<*xf32>
  %3 = "tf.Transpose"(%arg1, %1) : (tensor<8x4x8xf32>, tensor<3xi32>) -> tensor<*xf32>
  %4 = "tf.Mod"(%2, %3) : (tensor<*xf32>, tensor<*xf32>) -> tensor<*xf32>
  return %4: tensor<*xf32>

// CHECK: %0 = "tf.Const"() {value = dense<[1, 0, 2]> : tensor<3xi32>} : () -> tensor<3xi32>
// CHECK: %1 = "tf.Mod"(%arg0, %arg1) : (tensor<8x4x8xf32>, tensor<8x4x8xf32>) -> tensor<8x4x8xf32>
// CHECK: %2 = "tf.Transpose"(%1, %0) : (tensor<8x4x8xf32>, tensor<3xi32>) -> tensor<*xf32>
// CHECK: return %2
}


// CHECK-LABEL: testGreaterEqualTransDistr
func @testGreaterEqualTransDistr(%arg0: tensor<8x4x8xf32>, %arg1: tensor<8x4x8xf32>) -> tensor<*xi1> {
  %0 = "tf.Const"() {value = dense<[1, 0, 2]> : tensor<3xi32>} : () -> tensor<3xi32>
  %1 = "tf.Const"() {value = dense<[1, 0, 2]> : tensor<3xi32>} : () -> tensor<3xi32>
  %2 = "tf.Transpose"(%arg0, %0) : (tensor<8x4x8xf32>, tensor<3xi32>) -> tensor<*xf32>
  %3 = "tf.Transpose"(%arg1, %1) : (tensor<8x4x8xf32>, tensor<3xi32>) -> tensor<*xf32>
  %4 = "tf.GreaterEqual"(%2, %3) : (tensor<*xf32>, tensor<*xf32>) -> tensor<*xi1>
  return %4: tensor<*xi1>

// CHECK: %0 = "tf.Const"() {value = dense<[1, 0, 2]> : tensor<3xi32>} : () -> tensor<3xi32>
// CHECK: %1 = "tf.GreaterEqual"(%arg0, %arg1) : (tensor<8x4x8xf32>, tensor<8x4x8xf32>) -> tensor<8x4x8xi1>
// CHECK: %2 = "tf.Transpose"(%1, %0) : (tensor<8x4x8xi1>, tensor<3xi32>) -> tensor<*xi1>
// CHECK: return %2
}

// CHECK-LABEL: testGreaterTransDistr
func @testGreaterTransDistr(%arg0: tensor<8x4x8xf32>, %arg1: tensor<8x4x8xf32>) -> tensor<*xi1> {
  %0 = "tf.Const"() {value = dense<[1, 0, 2]> : tensor<3xi32>} : () -> tensor<3xi32>
  %1 = "tf.Const"() {value = dense<[1, 0, 2]> : tensor<3xi32>} : () -> tensor<3xi32>
  %2 = "tf.Transpose"(%arg0, %0) : (tensor<8x4x8xf32>, tensor<3xi32>) -> tensor<*xf32>
  %3 = "tf.Transpose"(%arg1, %1) : (tensor<8x4x8xf32>, tensor<3xi32>) -> tensor<*xf32>
  %4 = "tf.Greater"(%2, %3) : (tensor<*xf32>, tensor<*xf32>) -> tensor<*xi1>
  return %4: tensor<*xi1>

// CHECK: %0 = "tf.Const"() {value = dense<[1, 0, 2]> : tensor<3xi32>} : () -> tensor<3xi32>
// CHECK: %1 = "tf.Greater"(%arg0, %arg1) : (tensor<8x4x8xf32>, tensor<8x4x8xf32>) -> tensor<8x4x8xi1>
// CHECK: %2 = "tf.Transpose"(%1, %0) : (tensor<8x4x8xi1>, tensor<3xi32>) -> tensor<*xi1>
// CHECK: return %2
}

// CHECK-LABEL: testLessEqualTransDistr
func @testLessEqualTransDistr(%arg0: tensor<8x4x8xf32>, %arg1: tensor<8x4x8xf32>) -> tensor<*xi1> {
  %0 = "tf.Const"() {value = dense<[1, 0, 2]> : tensor<3xi32>} : () -> tensor<3xi32>
  %1 = "tf.Const"() {value = dense<[1, 0, 2]> : tensor<3xi32>} : () -> tensor<3xi32>
  %2 = "tf.Transpose"(%arg0, %0) : (tensor<8x4x8xf32>, tensor<3xi32>) -> tensor<*xf32>
  %3 = "tf.Transpose"(%arg1, %1) : (tensor<8x4x8xf32>, tensor<3xi32>) -> tensor<*xf32>
  %4 = "tf.LessEqual"(%2, %3) : (tensor<*xf32>, tensor<*xf32>) -> tensor<*xi1>
  return %4: tensor<*xi1>

// CHECK: %0 = "tf.Const"() {value = dense<[1, 0, 2]> : tensor<3xi32>} : () -> tensor<3xi32>
// CHECK: %1 = "tf.LessEqual"(%arg0, %arg1) : (tensor<8x4x8xf32>, tensor<8x4x8xf32>) -> tensor<8x4x8xi1>
// CHECK: %2 = "tf.Transpose"(%1, %0) : (tensor<8x4x8xi1>, tensor<3xi32>) -> tensor<*xi1>
// CHECK: return %2
}

// CHECK-LABEL: testLessTransDistr
func @testLessTransDistr(%arg0: tensor<8x4x8xf32>, %arg1: tensor<8x4x8xf32>) -> tensor<*xi1> {
  %0 = "tf.Const"() {value = dense<[1, 0, 2]> : tensor<3xi32>} : () -> tensor<3xi32>
  %1 = "tf.Const"() {value = dense<[1, 0, 2]> : tensor<3xi32>} : () -> tensor<3xi32>
  %2 = "tf.Transpose"(%arg0, %0) : (tensor<8x4x8xf32>, tensor<3xi32>) -> tensor<*xf32>
  %3 = "tf.Transpose"(%arg1, %1) : (tensor<8x4x8xf32>, tensor<3xi32>) -> tensor<*xf32>
  %4 = "tf.Less"(%2, %3) : (tensor<*xf32>, tensor<*xf32>) -> tensor<*xi1>
  return %4: tensor<*xi1>

// CHECK: %0 = "tf.Const"() {value = dense<[1, 0, 2]> : tensor<3xi32>} : () -> tensor<3xi32>
// CHECK: %1 = "tf.Less"(%arg0, %arg1) : (tensor<8x4x8xf32>, tensor<8x4x8xf32>) -> tensor<8x4x8xi1>
// CHECK: %2 = "tf.Transpose"(%1, %0) : (tensor<8x4x8xi1>, tensor<3xi32>) -> tensor<*xi1>
// CHECK: return %2
}

// CHECK-LABEL: testMaximumTransDistr
func @testMaximumTransDistr(%arg0: tensor<8x4x8xf32>, %arg1: tensor<8x4x8xf32>) -> tensor<*xf32> {
  %0 = "tf.Const"() {value = dense<[1, 0, 2]> : tensor<3xi32>} : () -> tensor<3xi32>
  %1 = "tf.Const"() {value = dense<[1, 0, 2]> : tensor<3xi32>} : () -> tensor<3xi32>
  %2 = "tf.Transpose"(%arg0, %0) : (tensor<8x4x8xf32>, tensor<3xi32>) -> tensor<*xf32>
  %3 = "tf.Transpose"(%arg1, %1) : (tensor<8x4x8xf32>, tensor<3xi32>) -> tensor<*xf32>
  %4 = "tf.Maximum"(%2, %3) : (tensor<*xf32>, tensor<*xf32>) -> tensor<*xf32>
  return %4: tensor<*xf32>

// CHECK: %0 = "tf.Const"() {value = dense<[1, 0, 2]> : tensor<3xi32>} : () -> tensor<3xi32>
// CHECK: %1 = "tf.Maximum"(%arg0, %arg1) : (tensor<8x4x8xf32>, tensor<8x4x8xf32>) -> tensor<8x4x8xf32>
// CHECK: %2 = "tf.Transpose"(%1, %0) : (tensor<8x4x8xf32>, tensor<3xi32>) -> tensor<*xf32>
// CHECK: return %2
}

// CHECK-LABEL: testMinimumTransDistr
func @testMinimumTransDistr(%arg0: tensor<8x4x8xf32>, %arg1: tensor<8x4x8xf32>) -> tensor<*xf32> {
  %0 = "tf.Const"() {value = dense<[1, 0, 2]> : tensor<3xi32>} : () -> tensor<3xi32>
  %1 = "tf.Const"() {value = dense<[1, 0, 2]> : tensor<3xi32>} : () -> tensor<3xi32>
  %2 = "tf.Transpose"(%arg0, %0) : (tensor<8x4x8xf32>, tensor<3xi32>) -> tensor<*xf32>
  %3 = "tf.Transpose"(%arg1, %1) : (tensor<8x4x8xf32>, tensor<3xi32>) -> tensor<*xf32>
  %4 = "tf.Minimum"(%2, %3) : (tensor<*xf32>, tensor<*xf32>) -> tensor<*xf32>
  return %4: tensor<*xf32>

// CHECK: %0 = "tf.Const"() {value = dense<[1, 0, 2]> : tensor<3xi32>} : () -> tensor<3xi32>
// CHECK: %1 = "tf.Minimum"(%arg0, %arg1) : (tensor<8x4x8xf32>, tensor<8x4x8xf32>) -> tensor<8x4x8xf32>
// CHECK: %2 = "tf.Transpose"(%1, %0) : (tensor<8x4x8xf32>, tensor<3xi32>) -> tensor<*xf32>
// CHECK: return %2
}

// CHECK-LABEL: testNotEqualTransDistr
func @testNotEqualTransDistr(%arg0: tensor<8x4x8xf32>, %arg1: tensor<8x4x8xf32>) -> tensor<*xi1> {
  %0 = "tf.Const"() {value = dense<[1, 0, 2]> : tensor<3xi32>} : () -> tensor<3xi32>
  %1 = "tf.Const"() {value = dense<[1, 0, 2]> : tensor<3xi32>} : () -> tensor<3xi32>
  %2 = "tf.Transpose"(%arg0, %0) : (tensor<8x4x8xf32>, tensor<3xi32>) -> tensor<*xf32>
  %3 = "tf.Transpose"(%arg1, %1) : (tensor<8x4x8xf32>, tensor<3xi32>) -> tensor<*xf32>
  %4 = "tf.NotEqual"(%2, %3) {incompatible_shape_error = true} : (tensor<*xf32>, tensor<*xf32>) -> tensor<*xi1>
  return %4: tensor<*xi1>

// CHECK: %0 = "tf.Const"() {value = dense<[1, 0, 2]> : tensor<3xi32>} : () -> tensor<3xi32>
// CHECK: %1 = "tf.NotEqual"(%arg0, %arg1) {incompatible_shape_error = true} : (tensor<8x4x8xf32>, tensor<8x4x8xf32>) -> tensor<8x4x8xi1>
// CHECK: %2 = "tf.Transpose"(%1, %0) : (tensor<8x4x8xi1>, tensor<3xi32>) -> tensor<*xi1>
// CHECK: return %2
}

// CHECK-LABEL: testSquaredDifferenceTransDistr
func @testSquaredDifferenceTransDistr(%arg0: tensor<8x4x8xf32>, %arg1: tensor<8x4x8xf32>) -> tensor<*xf32> {
  %0 = "tf.Const"() {value = dense<[1, 0, 2]> : tensor<3xi32>} : () -> tensor<3xi32>
  %1 = "tf.Const"() {value = dense<[1, 0, 2]> : tensor<3xi32>} : () -> tensor<3xi32>
  %2 = "tf.Transpose"(%arg0, %0) : (tensor<8x4x8xf32>, tensor<3xi32>) -> tensor<*xf32>
  %3 = "tf.Transpose"(%arg1, %1) : (tensor<8x4x8xf32>, tensor<3xi32>) -> tensor<*xf32>
  %4 = "tf.SquaredDifference"(%2, %3) : (tensor<*xf32>, tensor<*xf32>) -> tensor<*xf32>
  return %4: tensor<*xf32>

// CHECK: %0 = "tf.Const"() {value = dense<[1, 0, 2]> : tensor<3xi32>} : () -> tensor<3xi32>
// CHECK: %1 = "tf.SquaredDifference"(%arg0, %arg1) : (tensor<8x4x8xf32>, tensor<8x4x8xf32>) -> tensor<8x4x8xf32>
// CHECK: %2 = "tf.Transpose"(%1, %0) : (tensor<8x4x8xf32>, tensor<3xi32>) -> tensor<*xf32>
// CHECK: return %2
}

// CHECK-LABEL: testBitwiseAndTransDistr
func @testBitwiseAndTransDistr(%arg0: tensor<8x4x8xi32>, %arg1: tensor<8x4x8xi32>) -> tensor<*xi32> {
  %0 = "tf.Const"() {value = dense<[1, 0, 2]> : tensor<3xi32>} : () -> tensor<3xi32>
  %1 = "tf.Const"() {value = dense<[1, 0, 2]> : tensor<3xi32>} : () -> tensor<3xi32>
  %2 = "tf.Transpose"(%arg0, %0) : (tensor<8x4x8xi32>, tensor<3xi32>) -> tensor<*xi32>
  %3 = "tf.Transpose"(%arg1, %1) : (tensor<8x4x8xi32>, tensor<3xi32>) -> tensor<*xi32>
  %4 = "tf.BitwiseAnd"(%2, %3) : (tensor<*xi32>, tensor<*xi32>) -> tensor<*xi32>
  return %4: tensor<*xi32>

// CHECK: %0 = "tf.Const"() {value = dense<[1, 0, 2]> : tensor<3xi32>} : () -> tensor<3xi32>
// CHECK: %1 = "tf.BitwiseAnd"(%arg0, %arg1) : (tensor<8x4x8xi32>, tensor<8x4x8xi32>) -> tensor<8x4x8xi32>
// CHECK: %2 = "tf.Transpose"(%1, %0) : (tensor<8x4x8xi32>, tensor<3xi32>) -> tensor<*xi32>
// CHECK: return %2
}

// CHECK-LABEL: testBitwiseOrTransDistr
func @testBitwiseOrTransDistr(%arg0: tensor<8x4x8xi32>, %arg1: tensor<8x4x8xi32>) -> tensor<*xi32> {
  %0 = "tf.Const"() {value = dense<[1, 0, 2]> : tensor<3xi32>} : () -> tensor<3xi32>
  %1 = "tf.Const"() {value = dense<[1, 0, 2]> : tensor<3xi32>} : () -> tensor<3xi32>
  %2 = "tf.Transpose"(%arg0, %0) : (tensor<8x4x8xi32>, tensor<3xi32>) -> tensor<*xi32>
  %3 = "tf.Transpose"(%arg1, %1) : (tensor<8x4x8xi32>, tensor<3xi32>) -> tensor<*xi32>
  %4 = "tf.BitwiseOr"(%2, %3) : (tensor<*xi32>, tensor<*xi32>) -> tensor<*xi32>
  return %4: tensor<*xi32>

// CHECK: %0 = "tf.Const"() {value = dense<[1, 0, 2]> : tensor<3xi32>} : () -> tensor<3xi32>
// CHECK: %1 = "tf.BitwiseOr"(%arg0, %arg1) : (tensor<8x4x8xi32>, tensor<8x4x8xi32>) -> tensor<8x4x8xi32>
// CHECK: %2 = "tf.Transpose"(%1, %0) : (tensor<8x4x8xi32>, tensor<3xi32>) -> tensor<*xi32>
// CHECK: return %2
}

// CHECK-LABEL: testBitwiseXorTransDistr
func @testBitwiseXorTransDistr(%arg0: tensor<8x4x8xi32>, %arg1: tensor<8x4x8xi32>) -> tensor<*xi32> {
  %0 = "tf.Const"() {value = dense<[1, 0, 2]> : tensor<3xi32>} : () -> tensor<3xi32>
  %1 = "tf.Const"() {value = dense<[1, 0, 2]> : tensor<3xi32>} : () -> tensor<3xi32>
  %2 = "tf.Transpose"(%arg0, %0) : (tensor<8x4x8xi32>, tensor<3xi32>) -> tensor<*xi32>
  %3 = "tf.Transpose"(%arg1, %1) : (tensor<8x4x8xi32>, tensor<3xi32>) -> tensor<*xi32>
  %4 = "tf.BitwiseXor"(%2, %3) : (tensor<*xi32>, tensor<*xi32>) -> tensor<*xi32>
  return %4: tensor<*xi32>

// CHECK: %0 = "tf.Const"() {value = dense<[1, 0, 2]> : tensor<3xi32>} : () -> tensor<3xi32>
// CHECK: %1 = "tf.BitwiseXor"(%arg0, %arg1) : (tensor<8x4x8xi32>, tensor<8x4x8xi32>) -> tensor<8x4x8xi32>
// CHECK: %2 = "tf.Transpose"(%1, %0) : (tensor<8x4x8xi32>, tensor<3xi32>) -> tensor<*xi32>
// CHECK: return %2
}


// CHECK-LABEL: testLeftShiftTransDistr
func @testLeftShiftTransDistr(%arg0: tensor<8x4x8xi32>, %arg1: tensor<8x4x8xi32>) -> tensor<*xi32> {
  %0 = "tf.Const"() {value = dense<[1, 0, 2]> : tensor<3xi32>} : () -> tensor<3xi32>
  %1 = "tf.Const"() {value = dense<[1, 0, 2]> : tensor<3xi32>} : () -> tensor<3xi32>
  %2 = "tf.Transpose"(%arg0, %0) : (tensor<8x4x8xi32>, tensor<3xi32>) -> tensor<*xi32>
  %3 = "tf.Transpose"(%arg1, %1) : (tensor<8x4x8xi32>, tensor<3xi32>) -> tensor<*xi32>
  %4 = "tf.LeftShift"(%2, %3) : (tensor<*xi32>, tensor<*xi32>) -> tensor<*xi32>
  return %4: tensor<*xi32>

// CHECK: %0 = "tf.Const"() {value = dense<[1, 0, 2]> : tensor<3xi32>} : () -> tensor<3xi32>
// CHECK: %1 = "tf.LeftShift"(%arg0, %arg1) : (tensor<8x4x8xi32>, tensor<8x4x8xi32>) -> tensor<8x4x8xi32>
// CHECK: %2 = "tf.Transpose"(%1, %0) : (tensor<8x4x8xi32>, tensor<3xi32>) -> tensor<*xi32>
// CHECK: return %2
}

// CHECK-LABEL: testRightShiftTransDistr
func @testRightShiftTransDistr(%arg0: tensor<8x4x8xi32>, %arg1: tensor<8x4x8xi32>) -> tensor<*xi32> {
  %0 = "tf.Const"() {value = dense<[1, 0, 2]> : tensor<3xi32>} : () -> tensor<3xi32>
  %1 = "tf.Const"() {value = dense<[1, 0, 2]> : tensor<3xi32>} : () -> tensor<3xi32>
  %2 = "tf.Transpose"(%arg0, %0) : (tensor<8x4x8xi32>, tensor<3xi32>) -> tensor<*xi32>
  %3 = "tf.Transpose"(%arg1, %1) : (tensor<8x4x8xi32>, tensor<3xi32>) -> tensor<*xi32>
  %4 = "tf.RightShift"(%2, %3) : (tensor<*xi32>, tensor<*xi32>) -> tensor<*xi32>
  return %4: tensor<*xi32>

// CHECK: %0 = "tf.Const"() {value = dense<[1, 0, 2]> : tensor<3xi32>} : () -> tensor<3xi32>
// CHECK: %1 = "tf.RightShift"(%arg0, %arg1) : (tensor<8x4x8xi32>, tensor<8x4x8xi32>) -> tensor<8x4x8xi32>
// CHECK: %2 = "tf.Transpose"(%1, %0) : (tensor<8x4x8xi32>, tensor<3xi32>) -> tensor<*xi32>
// CHECK: return %2
}

// CHECK-LABEL: testApproximateEqualTransDistr
func @testApproximateEqualTransDistr(%arg0: tensor<8x4x8xi32>, %arg1: tensor<8x4x8xi32>) -> tensor<*xi32> {
  %0 = "tf.Const"() {value = dense<[1, 0, 2]> : tensor<3xi32>} : () -> tensor<3xi32>
  %1 = "tf.Const"() {value = dense<[1, 0, 2]> : tensor<3xi32>} : () -> tensor<3xi32>
  %2 = "tf.Transpose"(%arg0, %0) : (tensor<8x4x8xi32>, tensor<3xi32>) -> tensor<*xi32>
  %3 = "tf.Transpose"(%arg1, %1) : (tensor<8x4x8xi32>, tensor<3xi32>) -> tensor<*xi32>
  %4 = "tf.ApproximateEqual"(%2, %3) : (tensor<*xi32>, tensor<*xi32>) -> tensor<*xi32>
  return %4: tensor<*xi32>

// CHECK: %0 = "tf.Const"() {value = dense<[1, 0, 2]> : tensor<3xi32>} : () -> tensor<3xi32>
// CHECK: %1 = "tf.ApproximateEqual"(%arg0, %arg1) : (tensor<8x4x8xi32>, tensor<8x4x8xi32>) -> tensor<8x4x8xi32>
// CHECK: %2 = "tf.Transpose"(%1, %0) : (tensor<8x4x8xi32>, tensor<3xi32>) -> tensor<*xi32>
// CHECK: return %2
}

// CHECK-LABEL: testRiscAddTransDistr
func @testRiscAddTransDistr(%arg0: tensor<8x4x8xi32>, %arg1: tensor<8x4x8xi32>) -> tensor<*xi32> {
  %0 = "tf.Const"() {value = dense<[1, 0, 2]> : tensor<3xi32>} : () -> tensor<3xi32>
  %1 = "tf.Const"() {value = dense<[1, 0, 2]> : tensor<3xi32>} : () -> tensor<3xi32>
  %2 = "tf.Transpose"(%arg0, %0) : (tensor<8x4x8xi32>, tensor<3xi32>) -> tensor<*xi32>
  %3 = "tf.Transpose"(%arg1, %1) : (tensor<8x4x8xi32>, tensor<3xi32>) -> tensor<*xi32>
  %4 = "tf.RiscAdd"(%2, %3) : (tensor<*xi32>, tensor<*xi32>) -> tensor<*xi32>
  return %4: tensor<*xi32>

// CHECK: %0 = "tf.Const"() {value = dense<[1, 0, 2]> : tensor<3xi32>} : () -> tensor<3xi32>
// CHECK: %1 = "tf.RiscAdd"(%arg0, %arg1) : (tensor<8x4x8xi32>, tensor<8x4x8xi32>) -> tensor<8x4x8xi32>
// CHECK: %2 = "tf.Transpose"(%1, %0) : (tensor<8x4x8xi32>, tensor<3xi32>) -> tensor<*xi32>
// CHECK: return %2
}<|MERGE_RESOLUTION|>--- conflicted
+++ resolved
@@ -646,30 +646,6 @@
   return %5, %9, %15, %17, %20 : tensor<2xi32>, tensor<3xi32>, tensor<3xi32>, tensor<3xi32>, tensor<*xi32>
 }
 
-<<<<<<< HEAD
-// CHECK-LABEL: testSelectScalarPred
-func @testSelectScalarPred(%arg0: tensor<i1>, %arg1: tensor<4x2xf16>, %arg2: tensor<4x2xf16>) -> tensor<4x2xf16> {
-  // CHECK-NEXT: "tf.SelectV2"(%arg0, %arg1, %arg2) : (tensor<i1>, tensor<4x2xf16>, tensor<4x2xf16>) -> tensor<4x2xf16>
-  %0 = "tf.Select"(%arg0, %arg1, %arg2) : (tensor<i1>, tensor<4x2xf16>, tensor<4x2xf16>) -> tensor<4x2xf16>
-  return %0: tensor<4x2xf16>
-}
-
-// CHECK-LABEL: testSelectVectorPred
-func @testSelectVectorPred(%arg0: tensor<2xi1>, %arg1: tensor<2x3xf16>, %arg2: tensor<2x3xf16>) -> tensor<2x3xf16> {
-  // CHECK-NEXT: %[[SHAPE:.*]] = "tf.Const"
-  // CHECK-NEXT: %[[PRED:.*]] = "tf.Reshape"(%arg0, %[[SHAPE]]) : (tensor<2xi1>, tensor<2xi64>) -> tensor<2x1xi1>
-  // CHECK-NEXT: "tf.SelectV2"(%[[PRED]], %arg1, %arg2) : (tensor<2x1xi1>, tensor<2x3xf16>, tensor<2x3xf16>) -> tensor<2x3xf16>
-  %0 = "tf.Select"(%arg0, %arg1, %arg2) : (tensor<2xi1>, tensor<2x3xf16>, tensor<2x3xf16>) -> tensor<2x3xf16>
-  return %0: tensor<2x3xf16>
-}
-
-// CHECK-LABEL: testSelectAllSameShape
-func @testSelectAllSameShape(%arg0: tensor<2x3xi1>, %arg1: tensor<2x3xf16>, %arg2: tensor<2x3xf16>) -> tensor<2x3xf16> {
-  // CHECK-NEXT: "tf.SelectV2"(%arg0, %arg1, %arg2) : (tensor<2x3xi1>, tensor<2x3xf16>, tensor<2x3xf16>) -> tensor<2x3xf16>
-  %0 = "tf.Select"(%arg0, %arg1, %arg2) : (tensor<2x3xi1>, tensor<2x3xf16>, tensor<2x3xf16>) -> tensor<2x3xf16>
-  return %0: tensor<2x3xf16>
-}
-
 // CHECK-LABEL: testSelectV2TransDistr
 func @testSelectV2TransDistr(%arg0: tensor<8x4x8xi1>, %arg1: tensor<8x4x8xi1>, %arg2: tensor<8x4x8xi1>) -> tensor<*xi1> {
   %0 = "tf.Const"() {value = dense<[1, 0, 2]> : tensor<3xi32>} : () -> tensor<3xi32>
@@ -687,38 +663,6 @@
 // CHECK: return %2
 }
 
-// If we don't have guarantees on input shapes, we can't support canonicalizing
-// to SelectV2. Test these cases.
-// CHECK-LABEL: testSelectInvalid
-func @testSelectInvalid(%arg0: tensor<?xi1>, %arg1: tensor<2x3xf16>, %arg2: tensor<2x3xf16>) -> tensor<2x3xf16> {
-  // CHECK-NEXT: tf.Select
-  %0 = "tf.Select"(%arg0, %arg1, %arg2) : (tensor<?xi1>, tensor<2x3xf16>, tensor<2x3xf16>) -> tensor<2x3xf16>
-  return %0: tensor<2x3xf16>
-}
-
-// CHECK-LABEL: testSelectInvalidUnranked
-func @testSelectInvalidUnranked(%arg0: tensor<6x7xi1>, %arg1: tensor<*xf16>, %arg2: tensor<*xf16>) -> tensor<*xf16> {
-  // CHECK-NEXT: tf.Select
-  %0 = "tf.Select"(%arg0, %arg1, %arg2) : (tensor<6x7xi1>, tensor<*xf16>, tensor<*xf16>) -> tensor<*xf16>
-  return %0: tensor<*xf16>
-}
-
-// CHECK-LABEL: testSelectThenUnranked
-func @testSelectThenUnranked(%arg0: tensor<3xi1>, %arg1: tensor<*xf16>, %arg2: tensor<3x2xf16>) -> tensor<*xf16> {
-  // CHECK-NEXT: tf.Select
-  %0 = "tf.Select"(%arg0, %arg1, %arg2) : (tensor<3xi1>, tensor<*xf16>, tensor<3x2xf16>) -> tensor<*xf16>
-  return %0: tensor<*xf16>
-}
-
-// CHECK-LABEL: testSelectElseUnranked
-func @testSelectElseUnranked(%arg0: tensor<3xi1>, %arg1: tensor<3x2xf16>, %arg2: tensor<*xf16>) -> tensor<*xf16> {
-  // CHECK-NEXT: tf.Select
-  %0 = "tf.Select"(%arg0, %arg1, %arg2) : (tensor<3xi1>, tensor<3x2xf16>, tensor<*xf16>) -> tensor<*xf16>
-  return %0: tensor<*xf16>
-}
-
-=======
->>>>>>> a68c6117
 // CHECK-LABEL: testTileMultiplesAllOnes
 func @testTileMultiplesAllOnes(%arg0: tensor<2x3xf32>) -> tensor<2x3xf32> {
   %cst = constant dense <[1, 1]> : tensor<2xi32>
