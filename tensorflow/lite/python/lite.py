--- conflicted
+++ resolved
@@ -245,10 +245,9 @@
                 self.post_training_dynamic_range_int8() or
                 self.post_training_fp16())
 
-<<<<<<< HEAD
   def activations_type(self):
     return constants.INT16 if self._is_int16x8_target_required() else constants.INT8
-=======
+
   def converter_flags(self, inference_ty=None, inference_input_ty=None):
     """Flags to the converter."""
     if (self.post_training_int8_no_float() or
@@ -308,7 +307,6 @@
       }
     else:
       return False, None
->>>>>>> 424a3072
 
   # Below are helpers for the above functions.
 
@@ -575,7 +573,6 @@
         output_tensors=output_tensors,
         **converter_kwargs)
 
-<<<<<<< HEAD
     activations_type = quant_mode.activations_type()
 
     if quant_mode.post_training_int8_no_float():
@@ -594,11 +591,10 @@
       result = self._calibrate_quantize_model(result, constants.FLOAT,
                                               constants.FLOAT, activations_type,
                                               True)
-=======
+
     calibrate_and_quantize, flags = quant_mode.quantizer_flags()
     if calibrate_and_quantize:
       result = self._calibrate_quantize_model(result, **flags)
->>>>>>> 424a3072
 
     if self._experimental_sparsify_model:
       result = _mlir_sparsify(result)
@@ -1206,47 +1202,6 @@
     else:
       quantized_stats = None
 
-<<<<<<< HEAD
-    toco_inference_input_type = self.inference_input_type
-    inference_input_type = self.inference_input_type
-    inference_output_type = self.inference_output_type
-    post_training_optimize = (
-        quant_mode.post_training_int8_no_float() or
-        quant_mode.post_training_int8_allow_float() or
-        quant_mode.post_training_int16x8_allow_float() or
-        quant_mode.post_training_int16x8_no_float() or
-        quant_mode.post_training_dynamic_range_int8() or
-        quant_mode.post_training_fp16())
-    if post_training_optimize:
-      # Post training optimizations require that TOCO outputs a float model.
-      if self.inference_type != constants.FLOAT:
-        raise ValueError(
-            "`optimizations` require that `inference_type` is set to float.")
-      toco_inference_input_type = constants.FLOAT
-      # Set up default values.
-      if inference_input_type is None:
-        inference_input_type = constants.FLOAT
-      if inference_output_type is None:
-        inference_output_type = constants.FLOAT
-
-    weight_only_quantize = (
-        quant_mode.post_training_dynamic_range_int8() or
-        quant_mode.post_training_fp16())
-    if weight_only_quantize:
-      # Currently, weight only quantization requires float inputs and outputs.
-      if (inference_input_type != constants.FLOAT or
-          inference_output_type != constants.FLOAT):
-        raise ValueError(
-            "Provide an inference_input_type and inference_output_type of type "
-            "tf.float32.")
-
-    if not post_training_optimize and self.inference_output_type is not None:
-      raise ValueError(
-          "inference_output_type is currently not supported if optimizations "
-          "are not enabled.")
-
-=======
->>>>>>> 424a3072
     optimized_graph = self._graph_def
     if not self.saved_model_dir:
       # Disable grappler constant folding if there are training quant ops.
@@ -1317,25 +1272,8 @@
           output_arrays=self._output_arrays,
           **converter_kwargs)
 
-<<<<<<< HEAD
-    activations_type = quant_mode.activations_type()
-
-    if quant_mode.post_training_int8_no_float():
-      result = self._calibrate_quantize_model(result, inference_input_type,
-                                              inference_output_type, activations_type, False)
-    elif quant_mode.post_training_int8_allow_float():
-      result = self._calibrate_quantize_model(result, inference_input_type,
-                                              inference_output_type, activations_type, True)
-    elif quant_mode.post_training_int16x8_no_float():
-      result = self._calibrate_quantize_model(result, inference_input_type,
-                                              inference_output_type, activations_type, False)
-    elif quant_mode.post_training_int16x8_allow_float():
-      result = self._calibrate_quantize_model(result, inference_input_type,
-                                              inference_output_type, activations_type, True)
-=======
     if calibrate_quantize:
       result = self._calibrate_quantize_model(result, **flags)
->>>>>>> 424a3072
 
     if self._experimental_sparsify_model:
       result = _mlir_sparsify(result)
