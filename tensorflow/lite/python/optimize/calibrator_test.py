# Lint as: python2, python3
# Copyright 2019 The TensorFlow Authors. All Rights Reserved.
#
# Licensed under the Apache License, Version 2.0 (the "License");
# you may not use this file except in compliance with the License.
# You may obtain a copy of the License at
#
#     http://www.apache.org/licenses/LICENSE-2.0
#
# Unless required by applicable law or agreed to in writing, software
# distributed under the License is distributed on an "AS IS" BASIS,
# WITHOUT WARRANTIES OR CONDITIONS OF ANY KIND, either express or implied.
# See the License for the specific language governing permissions and
# limitations under the License.
# ==============================================================================
"""Tests for Calibrator."""

from __future__ import absolute_import
from __future__ import division
from __future__ import print_function
from absl.testing import parameterized
import numpy as np
from six.moves import range

from absl.testing import parameterized

from tensorflow.lite.python import lite_constants as constants
from tensorflow.lite.python.optimize import calibrator as _calibrator
from tensorflow.python.framework import test_util
from tensorflow.python.platform import resource_loader
from tensorflow.python.platform import test


class CalibratorTest(test_util.TensorFlowTestCase, parameterized.TestCase):

  @parameterized.named_parameters(
<<<<<<< HEAD
      # Activation type Int8
      ('UseActivationTypeInt8', constants.INT8),
       # Activation type Int16
      ('UseActivationTypeInt16', constants.INT16))
  def test_calibration_with_quantization(self, activation_type):
=======
      ('EnableMlirQuantizer', True),  # enable mlir quantizer
      ('DisableMlirQuantizer', False))  # disable mlir quantizer
  def test_calibration_with_quantization(self, enable_mlir):
>>>>>>> ee7d9c4b
    model_path = resource_loader.get_path_to_datafile(
        'test_data/mobilenet_like_model.bin')
    float_model = open(model_path, 'rb').read()
    quantizer = _calibrator.Calibrator(float_model)

    # Input generator for the model.
    def input_gen():
      for _ in range(10):
        yield [np.ones(shape=(1, 5, 5, 3), dtype=np.float32)]

    quantized_model = quantizer.calibrate_and_quantize(input_gen,
                                                       constants.FLOAT,
                                                       constants.FLOAT, False,
<<<<<<< HEAD
                                                       activation_type)
    self.assertIsNotNone(quantized_model)

  @parameterized.named_parameters(
      # Activation type Int8
      ('UseActivationTypeInt8', constants.INT8),
       # Activation type Int16
      ('UseActivationTypeInt16', constants.INT16))
  def test_calibration_with_quantization_allow_float(self, activation_type):
=======
                                                       enable_mlir)
    self.assertIsNotNone(quantized_model)

  @parameterized.named_parameters(
      ('EnableMlirQuantizer', True),  # enable mlir quantizer
      ('DisableMlirQuantizer', False))  # disable mlir quantizer
  def test_calibration_with_quantization_allow_float(self, enable_mlir):
>>>>>>> ee7d9c4b
    model_path = resource_loader.get_path_to_datafile(
        'test_data/mobilenet_like_model.bin')
    float_model = open(model_path, 'rb').read()
    quantizer = _calibrator.Calibrator(float_model)

    # Input generator for the model.
    def input_gen():
      for _ in range(10):
        yield [np.ones(shape=(1, 5, 5, 3), dtype=np.float32)]

    quantized_model = quantizer.calibrate_and_quantize(input_gen,
                                                       constants.FLOAT,
                                                       constants.FLOAT, True,
<<<<<<< HEAD
                                                       activation_type)
=======
                                                       enable_mlir)
>>>>>>> ee7d9c4b
    self.assertIsNotNone(quantized_model)

  def test_calibration_with_quantization_single_op(self):
    model_path = resource_loader.get_path_to_datafile(
        'test_data/mobilenet_like_model.bin')
    float_model = open(model_path, 'rb').read()
    quantizer = _calibrator.Calibrator(float_model)

    # Input generator for the model.
    def input_gen():
      for _ in range(10):
        yield [np.ones(shape=(1, 5, 5, 3), dtype=np.float32)]

    quantized_model = quantizer.calibrate_and_quantize_single(
        input_gen, constants.FLOAT, constants.FLOAT, True, 'conv2d_8/BiasAdd')
    self.assertIsNotNone(quantized_model)

  @parameterized.named_parameters(
<<<<<<< HEAD
      # Activation type Int8
      ('UseActivationTypeInt8', constants.INT8),
       # Activation type Int16
      ('UseActivationTypeInt16', constants.INT16))
  def test_calibration_with_quantization_multiple_inputs(self, activation_type):
=======
      ('EnableMlirQuantizer', True),  # enable mlir quantizer
      ('DisableMlirQuantizer', False))  # disable mlir quantizer
  def test_calibration_with_quantization_multiple_inputs(self, enable_mlir):
>>>>>>> ee7d9c4b
    # Load multi add model from test data.
    # This model has 4 inputs of size (1, 8, 8, 3).
    model_path = resource_loader.get_path_to_datafile(
        '../../testdata/multi_add.bin')
    float_model = open(model_path, 'rb').read()
    quantizer = _calibrator.Calibrator(float_model)

    # Input generator for the model.
    def input_gen():
      for _ in range(10):
        yield [np.ones(shape=(1, 8, 8, 3), dtype=np.float32) for _ in range(4)]

    quantized_model = quantizer.calibrate_and_quantize(input_gen,
                                                       constants.FLOAT,
                                                       constants.FLOAT, False,
<<<<<<< HEAD
                                                       activation_type)
=======
                                                       enable_mlir)
>>>>>>> ee7d9c4b
    self.assertIsNotNone(quantized_model)

  @parameterized.named_parameters(
      ('EnableMlirQuantizer', True),  # enable mlir quantizer
      ('DisableMlirQuantizer', False))  # disable mlir quantizer
  def test_invalid_model_buffer(self, enable_mlir):
    float_model = b'\0' * 100
    with self.assertRaisesWithRegexpMatch(ValueError,
                                          'Failed to parse the model'):
      _calibrator.Calibrator(float_model)

  # TODO(fengliuai): enable mlir quantizer
  def test_empty_calibrator_gen(self):
    model_path = resource_loader.get_path_to_datafile(
        'test_data/mobilenet_like_model.bin')
    float_model = open(model_path, 'rb').read()
    quantizer = _calibrator.Calibrator(float_model)

    def empty_input_gen():
      for i in ():
        yield i

    with self.assertRaises(RuntimeError):
      quantizer.calibrate_and_quantize(empty_input_gen, constants.FLOAT,
                                       constants.FLOAT, False)

  @parameterized.named_parameters(
      ('EnableMlirQuantizer', True),  # enable mlir quantizer
      ('DisableMlirQuantizer', False))  # disable mlir quantizer
  def test_invalid_shape_calibrator_gen(self, enable_mlir):
    model_path = resource_loader.get_path_to_datafile(
        'test_data/mobilenet_like_model.bin')
    float_model = open(model_path, 'rb').read()
    quantizer = _calibrator.Calibrator(float_model)

    # Input generator with incorrect shape.
    def input_gen():
      for _ in range(10):
        yield [np.ones(shape=(1, 2, 2, 3), dtype=np.float32)]

    with self.assertRaisesWithRegexpMatch(ValueError, 'Size mismatch'):
      quantizer.calibrate_and_quantize(input_gen, constants.FLOAT,
                                       constants.FLOAT, False, enable_mlir)

  @parameterized.named_parameters(
      ('EnableMlirQuantizer', True),  # enable mlir quantizer
      ('DisableMlirQuantizer', False))  # disable mlir quantizer
  def test_invalid_type_calibrator_gen(self, enable_mlir):
    model_path = resource_loader.get_path_to_datafile(
        'test_data/mobilenet_like_model.bin')
    float_model = open(model_path, 'rb').read()
    quantizer = _calibrator.Calibrator(float_model)

    # Input generator with incorrect shape.
    def input_gen():
      for _ in range(10):
        yield np.ones(shape=(1, 5, 5, 3), dtype=np.int32)

    with self.assertRaises(ValueError):
      quantizer.calibrate_and_quantize(input_gen, constants.FLOAT,
                                       constants.FLOAT, False, enable_mlir)


if __name__ == '__main__':
  test.main()<|MERGE_RESOLUTION|>--- conflicted
+++ resolved
@@ -34,17 +34,13 @@
 class CalibratorTest(test_util.TensorFlowTestCase, parameterized.TestCase):
 
   @parameterized.named_parameters(
-<<<<<<< HEAD
-      # Activation type Int8
-      ('UseActivationTypeInt8', constants.INT8),
+      # Activation type Int8 - enable mlir quantizer
+      ('UseActivationTypeInt8EnabledMlir', constants.INT8, True),
+      # Activation type Int8 - disable mlir quantizer
+      ('UseActivationTypeInt8DisabledMlir', constants.INT8, False),
        # Activation type Int16
       ('UseActivationTypeInt16', constants.INT16))
-  def test_calibration_with_quantization(self, activation_type):
-=======
-      ('EnableMlirQuantizer', True),  # enable mlir quantizer
-      ('DisableMlirQuantizer', False))  # disable mlir quantizer
-  def test_calibration_with_quantization(self, enable_mlir):
->>>>>>> ee7d9c4b
+  def test_calibration_with_quantization(self, activation_type, enable_mlir):
     model_path = resource_loader.get_path_to_datafile(
         'test_data/mobilenet_like_model.bin')
     float_model = open(model_path, 'rb').read()
@@ -58,25 +54,18 @@
     quantized_model = quantizer.calibrate_and_quantize(input_gen,
                                                        constants.FLOAT,
                                                        constants.FLOAT, False,
-<<<<<<< HEAD
-                                                       activation_type)
-    self.assertIsNotNone(quantized_model)
-
-  @parameterized.named_parameters(
-      # Activation type Int8
-      ('UseActivationTypeInt8', constants.INT8),
-       # Activation type Int16
-      ('UseActivationTypeInt16', constants.INT16))
-  def test_calibration_with_quantization_allow_float(self, activation_type):
-=======
+                                                       activation_type,
                                                        enable_mlir)
     self.assertIsNotNone(quantized_model)
 
   @parameterized.named_parameters(
-      ('EnableMlirQuantizer', True),  # enable mlir quantizer
-      ('DisableMlirQuantizer', False))  # disable mlir quantizer
-  def test_calibration_with_quantization_allow_float(self, enable_mlir):
->>>>>>> ee7d9c4b
+      # Activation type Int8 - enable mlir quantizer
+      ('UseActivationTypeInt8EnabledMlir', constants.INT8, True),
+      # Activation type Int8 - disable mlir quantizer
+      ('UseActivationTypeInt8EnabledMlir', constants.INT8, False),
+       # Activation type Int16 - disable mlir quantizer
+      ('UseActivationTypeInt16', constants.INT16, False))
+  def test_calibration_with_quantization_allow_float(self, activation_type, enable_mlir):
     model_path = resource_loader.get_path_to_datafile(
         'test_data/mobilenet_like_model.bin')
     float_model = open(model_path, 'rb').read()
@@ -90,11 +79,8 @@
     quantized_model = quantizer.calibrate_and_quantize(input_gen,
                                                        constants.FLOAT,
                                                        constants.FLOAT, True,
-<<<<<<< HEAD
-                                                       activation_type)
-=======
+                                                       activation_type, 
                                                        enable_mlir)
->>>>>>> ee7d9c4b
     self.assertIsNotNone(quantized_model)
 
   def test_calibration_with_quantization_single_op(self):
@@ -113,17 +99,13 @@
     self.assertIsNotNone(quantized_model)
 
   @parameterized.named_parameters(
-<<<<<<< HEAD
-      # Activation type Int8
-      ('UseActivationTypeInt8', constants.INT8),
-       # Activation type Int16
-      ('UseActivationTypeInt16', constants.INT16))
-  def test_calibration_with_quantization_multiple_inputs(self, activation_type):
-=======
-      ('EnableMlirQuantizer', True),  # enable mlir quantizer
-      ('DisableMlirQuantizer', False))  # disable mlir quantizer
-  def test_calibration_with_quantization_multiple_inputs(self, enable_mlir):
->>>>>>> ee7d9c4b
+      # Activation type Int8 - enable mlir quantizer
+      ('UseActivationTypeInt8 - EnableMlirQuantizer', constants.INT8, True),
+       # Activation type Int8 - disable mlir quantizer
+      ('UseActivationTypeInt8 - DisableMlirQuantizer', constants.INT8, False),
+       # Activation type Int16 - disable mlir quantizer
+      ('UseActivationTypeInt16 - DisableEnableMlirQuantizer', constants.INT16, False))
+  def test_calibration_with_quantization_multiple_inputs(self, activation_type, enable_mlir):
     # Load multi add model from test data.
     # This model has 4 inputs of size (1, 8, 8, 3).
     model_path = resource_loader.get_path_to_datafile(
@@ -139,11 +121,8 @@
     quantized_model = quantizer.calibrate_and_quantize(input_gen,
                                                        constants.FLOAT,
                                                        constants.FLOAT, False,
-<<<<<<< HEAD
-                                                       activation_type)
-=======
+                                                       activation_type,
                                                        enable_mlir)
->>>>>>> ee7d9c4b
     self.assertIsNotNone(quantized_model)
 
   @parameterized.named_parameters(
