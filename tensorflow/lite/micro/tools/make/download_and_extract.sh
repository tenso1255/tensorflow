#!/bin/bash
# Copyright 2019 The TensorFlow Authors. All Rights Reserved.
#
# Licensed under the Apache License, Version 2.0 (the "License");
# you may not use this file except in compliance with the License.
# You may obtain a copy of the License at
#
#     http://www.apache.org/licenses/LICENSE-2.0
#
# Unless required by applicable law or agreed to in writing, software
# distributed under the License is distributed on an "AS IS" BASIS,
# WITHOUT WARRANTIES OR CONDITIONS OF ANY KIND, either express or implied.
# See the License for the specific language governing permissions and
# limitations under the License.
# ==============================================================================

# Utility script that handles downloading, extracting, and patching third-party
# library dependencies for TensorFlow Lite for Microcontrollers.
# Called with four arguments:
# 1 - URL to download from.
# 2 - MD5 checksum to verify the package's integrity. Use md5sum to create one.
# 3 - Path to new folder to unpack the library into.
# 4 - Optional patching action name.

set -e

# Patches the Ambiq Micro SDK to work around build issues.
patch_am_sdk() {
  local am_dir="${1}"
  if [ ! -f ${am_dir}/VERSION.txt ]; then
    echo "Could not find ${am_dir}, skipping AmbiqMicro SDK patch";
    return;
  fi

  local src_dir=${am_dir}/boards/apollo3_evb/examples/hello_world/gcc
  local dest_dir=${am_dir}/boards/apollo3_evb/examples/hello_world/gcc_patched

  rm -rf ${dest_dir}
  mkdir ${dest_dir}

  cp "${src_dir}/startup_gcc.c" "${dest_dir}/startup_gcc.c"
  cp "${src_dir}/hello_world.ld" "${dest_dir}/apollo3evb.ld"

  sed -i -e '114s/1024/1024\*20/g' "${dest_dir}/startup_gcc.c"
  #sed -i -e 's/main/_main/g' "${dest_dir}/startup_gcc.c"

  sed -i -e '3s/hello_world.ld/apollo3evb.ld/g' "${dest_dir}/apollo3evb.ld"
  sed -i -e '3s/startup_gnu/startup_gcc/g' "${dest_dir}/apollo3evb.ld"
  sed -i -e $'22s/\*(.text\*)/\*(.text\*)\\\n\\\n\\\t\/\* These are the C++ global constructors.  Stick them all here and\\\n\\\t \* then walk through the array in main() calling them all.\\\n\\\t \*\/\\\n\\\t_init_array_start = .;\\\n\\\tKEEP (\*(SORT(.init_array\*)))\\\n\\\t_init_array_end = .;\\\n\\\n\\\t\/\* XXX Currently not doing anything for global destructors. \*\/\\\n/g' "${dest_dir}/apollo3evb.ld"
  sed -i -e $'70s/} > SRAM/} > SRAM\\\n    \/\* Add this to satisfy reference to symbol "end" from libnosys.a(sbrk.o)\\\n     \* to denote the HEAP start.\\\n     \*\/\\\n   end = .;/g' "${dest_dir}/apollo3evb.ld"

  # Add a delay after establishing serial connection
  sed -ir -E $'s/    with serial\.Serial\(args\.port, args\.baud, timeout=12\) as ser:/    with serial.Serial(args.port, args.baud, timeout=12) as ser:\\\n        # Patched.\\\n        import time\\\n        time.sleep(0.25)\\\n        # End patch./g' "${am_dir}/tools/apollo3_scripts/uart_wired_update.py"

  # Add CPP include guards to "am_hal_iom.h"
  sed -i -e '57a\
  #ifdef __cplusplus // Patch\
  extern "C" {\
  #endif // End patch
  ' "${am_dir}/mcu/apollo3/hal/am_hal_iom.h"

  sed -i -e '836a\
  #ifdef __cplusplus // Patch\
  }\
  #endif // End patch
  ' "${am_dir}/mcu/apollo3/hal/am_hal_iom.h"

  echo "Finished preparing Apollo3 files"
}

# Fixes issues with KissFFT.
patch_kissfft() {
  sed -i -E $'s@#ifdef FIXED_POINT@// Patched automatically by download_dependencies.sh so default is 16 bit.\\\n#ifndef FIXED_POINT\\\n#define FIXED_POINT (16)\\\n#endif\\\n// End patch.\\\n\\\n#ifdef FIXED_POINT@g' tensorflow/lite/micro/tools/make/downloads/kissfft/kiss_fft.h

  # Fix for https://github.com/mborgerding/kissfft/issues/20
  sed -i -E $'s@#ifdef FIXED_POINT@#ifdef FIXED_POINT\\\n#include <stdint.h> /* Patched. */@g' tensorflow/lite/micro/tools/make/downloads/kissfft/kiss_fft.h

  sed -i -E "s@#define KISS_FFT_MALLOC malloc@#define KISS_FFT_MALLOC(X) (void*)(0) /* Patched. */@g" tensorflow/lite/micro/tools/make/downloads/kissfft/kiss_fft.h
  sed -i -E "s@#define KISS_FFT_FREE free@#define KISS_FFT_FREE(X) /* Patched. */@g" tensorflow/lite/micro/tools/make/downloads/kissfft/kiss_fft.h
  sed -ir -E "s@(fprintf.*\);)@/* \1 */@g" tensorflow/lite/micro/tools/make/downloads/kissfft/tools/kiss_fftr.c
  sed -ir -E "s@(exit.*\);)@return; /* \1 */@g" tensorflow/lite/micro/tools/make/downloads/kissfft/tools/kiss_fftr.c
  echo "Finished patching kissfft"
}

# Create a header file containing an array with the first 10 images from the
# CIFAR10 test dataset.
patch_cifar10_dataset() {
  xxd -l 30730 -i ${1}/test_batch.bin ${1}/../../../../examples/image_recognition_experimental/first_10_cifar_images.h
  sed -i -E "s/unsigned char/const unsigned char/g" ${1}/../../../../examples/image_recognition_experimental/first_10_cifar_images.h
}

build_embarc_mli() {
  gmake -j 4 -C ${1}/lib/make TCF_FILE=${2}
}

# Main function handling the download, verify, extract, and patch process.
download_and_extract() {
  local usage="Usage: download_and_extract URL MD5 DIR [ACTION] [ACTION_PARAM]"
  local url="${1:?${usage}}"
  local expected_md5="${2:?${usage}}"
  local dir="${3:?${usage}}"
  local action=${4}
  local action_param1=${5}  # optional action parameter
  local tempdir=$(mktemp -d)
  local tempdir2=$(mktemp -d)
  local tempfile=${tempdir}/temp_file
  local curl_retries=3

  command -v curl >/dev/null 2>&1 || {
    echo >&2 "The required 'curl' tool isn't installed. Try 'apt-get install curl'."; exit 1;
  }

  echo "downloading ${url}" >&2
  mkdir -p "${dir}"
  # We've been seeing occasional 56 errors from valid URLs, so set up a retry
  # loop to attempt to recover from them.
  for (( i=1; i<=$curl_retries; ++i ))
  do
    curl -Ls --fail --retry 5 "${url}" > ${tempfile}
    CURL_RESULT=$?
    if [[ $CURL_RESULT -eq 0 ]]
    then
      break
    fi
    if [[ ( $CURL_RESULT -ne 56 ) || ( $i -eq $curl_retries ) ]]
    then
      echo "Error $CURL_RESULT downloading '${url}'"
      exit 1
    fi
    sleep 2
  done

  # Check that the file was downloaded correctly using a checksum.
  DOWNLOADED_MD5=$(openssl dgst -md5 ${tempfile} | sed 's/.* //g')
  if [ ${expected_md5} != ${DOWNLOADED_MD5} ]; then
    echo "Checksum error for '${url}'. Expected ${expected_md5} but found ${DOWNLOADED_MD5}"
    exit 1
  fi

<<<<<<< HEAD
  # delete anything after the '?' in a url that might confound f
=======
  # delete anything after the '?' in a url that may mask true file extension
>>>>>>> 02b5a675
  url=$(echo "${url}" | sed "s/\?.*//")

  if [[ "${url}" == *gz ]]; then
    tar -C "${dir}" --strip-components=1 -xzf ${tempfile}
  elif [[ "${url}" == *tar.xz ]]; then
    tar -C "${dir}" --strip-components=1 -xf ${tempfile}
  elif [[ "${url}" == *bz2 ]]; then
    curl -Ls "${url}" > ${tempdir}/tarred.bz2
    tar -C "${dir}" --strip-components=1 -xjf ${tempfile}
  elif [[ "${url}" == *zip ]]; then
    unzip ${tempfile} -d ${tempdir2} 2>&1 1>/dev/null
    # If the zip file contains nested directories, extract the files from the
    # inner directory.
    if [ $(find $tempdir2/* -maxdepth 0 | wc -l) = 1 ] && [ -d $tempdir2/* ]; then
      # unzip has no strip components, so unzip to a temp dir, and move the
      # files we want from the tempdir to destination.
      cp -R ${tempdir2}/*/* ${dir}/
    else
      cp -R ${tempdir2}/* ${dir}/
    fi
  else
    echo "Error unsupported archive type. Failed to extract tool after download."
  fi
  rm -rf ${tempdir2} ${tempdir}

  # Delete any potential BUILD files, which would interfere with Bazel builds.
  find "${dir}" -type f -name '*BUILD' -delete

  if [[ ${action} == "patch_am_sdk" ]]; then
    patch_am_sdk ${dir}
  elif [[ ${action} == "patch_kissfft" ]]; then
    patch_kissfft ${dir}
  elif [[ ${action} == "patch_cifar10_dataset" ]]; then
    patch_cifar10_dataset ${dir}
  elif [[ ${action} == "build_embarc_mli" ]]; then
    build_embarc_mli ${dir} ${action_param1}
  elif [[ ${action} ]]; then
    echo "Unknown action '${action}'"
    exit 1
  fi
}

download_and_extract "$1" "$2" "$3" "$4" "$5"<|MERGE_RESOLUTION|>--- conflicted
+++ resolved
@@ -137,11 +137,7 @@
     exit 1
   fi
 
-<<<<<<< HEAD
-  # delete anything after the '?' in a url that might confound f
-=======
   # delete anything after the '?' in a url that may mask true file extension
->>>>>>> 02b5a675
   url=$(echo "${url}" | sed "s/\?.*//")
 
   if [[ "${url}" == *gz ]]; then
