--- conflicted
+++ resolved
@@ -23,13 +23,10 @@
     }
   }
   TF_LITE_FATAL("Custom option not found");
-<<<<<<< HEAD
-  return 0;
-=======
   // This has no return value as the TF_LITE_FATAL will abort and not return.
   // A flexbuffer where the custom option is missing is broken so returning a 
   // default value will hide the underlying problem.
->>>>>>> 88e5ec19
+
 }
 
 //*****************************
