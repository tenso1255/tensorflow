--- conflicted
+++ resolved
@@ -657,12 +657,12 @@
     actual = "//tensorflow/stream_executor/cuda:all_runtime",
 )
 
-<<<<<<< HEAD
 cc_library(
     name = "rocm_platform",
     srcs = if_rocm_is_configured(
         glob(
             [
+                "gpu/*.cc",
                 "rocm/*.cc",
             ],
         ),
@@ -670,6 +670,7 @@
     hdrs = if_rocm_is_configured(
         glob(
             [
+                "gpu/*.h",
                 "rocm/*.h",
             ],
         ),
@@ -686,6 +687,7 @@
         "//tensorflow/stream_executor/lib",
         "//tensorflow/stream_executor/platform",
         "//tensorflow/stream_executor/platform:dso_loader",
+        "@com_google_absl//absl/strings",
         "@local_config_rocm//rocm:rocm_headers",
     ] + if_rocm_is_configured([
         "//tensorflow/core:rocm",
@@ -695,9 +697,4 @@
         "@local_config_rocm//rocm:miopen",
     ]),
     alwayslink = 1,
-=======
-alias(
-    name = "rocm_platform",
-    actual = "//tensorflow/stream_executor/rocm:all_runtime",
->>>>>>> 1a1e50ee
 )