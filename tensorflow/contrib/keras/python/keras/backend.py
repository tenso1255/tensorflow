# Copyright 2015 The TensorFlow Authors. All Rights Reserved.
#
# Licensed under the Apache License, Version 2.0 (the "License");
# you may not use this file except in compliance with the License.
# You may obtain a copy of the License at
#
#     http://www.apache.org/licenses/LICENSE-2.0
#
# Unless required by applicable law or agreed to in writing, software
# distributed under the License is distributed on an "AS IS" BASIS,
# WITHOUT WARRANTIES OR CONDITIONS OF ANY KIND, either express or implied.
# See the License for the specific language governing permissions and
# limitations under the License.
# ==============================================================================
# pylint: disable=protected-access
# pylint: disable=redefined-outer-name
# pylint: disable=redefined-builtin
"""Keras backend API.
"""
from __future__ import absolute_import
from __future__ import division
from __future__ import print_function

from collections import defaultdict
import json
import os
import warnings

import numpy as np

from tensorflow.core.protobuf import config_pb2
from tensorflow.python.client import session as session_module
from tensorflow.python.framework import constant_op
from tensorflow.python.framework import dtypes as dtypes_module
from tensorflow.python.framework import ops
from tensorflow.python.framework import sparse_tensor
from tensorflow.python.ops import array_ops
from tensorflow.python.ops import clip_ops
from tensorflow.python.ops import control_flow_ops
from tensorflow.python.ops import ctc_ops as ctc
from tensorflow.python.ops import functional_ops
from tensorflow.python.ops import gradients as gradients_module
from tensorflow.python.ops import image_ops
from tensorflow.python.ops import init_ops
from tensorflow.python.ops import logging_ops
from tensorflow.python.ops import math_ops
from tensorflow.python.ops import nn
from tensorflow.python.ops import random_ops
from tensorflow.python.ops import sparse_ops
from tensorflow.python.ops import state_ops
from tensorflow.python.ops import tensor_array_grad  # pylint: disable=unused-import
from tensorflow.python.ops import tensor_array_ops
from tensorflow.python.ops import variables as variables_module
from tensorflow.python.training import moving_averages


py_all = all
py_sum = sum

# INTERNAL UTILS

# This is the default internal TF session used by Keras.
# It can be set manually via `set_session(sess)`.
_SESSION = None

# This dictionary holds a mapping {graph: learning_phase}.
# A learning phase is a bool tensor used to run Keras models in
# either train mode (learning_phase == 1) or test mode (learning_phase == 0).
_GRAPH_LEARNING_PHASES = {}

# This dictionary holds a mapping {graph: UID_DICT}.
# each UID_DICT is a dictionary mapping name prefixes to a current index,
# used for generatic graph-specific string UIDs
# for various names (e.g. layer names).
_GRAPH_UID_DICTS = {}

# This boolean flag can be set to True to leave variable initialization
# up to the user.
# Change its value via `manual_variable_initialization(value)`.
_MANUAL_VAR_INIT = False

# The type of float to use throughout a session.
_FLOATX = 'float32'

# Epsilon fuzz factor used throughout the codebase.
_EPSILON = 10e-8

# Default image data format, one of "channels_last", "channels_first".
_IMAGE_DATA_FORMAT = 'channels_last'


def backend():
  """Publicly accessible method for determining the current backend.

  Only exists for API compatibily with multi-backend Keras.

  Returns:
      The string "tensorflow".
  """
  return 'tensorflow'


def epsilon():
  """Returns the value of the fuzz factor used in numeric expressions.

  Returns:
      A float.

  Example:
  ```python
      >>> keras.backend.epsilon()
      1e-08
  ```
  """
  return _EPSILON


def set_epsilon(value):
  """Sets the value of the fuzz factor used in numeric expressions.

  Arguments:
      value: float. New value of epsilon.

  Example:
  ```python
      >>> from keras import backend as K
      >>> K.epsilon()
      1e-08
      >>> K.set_epsilon(1e-05)
      >>> K.epsilon()
      1e-05
  ```
  """
  global _EPSILON
  _EPSILON = value


def floatx():
  """Returns the default float type, as a string.

  E.g. 'float16', 'float32', 'float64'.

  Returns:
      String, the current default float type.

  Example:
  ```python
      >>> keras.backend.floatx()
      'float32'
  ```
  """
  return _FLOATX


def set_floatx(value):
  """Sets the default float type.

  Arguments:
      value: String; 'float16', 'float32', or 'float64'.

  Example:
  ```python
      >>> from keras import backend as K
      >>> K.floatx()
      'float32'
      >>> K.set_floatx('float16')
      >>> K.floatx()
      'float16'
  ```

  Raises:
      ValueError: In case of invalid value.
  """
  global _FLOATX
  if value not in {'float16', 'float32', 'float64'}:
    raise ValueError('Unknown floatx type: ' + str(value))
  _FLOATX = str(value)


def cast_to_floatx(x):
  """Cast a Numpy array to the default Keras float type.

  Arguments:
      x: Numpy array.

  Returns:
      The same Numpy array, cast to its new type.

  Example:
  ```python
      >>> from keras import backend as K
      >>> K.floatx()
      'float32'
      >>> arr = numpy.array([1.0, 2.0], dtype='float64')
      >>> arr.dtype
      dtype('float64')
      >>> new_arr = K.cast_to_floatx(arr)
      >>> new_arr
      array([ 1.,  2.], dtype=float32)
      >>> new_arr.dtype
      dtype('float32')
  ```
  """
  return np.asarray(x, dtype=_FLOATX)


def image_data_format():
  """Returns the default image data format convention.

  Returns:
      A string, either `'channels_first'` or `'channels_last'`

  Example:
  ```python
      >>> keras.backend.image_data_format()
      'channels_first'
  ```
  """
  return _IMAGE_DATA_FORMAT


def set_image_data_format(data_format):
  """Sets the value of the image data format convention.

  Arguments:
      data_format: string. `'channels_first'` or `'channels_last'`.

  Example:
  ```python
      >>> from keras import backend as K
      >>> K.image_data_format()
      'channels_first'
      >>> K.set_image_data_format('channels_last')
      >>> K.image_data_format()
      'channels_last'
  ```

  Raises:
      ValueError: In case of invalid `data_format` value.
  """
  global _IMAGE_DATA_FORMAT
  if data_format not in {'channels_last', 'channels_first'}:
    raise ValueError('Unknown data_format:', data_format)
  _IMAGE_DATA_FORMAT = str(data_format)


def get_uid(prefix=''):
  global _GRAPH_UID_DICTS  # pylint: disable=global-variable-not-assigned
  graph = ops.get_default_graph()
  if graph not in _GRAPH_UID_DICTS:
    _GRAPH_UID_DICTS[graph] = defaultdict(int)
  _GRAPH_UID_DICTS[graph][prefix] += 1
  return _GRAPH_UID_DICTS[graph][prefix]


def reset_uids():
  global _GRAPH_UID_DICTS
  _GRAPH_UID_DICTS = {}


def clear_session():
  """Destroys the current TF graph and creates a new one.

  Useful to avoid clutter from old models / layers.
  """
  global _SESSION
  global _GRAPH_LEARNING_PHASES  # pylint: disable=global-variable-not-assigned
  ops.reset_default_graph()
  reset_uids()
  _SESSION = None
  phase = array_ops.placeholder(dtype='bool', name='keras_learning_phase')
  _GRAPH_LEARNING_PHASES = {}
  _GRAPH_LEARNING_PHASES[ops.get_default_graph()] = phase


def manual_variable_initialization(value):
  """Sets the manual variable initialization flag.

  This boolean flag determines whether
  variables should be initialized
  as they are instantiated (default), or if
  the user should handle the initialization
  (e.g. via `tf.initialize_all_variables()`).

  Arguments:
      value: Python boolean.
  """
  global _MANUAL_VAR_INIT
  _MANUAL_VAR_INIT = value


def learning_phase():
  """Returns the learning phase flag.

  The learning phase flag is a bool tensor (0 = test, 1 = train)
  to be passed as input to any Keras function
  that uses a different behavior at train time and test time.

  Returns:
      Learning phase (scalar integer tensor or Python integer).
  """
  graph = ops.get_default_graph()
  if graph not in _GRAPH_LEARNING_PHASES:
    phase = array_ops.placeholder(dtype='bool', name='keras_learning_phase')
    _GRAPH_LEARNING_PHASES[graph] = phase
  return _GRAPH_LEARNING_PHASES[graph]


def set_learning_phase(value):
  """Sets the learning phase to a fixed value.

  Arguments:
      value: Learning phase value, either 0 or 1 (integers).

  Raises:
      ValueError: if `value` is neither `0` nor `1`.
  """
  global _GRAPH_LEARNING_PHASES  # pylint: disable=global-variable-not-assigned
  if value not in {0, 1}:
    raise ValueError('Expected learning phase to be ' '0 or 1.')
  _GRAPH_LEARNING_PHASES[ops.get_default_graph()] = value


def get_session():
  """Returns the TF session to be used by the backend.

  If a default TensorFlow session is available, we will return it.

  Else, we will return the global Keras session.

  If no global Keras session exists at this point:
  we will create a new global session.

  Note that you can manually set the global session
  via `K.set_session(sess)`.

  Returns:
      A TensorFlow session.
  """
  global _SESSION
  if ops.get_default_session() is not None:
    session = ops.get_default_session()
  else:
    if _SESSION is None:
      if not os.environ.get('OMP_NUM_THREADS'):
        config = config_pb2.ConfigProto(allow_soft_placement=True)
      else:
        num_thread = int(os.environ.get('OMP_NUM_THREADS'))
        config = config_pb2.ConfigProto(
            intra_op_parallelism_threads=num_thread, allow_soft_placement=True)
      _SESSION = session_module.Session(config=config)
    session = _SESSION
  if not _MANUAL_VAR_INIT:
    _initialize_variables()
  return session


def set_session(session):
  """Sets the global TensorFlow session.

  Arguments:
      session: A TF Session.
  """
  global _SESSION
  _SESSION = session


# VARIABLE MANIPULATION


def _convert_string_dtype(dtype):
  if dtype == 'float16':
    return dtypes_module.float16
  if dtype == 'float32':
    return dtypes_module.float32
  elif dtype == 'float64':
    return dtypes_module.float64
  elif dtype == 'int16':
    return dtypes_module.int16
  elif dtype == 'int32':
    return dtypes_module.int32
  elif dtype == 'int64':
    return dtypes_module.int64
  elif dtype == 'uint8':
    return dtypes_module.int8
  elif dtype == 'uint16':
    return dtypes_module.uint16
  else:
    raise ValueError('Unsupported dtype:', dtype)


def _to_tensor(x, dtype):
  x = ops.convert_to_tensor(x)
  if x.dtype != dtype:
    x = math_ops.cast(x, dtype)
  return x


def is_sparse(tensor):
  """Returns whether a tensor is a sparse tensor.

  Arguments:
      tensor: A tensor instance.

  Returns:
      A boolean.

  Example:
  ```python
      >>> from keras import backend as K
      >>> a = K.placeholder((2, 2), sparse=False)
      >>> print(K.is_sparse(a))
      False
      >>> b = K.placeholder((2, 2), sparse=True)
      >>> print(K.is_sparse(b))
      True
  ```
  """
  return isinstance(tensor, sparse_tensor.SparseTensor)


def to_dense(tensor):
  """Converts a sparse tensor into a dense tensor and returns it.

  Arguments:
      tensor: A tensor instance (potentially sparse).

  Returns:
      A dense tensor.

  Examples:
  ```python
      >>> from keras import backend as K
      >>> b = K.placeholder((2, 2), sparse=True)
      >>> print(K.is_sparse(b))
      True
      >>> c = K.to_dense(b)
      >>> print(K.is_sparse(c))
      False
  ```
  """
  if is_sparse(tensor):
    return sparse_ops.sparse_tensor_to_dense(tensor)
  else:
    return tensor


name_scope = ops.name_scope


def variable(value, dtype=None, name=None):
  """Instantiates a variable and returns it.

  Arguments:
      value: Numpy array, initial value of the tensor.
      dtype: Tensor type.
      name: Optional name string for the tensor.

  Returns:
      A variable instance (with Keras metadata included).

  Examples:
  ```python
      >>> from keras import backend as K
      >>> val = np.array([[1, 2], [3, 4]])
      >>> kvar = K.variable(value=val, dtype='float64', name='example_var')
      >>> K.dtype(kvar)
      'float64'
      >>> print(kvar)
      example_var
      >>> kvar.eval()
      array([[ 1.,  2.],
             [ 3.,  4.]])
  ```
  """
  if dtype is None:
    dtype = floatx()
  if hasattr(value, 'tocoo'):
    sparse_coo = value.tocoo()
    indices = np.concatenate((np.expand_dims(sparse_coo.row, 1), np.expand_dims(
        sparse_coo.col, 1)), 1)
    v = sparse_tensor.SparseTensor(
        indices=indices, values=sparse_coo.data, dense_shape=sparse_coo.shape)
    v._uses_learning_phase = False
    return v
  v = variables_module.Variable(
      value, dtype=_convert_string_dtype(dtype), name=name)
  v._uses_learning_phase = False
  return v


def _initialize_variables():
  """Utility to initialize uninitialized variables on the fly.
  """
  variables = variables_module.global_variables()
  uninitialized_variables = []
  for v in variables:
    if not hasattr(v, '_keras_initialized') or not v._keras_initialized:
      uninitialized_variables.append(v)
      v._keras_initialized = True
  if uninitialized_variables:
    sess = get_session()
    sess.run(variables_module.variables_initializer(uninitialized_variables))


def constant(value, dtype=None, shape=None, name=None):
  if dtype is None:
    dtype = floatx()
  return constant_op.constant(value, dtype=dtype, shape=shape, name=name)


def placeholder(shape=None, ndim=None, dtype=None, sparse=False, name=None):
  """Instantiates a placeholder tensor and returns it.

  Arguments:
      shape: Shape of the placeholder
          (integer tuple, may include `None` entries).
      ndim: Number of axes of the tensor.
          At least one of {`shape`, `ndim`} must be specified.
          If both are specified, `shape` is used.
      dtype: Placeholder type.
      sparse: Boolean, whether the placeholder should have a sparse type.
      name: Optional name string for the placeholder.

  Returns:
      Tensor instance (with Keras metadata included).

  Examples:
  ```python
      >>> from keras import backend as K
      >>> input_ph = K.placeholder(shape=(2, 4, 5))
      >>> input_ph
      <tf.Tensor 'Placeholder_4:0' shape=(2, 4, 5) dtype=float32>
  ```
  """
  if dtype is None:
    dtype = floatx()
  if not shape:
    if ndim:
      shape = tuple([None for _ in range(ndim)])
  if sparse:
    x = array_ops.sparse_placeholder(dtype, shape=shape, name=name)
  else:
    x = array_ops.placeholder(dtype, shape=shape, name=name)
  x._uses_learning_phase = False
  return x


def shape(x):
  """Returns the symbolic shape of a tensor or variable.

  Arguments:
      x: A tensor or variable.

  Returns:
      A symbolic shape (which is itself a tensor).

  Examples:
  ```
      # TensorFlow example
      >>> from keras import backend as K
      >>> tf_session = K.get_session()
      >>> val = np.array([[1, 2], [3, 4]])
      >>> kvar = K.variable(value=val)
      >>> input = keras.backend.placeholder(shape=(2, 4, 5))
      >>> K.shape(kvar)
      <tf.Tensor 'Shape_8:0' shape=(2,) dtype=int32>
      >>> K.shape(input)
      <tf.Tensor 'Shape_9:0' shape=(3,) dtype=int32>
      # To get integer shape (Instead, you can use K.int_shape(x))
      >>> K.shape(kvar).eval(session=tf_session)
      array([2, 2], dtype=int32)
      >>> K.shape(input).eval(session=tf_session)
      array([2, 4, 5], dtype=int32)
  ```
  """
  return array_ops.shape(x)


def int_shape(x):
  """Returns the shape tensor or variable as a tuple of int or None entries.

  Arguments:
      x: Tensor or variable.

  Returns:
      A tuple of integers (or None entries).

  Examples:
  ```python
      >>> from keras import backend as K
      >>> input = K.placeholder(shape=(2, 4, 5))
      >>> K.int_shape(input)
      (2, 4, 5)
      >>> val = np.array([[1, 2], [3, 4]])
      >>> kvar = K.variable(value=val)
      >>> K.int_shape(kvar)
      (2, 2)
  ```
  """
  shape = x.get_shape()
  try:
    return tuple([i.__int__() for i in shape])
  except ValueError:
    return None


def ndim(x):
  """Returns the number of axes in a tensor, as an integer.

  Arguments:
      x: Tensor or variable.

  Returns:
      Integer (scalar), number of axes.

  Examples:
  ```python
      >>> from keras import backend as K
      >>> input = K.placeholder(shape=(2, 4, 5))
      >>> val = np.array([[1, 2], [3, 4]])
      >>> kvar = K.variable(value=val)
      >>> K.ndim(input)
      3
      >>> K.ndim(kvar)
      2
  ```
  """
  dims = x.get_shape()._dims
  if dims is not None:
    return len(dims)
  return None


def dtype(x):
  """Returns the dtype of a Keras tensor or variable, as a string.

  Arguments:
      x: Tensor or variable.

  Returns:
      String, dtype of `x`.

  Examples:
  ```python
      >>> from keras import backend as K
      >>> K.dtype(K.placeholder(shape=(2,4,5)))
      'float32'
      >>> K.dtype(K.placeholder(shape=(2,4,5), dtype='float32'))
      'float32'
      >>> K.dtype(K.placeholder(shape=(2,4,5), dtype='float64'))
      'float64'
      # Keras variable
      >>> kvar = K.variable(np.array([[1, 2], [3, 4]]))
      >>> K.dtype(kvar)
      'float32_ref'
      >>> kvar = K.variable(np.array([[1, 2], [3, 4]]), dtype='float32')
      >>> K.dtype(kvar)
      'float32_ref'
  ```
  """
  return x.dtype.name


def eval(x):
  """Evaluates the value of a variable.

  Arguments:
      x: A variable.

  Returns:
      A Numpy array.

  Examples:
  ```python
      >>> from keras import backend as K
      >>> kvar = K.variable(np.array([[1, 2], [3, 4]]), dtype='float32')
      >>> K.eval(kvar)
      array([[ 1.,  2.],
             [ 3.,  4.]], dtype=float32)
  ```
  """
  return to_dense(x).eval(session=get_session())


def zeros(shape, dtype=None, name=None):
  """Instantiates an all-zeros variable and returns it.

  Arguments:
      shape: Tuple of integers, shape of returned Keras variable
      dtype: String, data type of returned Keras variable
      name: String, name of returned Keras variable

  Returns:
      A variable (including Keras metadata), filled with `0.0`.

  Example:
  ```python
      >>> from keras import backend as K
      >>> kvar = K.zeros((3,4))
      >>> K.eval(kvar)
      array([[ 0.,  0.,  0.,  0.],
             [ 0.,  0.,  0.,  0.],
             [ 0.,  0.,  0.,  0.]], dtype=float32)
  ```
  """
  if dtype is None:
    dtype = floatx()
  shape = tuple(map(int, shape))
  tf_dtype = _convert_string_dtype(dtype)
  return variable(
      init_ops.constant_initializer(0., dtype=tf_dtype)(shape), dtype, name)


def ones(shape, dtype=None, name=None):
  """Instantiates an all-ones tensor variable and returns it.

  Arguments:
      shape: Tuple of integers, shape of returned Keras variable.
      dtype: String, data type of returned Keras variable.
      name: String, name of returned Keras variable.

  Returns:
      A Keras variable, filled with `1.0`.

  Example:
  ```python
      >>> from keras import backend as K
      >>> kvar = K.ones((3,4))
      >>> K.eval(kvar)
      array([[ 1.,  1.,  1.,  1.],
             [ 1.,  1.,  1.,  1.],
             [ 1.,  1.,  1.,  1.]], dtype=float32)
  ```
  """
  if dtype is None:
    dtype = floatx()
  shape = tuple(map(int, shape))
  tf_dtype = _convert_string_dtype(dtype)
  return variable(
      init_ops.constant_initializer(1., dtype=tf_dtype)(shape), dtype, name)


def eye(size, dtype=None, name=None):
  """Instantiate an identity matrix and returns it.

  Arguments:
      size: Integer, number of rows/columns.
      dtype: String, data type of returned Keras variable.
      name: String, name of returned Keras variable.

  Returns:
      A Keras variable, an identity matrix.

  Example:
  ```python
      >>> from keras import backend as K
      >>> kvar = K.eye(3)
      >>> K.eval(kvar)
      array([[ 1.,  0.,  0.],
             [ 0.,  1.,  0.],
             [ 0.,  0.,  1.]], dtype=float32)
  ```

  """
  return variable(np.eye(size), dtype, name)


def zeros_like(x, dtype=None, name=None):
  """Instantiates an all-zeros variable of the same shape as another tensor.

  Arguments:
      x: Keras variable or Keras tensor.
      dtype: String, dtype of returned Keras variable.
           None uses the dtype of x.
      name: String, name for the variable to create.

  Returns:
      A Keras variable with the shape of x filled with zeros.

  Example:
  ```python
      >>> from keras import backend as K
      >>> kvar = K.variable(np.random.random((2,3)))
      >>> kvar_zeros = K.zeros_like(kvar)
      >>> K.eval(kvar_zeros)
      array([[ 0.,  0.,  0.],
             [ 0.,  0.,  0.]], dtype=float32)
  ```
  """
  return array_ops.zeros_like(x, dtype=dtype, name=name)


def ones_like(x, dtype=None, name=None):
  """Instantiates an all-ones variable of the same shape as another tensor.

  Arguments:
      x: Keras variable or tensor.
      dtype: String, dtype of returned Keras variable.
           None uses the dtype of x.
      name: String, name for the variable to create.

  Returns:
      A Keras variable with the shape of x filled with ones.

  Example:
  ```python
      >>> from keras import backend as K
      >>> kvar = K.variable(np.random.random((2,3)))
      >>> kvar_ones = K.ones_like(kvar)
      >>> K.eval(kvar_ones)
      array([[ 1.,  1.,  1.],
             [ 1.,  1.,  1.]], dtype=float32)
  ```
  """
  return array_ops.ones_like(x, dtype=dtype, name=name)


def random_uniform_variable(shape, low, high, dtype=None, name=None, seed=None):
  """Instantiates a variable with values drawn from a uniform distribution.

  Arguments:
      shape: Tuple of integers, shape of returned Keras variable.
      low: Float, lower boundary of the output interval.
      high: Float, upper boundary of the output interval.
      dtype: String, dtype of returned Keras variable.
      name: String, name of returned Keras variable.
      seed: Integer, random seed.

  Returns:
      A Keras variable, filled with drawn samples.

  Example:
  ```python
      # TensorFlow example
      >>> kvar = K.random_uniform_variable((2,3), 0, 1)
      >>> kvar
      <tensorflow.python.ops.variables.Variable object at 0x10ab40b10>
      >>> K.eval(kvar)
      array([[ 0.10940075,  0.10047495,  0.476143  ],
             [ 0.66137183,  0.00869417,  0.89220798]], dtype=float32)
  ```
  """
  if dtype is None:
    dtype = floatx()
  shape = tuple(map(int, shape))
  tf_dtype = _convert_string_dtype(dtype)
  if seed is None:
    # ensure that randomness is conditioned by the Numpy RNG
    seed = np.random.randint(10e8)
  value = init_ops.random_uniform_initializer(
      low, high, dtype=tf_dtype, seed=seed)(shape)
  return variable(value, dtype=dtype, name=name)


def random_normal_variable(shape, mean, scale, dtype=None, name=None,
                           seed=None):
  """Instantiates a variable with values drawn from a normal distribution.

  Arguments:
      shape: Tuple of integers, shape of returned Keras variable.
      mean: Float, mean of the normal distribution.
      scale: Float, standard deviation of the normal distribution.
      dtype: String, dtype of returned Keras variable.
      name: String, name of returned Keras variable.
      seed: Integer, random seed.

  Returns:
      A Keras variable, filled with drawn samples.

  Example:
  ```python
      # TensorFlow example
      >>> kvar = K.random_normal_variable((2,3), 0, 1)
      >>> kvar
      <tensorflow.python.ops.variables.Variable object at 0x10ab12dd0>
      >>> K.eval(kvar)
      array([[ 1.19591331,  0.68685907, -0.63814116],
             [ 0.92629528,  0.28055015,  1.70484698]], dtype=float32)
  ```
  """
  if dtype is None:
    dtype = floatx()
  shape = tuple(map(int, shape))
  tf_dtype = _convert_string_dtype(dtype)
  if seed is None:
    # ensure that randomness is conditioned by the Numpy RNG
    seed = np.random.randint(10e8)
  value = init_ops.random_normal_initializer(
      mean, scale, dtype=tf_dtype, seed=seed)(shape)
  return variable(value, dtype=dtype, name=name)


def count_params(x):
  """Returns the number of scalars in a Keras variable.

  Arguments:
      x: Keras variable.

  Returns:
      Integer, the number of scalars in `x`.

  Example:
  ```python
      >>> kvar = K.zeros((2,3))
      >>> K.count_params(kvar)
      6
      >>> K.eval(kvar)
      array([[ 0.,  0.,  0.],
             [ 0.,  0.,  0.]], dtype=float32)
  ```
  """
  shape = x.get_shape()
  return np.prod([shape[i]._value for i in range(len(shape))])


def cast(x, dtype):
  """Casts a tensor to a different dtype and returns it.

  You can cast a Keras variable but it still returns a Keras tensor.

  Arguments:
      x: Keras tensor (or variable).
      dtype: String, either (`'float16'`, `'float32'`, or `'float64'`).

  Returns:
      Keras tensor with dtype `dtype`.

  Example:
  ```python
      >>> from keras import backend as K
      >>> input = K.placeholder((2, 3), dtype='float32')
      >>> input
      <tf.Tensor 'Placeholder_2:0' shape=(2, 3) dtype=float32>
      # It doesn't work in-place as below.
      >>> K.cast(input, dtype='float16')
      <tf.Tensor 'Cast_1:0' shape=(2, 3) dtype=float16>
      >>> input
      <tf.Tensor 'Placeholder_2:0' shape=(2, 3) dtype=float32>
      # you need to assign it.
      >>> input = K.cast(input, dtype='float16')
      >>> input
      <tf.Tensor 'Cast_2:0' shape=(2, 3) dtype=float16>
  ```
  """
  return math_ops.cast(x, dtype)


# UPDATES OPS


def update(x, new_x):
  return state_ops.assign(x, new_x)


def update_add(x, increment):
  return state_ops.assign_add(x, increment)


def update_sub(x, decrement):
  return state_ops.assign_sub(x, decrement)


def moving_average_update(x, value, momentum):
  return moving_averages.assign_moving_average(
      x, value, momentum, zero_debias=False)


# LINEAR ALGEBRA


def dot(x, y):
  """Multiplies 2 tensors (and/or variables) and returns a *tensor*.

  When attempting to multiply a nD tensor
  with a nD tensor, it reproduces the Theano behavior.
  (e.g. `(2, 3) * (4, 3, 5) -> (2, 4, 5)`)

  Arguments:
      x: Tensor or variable.
      y: Tensor or variable.

  Returns:
      A tensor, dot product of `x` and `y`.

  Examples:
  ```python
      # dot product between tensors
      >>> x = K.placeholder(shape=(2, 3))
      >>> y = K.placeholder(shape=(3, 4))
      >>> xy = K.dot(x, y)
      >>> xy
      <tf.Tensor 'MatMul_9:0' shape=(2, 4) dtype=float32>
  ```

  ```python
      # dot product between tensors
      >>> x = K.placeholder(shape=(32, 28, 3))
      >>> y = K.placeholder(shape=(3, 4))
      >>> xy = K.dot(x, y)
      >>> xy
      <tf.Tensor 'MatMul_9:0' shape=(32, 28, 4) dtype=float32>
  ```

  ```python
      # Theano-like behavior example
      >>> x = K.random_uniform_variable(shape=(2, 3), low=0, high=1)
      >>> y = K.ones((4, 3, 5))
      >>> xy = K.dot(x, y)
      >>> K.int_shape(xy)
      (2, 4, 5)
  ```
  """
  if ndim(x) is not None and (ndim(x) > 2 or ndim(y) > 2):
    x_shape = []
    for i, s in zip(int_shape(x), array_ops.unstack(array_ops.shape(x))):
      if i is not None:
        x_shape.append(i)
      else:
        x_shape.append(s)
    x_shape = tuple(x_shape)
    y_shape = []
    for i, s in zip(int_shape(y), array_ops.unstack(array_ops.shape(y))):
      if i is not None:
        y_shape.append(i)
      else:
        y_shape.append(s)
    y_shape = tuple(y_shape)
    y_permute_dim = list(range(ndim(y)))
    y_permute_dim = [y_permute_dim.pop(-2)] + y_permute_dim
    xt = array_ops.reshape(x, [-1, x_shape[-1]])
    yt = array_ops.reshape(
        array_ops.transpose(y, perm=y_permute_dim), [y_shape[-2], -1])
    return array_ops.reshape(
        math_ops.matmul(xt, yt), x_shape[:-1] + y_shape[:-2] + y_shape[-1:])
  if is_sparse(x):
    out = sparse_ops.sparse_tensor_dense_matmul(x, y)
  else:
    out = math_ops.matmul(x, y)
  return out


def batch_dot(x, y, axes=None):
  """Batchwise dot product.

  `batch_dot` is used to compute dot product of `x` and `y` when
  `x` and `y` are data in batch, i.e. in a shape of
  `(batch_size, :)`.
  `batch_dot` results in a tensor or variable with less dimensions
  than the input. If the number of dimensions is reduced to 1,
  we use `expand_dims` to make sure that ndim is at least 2.

  Arguments:
      x: Keras tensor or variable with `ndim >= 2`.
      y: Keras tensor or variable with `ndim >= 2`.
      axes: list of (or single) int with target dimensions.
          The lengths of `axes[0]` and `axes[1]` should be the same.

  Returns:
      A tensor with shape equal to the concatenation of `x`'s shape
      (less the dimension that was summed over) and `y`'s shape
      (less the batch dimension and the dimension that was summed over).
      If the final rank is 1, we reshape it to `(batch_size, 1)`.

  Examples:
      Assume `x = [[1, 2], [3, 4]]` and `y = [[5, 6], [7, 8]]`
      `batch_dot(x, y, axes=1) = [[17, 53]]` which is the main diagonal
      of `x.dot(y.T)`, although we never have to calculate the off-diagonal
      elements.

      Shape inference:
      Let `x`'s shape be `(100, 20)` and `y`'s shape be `(100, 30, 20)`.
      If `axes` is (1, 2), to find the output shape of resultant tensor,
          loop through each dimension in `x`'s shape and `y`'s shape:

      * `x.shape[0]` : 100 : append to output shape
      * `x.shape[1]` : 20 : do not append to output shape,
          dimension 1 of `x` has been summed over. (`dot_axes[0]` = 1)
      * `y.shape[0]` : 100 : do not append to output shape,
          always ignore first dimension of `y`
      * `y.shape[1]` : 30 : append to output shape
      * `y.shape[2]` : 20 : do not append to output shape,
          dimension 2 of `y` has been summed over. (`dot_axes[1]` = 2)
      `output_shape` = `(100, 30)`

  ```python
      >>> x_batch = K.ones(shape=(32, 20, 1))
      >>> y_batch = K.ones(shape=(32, 30, 20))
      >>> xy_batch_dot = K.batch_dot(x_batch, y_batch, axes=[1, 2])
      >>> K.int_shape(xy_batch_dot)
      (32, 1, 30)
  ```
  """
  if isinstance(axes, int):
    axes = (axes, axes)
  if ndim(x) == 2 and ndim(y) == 2:
    if axes[0] == axes[1]:
      out = math_ops.reduce_sum(math_ops.multiply(x, y), axes[0])
    else:
      out = math_ops.reduce_sum(
          math_ops.multiply(array_ops.transpose(x, [1, 0]), y), axes[1])
  else:
    if axes is not None:
      adj_x = None if axes[0] == ndim(x) - 1 else True
      adj_y = True if axes[1] == ndim(y) - 1 else None
    else:
      adj_x = None
      adj_y = None
    out = math_ops.matmul(x, y, adjoint_a=adj_x, adjoint_b=adj_y)
  if ndim(out) == 1:
    out = expand_dims(out, 1)
  return out


def transpose(x):
  """Transposes a tensor and returns it.

  Arguments:
      x: Tensor or variable.

  Returns:
      A tensor.

  Examples:
  ```python
      >>> var = K.variable([[1, 2, 3], [4, 5, 6]])
      >>> K.eval(var)
      array([[ 1.,  2.,  3.],
             [ 4.,  5.,  6.]], dtype=float32)
      >>> var_transposed = K.transpose(var)
      >>> K.eval(var_transposed)
      array([[ 1.,  4.],
             [ 2.,  5.],
             [ 3.,  6.]], dtype=float32)
  ```

  ```python
      >>> input = K.placeholder((2, 3))
      >>> input
      <tf.Tensor 'Placeholder_11:0' shape=(2, 3) dtype=float32>
      >>> input_transposed = K.transpose(input)
      >>> input_transposed
      <tf.Tensor 'transpose_4:0' shape=(3, 2) dtype=float32>

  ```
  """
  return array_ops.transpose(x)


def gather(reference, indices):
  """Retrieves the elements of indices `indices` in the tensor `reference`.

  Arguments:
      reference: A tensor.
      indices: An integer tensor of indices.

  Returns:
      A tensor of same type as `reference`.
  """
  return array_ops.gather(reference, indices)


# ELEMENT-WISE OPERATIONS


def _normalize_axis(axis, ndim):
  """Converts negative axes to positive values.

  Arguments:
      axis: Integer axis (possibly negative).
      ndim: Rank of the tensor considered.

  Returns:
      Positive integer axis.
  """
  if isinstance(axis, tuple):
    axis = list(axis)
  if isinstance(axis, list):
    for i, a in enumerate(axis):
      if a is not None and a < 0:
        axis[i] = a % ndim
  else:
    if axis is not None and axis < 0:
      axis %= ndim
  return axis


def max(x, axis=None, keepdims=False):
  """Maximum value in a tensor.

  Arguments:
      x: A tensor or variable.
      axis: An integer, the axis to find maximum values.
      keepdims: A boolean, whether to keep the dimensions or not.
          If `keepdims` is `False`, the rank of the tensor is reduced
          by 1. If `keepdims` is `True`,
          the reduced dimension is retained with length 1.

  Returns:
      A tensor with maximum values of `x`.
  """
  axis = _normalize_axis(axis, ndim(x))
  return math_ops.reduce_max(x, reduction_indices=axis, keep_dims=keepdims)


def min(x, axis=None, keepdims=False):
  """Minimum value in a tensor.

  Arguments:
      x: A tensor or variable.
      axis: An integer, the axis to find minimum values.
      keepdims: A boolean, whether to keep the dimensions or not.
          If `keepdims` is `False`, the rank of the tensor is reduced
          by 1. If `keepdims` is `True`,
          the reduced dimension is retained with length 1.

  Returns:
      A tensor with miminum values of `x`.
  """
  axis = _normalize_axis(axis, ndim(x))
  return math_ops.reduce_min(x, reduction_indices=axis, keep_dims=keepdims)


def sum(x, axis=None, keepdims=False):
  """Sum of the values in a tensor, alongside the specified axis.

  Arguments:
      x: A tensor or variable.
      axis: An integer, the axis to sum over.
      keepdims: A boolean, whether to keep the dimensions or not.
          If `keepdims` is `False`, the rank of the tensor is reduced
          by 1. If `keepdims` is `True`,
          the reduced dimension is retained with length 1.

  Returns:
      A tensor with sum of `x`.
  """
  axis = _normalize_axis(axis, ndim(x))
  return math_ops.reduce_sum(x, reduction_indices=axis, keep_dims=keepdims)


def prod(x, axis=None, keepdims=False):
  """Multiplies the values in a tensor, alongside the specified axis.

  Arguments:
      x: A tensor or variable.
      axis: An integer, the axis to compute the product.
      keepdims: A boolean, whether to keep the dimensions or not.
          If `keepdims` is `False`, the rank of the tensor is reduced
          by 1. If `keepdims` is `True`,
          the reduced dimension is retained with length 1.

  Returns:
      A tensor with the product of elements of `x`.
  """
  axis = _normalize_axis(axis, ndim(x))
  return math_ops.reduce_prod(x, reduction_indices=axis, keep_dims=keepdims)


def cumsum(x, axis=0):
  """Cumulative sum of the values in a tensor, alongside the specified axis.

  Arguments:
      x: A tensor or variable.
      axis: An integer, the axis to compute the sum.

  Returns:
      A tensor of the cumulative sum of values of `x` along `axis`.
  """
  axis = _normalize_axis(axis, ndim(x))
  return math_ops.cumsum(x, axis=axis)


def cumprod(x, axis=0):
  """Cumulative product of the values in a tensor, alongside the specified axis.

  Arguments:
      x: A tensor or variable.
      axis: An integer, the axis to compute the product.

  Returns:
      A tensor of the cumulative product of values of `x` along `axis`.
  """
  axis = _normalize_axis(axis, ndim(x))
  return math_ops.cumprod(x, axis=axis)


def var(x, axis=None, keepdims=False):
  """Variance of a tensor, alongside the specified axis.

  Arguments:
      x: A tensor or variable.
      axis: An integer, the axis to compute the variance.
      keepdims: A boolean, whether to keep the dimensions or not.
          If `keepdims` is `False`, the rank of the tensor is reduced
          by 1. If `keepdims` is `True`,
          the reduced dimension is retained with length 1.

  Returns:
      A tensor with the variance of elements of `x`.
  """
  axis = _normalize_axis(axis, ndim(x))
  if x.dtype.base_dtype == dtypes_module.bool:
    x = math_ops.cast(x, floatx())
  m = math_ops.reduce_mean(x, reduction_indices=axis, keep_dims=True)
  devs_squared = math_ops.square(x - m)
  return math_ops.reduce_mean(
      devs_squared, reduction_indices=axis, keep_dims=keepdims)


def std(x, axis=None, keepdims=False):
  """Standard deviation of a tensor, alongside the specified axis.

  Arguments:
      x: A tensor or variable.
      axis: An integer, the axis to compute the standard deviation.
      keepdims: A boolean, whether to keep the dimensions or not.
          If `keepdims` is `False`, the rank of the tensor is reduced
          by 1. If `keepdims` is `True`,
          the reduced dimension is retained with length 1.

  Returns:
      A tensor with the standard deviation of elements of `x`.
  """
  return math_ops.sqrt(var(x, axis=axis, keepdims=keepdims))


def mean(x, axis=None, keepdims=False):
  """Mean of a tensor, alongside the specified axis.

  Arguments:
      x: A tensor or variable.
      axis: A list of integer. Axes to compute the mean.
      keepdims: A boolean, whether to keep the dimensions or not.
          If `keepdims` is `False`, the rank of the tensor is reduced
          by 1 for each entry in `axis`. If `keep_dims` is `True`,
          the reduced dimensions are retained with length 1.

  Returns:
      A tensor with the mean of elements of `x`.
  """
  axis = _normalize_axis(axis, ndim(x))
  if x.dtype.base_dtype == dtypes_module.bool:
    x = math_ops.cast(x, floatx())
  return math_ops.reduce_mean(x, reduction_indices=axis, keep_dims=keepdims)


def any(x, axis=None, keepdims=False):
  """Bitwise reduction (logical OR).

  Arguments:
      x: Tensor or variable.
      axis: axis along which to perform the reduction.
      keepdims: whether the drop or broadcast the reduction axes.

  Returns:
      A uint8 tensor (0s and 1s).
  """
  axis = _normalize_axis(axis, ndim(x))
  x = math_ops.cast(x, dtypes_module.bool)
  return math_ops.reduce_any(x, reduction_indices=axis, keep_dims=keepdims)


def all(x, axis=None, keepdims=False):
  """Bitwise reduction (logical AND).

  Arguments:
      x: Tensor or variable.
      axis: axis along which to perform the reduction.
      keepdims: whether the drop or broadcast the reduction axes.

  Returns:
      A uint8 tensor (0s and 1s).
  """
  axis = _normalize_axis(axis, ndim(x))
  x = math_ops.cast(x, dtypes_module.bool)
  return math_ops.reduce_all(x, reduction_indices=axis, keep_dims=keepdims)


def argmax(x, axis=-1):
  """Returns the index of the maximum value along an axis.

  Arguments:
      x: Tensor or variable.
      axis: axis along which to perform the reduction.

  Returns:
      A tensor.
  """
  axis = _normalize_axis(axis, ndim(x))
  return math_ops.argmax(x, axis)


def argmin(x, axis=-1):
  """Returns the index of the minimum value along an axis.

  Arguments:
      x: Tensor or variable.
      axis: axis along which to perform the reduction.

  Returns:
      A tensor.
  """
  axis = _normalize_axis(axis, ndim(x))
  return math_ops.argmin(x, axis)


def square(x):
  """Element-wise square.

  Arguments:
      x: Tensor or variable.

  Returns:
      A tensor.
  """
  return math_ops.square(x)


def abs(x):
  """Element-wise absolute value.

  Arguments:
      x: Tensor or variable.

  Returns:
      A tensor.
  """
  return math_ops.abs(x)


def sqrt(x):
  """Element-wise square root.

  Arguments:
      x: Tensor or variable.

  Returns:
      A tensor.
  """
  zero = _to_tensor(0., x.dtype.base_dtype)
  inf = _to_tensor(np.inf, x.dtype.base_dtype)
  x = clip_ops.clip_by_value(x, zero, inf)
  return math_ops.sqrt(x)


def exp(x):
  """Element-wise exponential.

  Arguments:
      x: Tensor or variable.

  Returns:
      A tensor.
  """
  return math_ops.exp(x)


def log(x):
  """Element-wise log.

  Arguments:
      x: Tensor or variable.

  Returns:
      A tensor.
  """
  return math_ops.log(x)


def round(x):
  """Element-wise rounding to the closest integer.

  In case of tie, the rounding mode used is "half to even".

  Arguments:
      x: Tensor or variable.

  Returns:
      A tensor.
  """
  return math_ops.round(x)


def sign(x):
  """Element-wise sign.

  Arguments:
      x: Tensor or variable.

  Returns:
      A tensor.
  """
  return math_ops.sign(x)


def pow(x, a):
  """Element-wise exponentiation.

  Arguments:
      x: Tensor or variable.
      a: Python integer.

  Returns:
      A tensor.
  """
  return math_ops.pow(x, a)


def clip(x, min_value, max_value):
  """Element-wise value clipping.

  Arguments:
      x: Tensor or variable.
      min_value: Python float or integer.
      max_value: Python float or integer.

  Returns:
      A tensor.
  """
  if max_value is not None and max_value < min_value:
    max_value = min_value
  if max_value is None:
    max_value = np.inf
  min_value = _to_tensor(min_value, x.dtype.base_dtype)
  max_value = _to_tensor(max_value, x.dtype.base_dtype)
  return clip_ops.clip_by_value(x, min_value, max_value)


def equal(x, y):
  """Element-wise equality between two tensors.

  Arguments:
      x: Tensor or variable.
      y: Tensor or variable.

  Returns:
      A bool tensor.
  """
  return math_ops.equal(x, y)


def not_equal(x, y):
  """Element-wise inequality between two tensors.

  Arguments:
      x: Tensor or variable.
      y: Tensor or variable.

  Returns:
      A bool tensor.
  """
  return math_ops.not_equal(x, y)


def greater(x, y):
  """Element-wise truth value of (x > y).

  Arguments:
      x: Tensor or variable.
      y: Tensor or variable.

  Returns:
      A bool tensor.
  """
  return math_ops.greater(x, y)


def greater_equal(x, y):
  """Element-wise truth value of (x >= y).

  Arguments:
      x: Tensor or variable.
      y: Tensor or variable.

  Returns:
      A bool tensor.
  """
  return math_ops.greater_equal(x, y)


def less(x, y):
  """Element-wise truth value of (x < y).

  Arguments:
      x: Tensor or variable.
      y: Tensor or variable.

  Returns:
      A bool tensor.
  """
  return math_ops.less(x, y)


def less_equal(x, y):
  """Element-wise truth value of (x <= y).

  Arguments:
      x: Tensor or variable.
      y: Tensor or variable.

  Returns:
      A bool tensor.
  """
  return math_ops.less_equal(x, y)


def maximum(x, y):
  """Element-wise maximum of two tensors.

  Arguments:
      x: Tensor or variable.
      y: Tensor or variable.

  Returns:
      A tensor.
  """
  return math_ops.maximum(x, y)


def minimum(x, y):
  """Element-wise minimum of two tensors.

  Arguments:
      x: Tensor or variable.
      y: Tensor or variable.

  Returns:
      A tensor.
  """
  return math_ops.minimum(x, y)


def sin(x):
  """Computes sin of x element-wise.

  Arguments:
      x: Tensor or variable.

  Returns:
      A tensor.
  """
  return math_ops.sin(x)


def cos(x):
  """Computes cos of x element-wise.

  Arguments:
      x: Tensor or variable.

  Returns:
      A tensor.
  """
  return math_ops.cos(x)


def normalize_batch_in_training(x, gamma, beta, reduction_axes, epsilon=1e-3):
  """Computes mean and std for batch then apply batch_normalization on batch.

  Arguments:
      x: Input tensor or variable.
      gamma: Tensor by which to scale the input.
      beta: Tensor with which to center the input.
      reduction_axes: iterable of integers,
          axes over which to normalize.
      epsilon: Fuzz factor.

  Returns:
      A tuple length of 3, `(normalized_tensor, mean, variance)`.
  """
  mean, var = nn.moments(
      x, reduction_axes, shift=None, name=None, keep_dims=False)
  if sorted(reduction_axes) == list(range(ndim(x)))[:-1]:
    normed = nn.batch_normalization(x, mean, var, beta, gamma, epsilon)
  else:
    # need broadcasting
    target_shape = []
    for axis in range(ndim(x)):
      if axis in reduction_axes:
        target_shape.append(1)
      else:
        target_shape.append(array_ops.shape(x)[axis])
    target_shape = array_ops.stack(target_shape)

    broadcast_mean = array_ops.reshape(mean, target_shape)
    broadcast_var = array_ops.reshape(var, target_shape)
    if gamma is None:
      broadcast_gamma = None
    else:
      broadcast_gamma = array_ops.reshape(gamma, target_shape)
    if beta is None:
      broadcast_beta = None
    else:
      broadcast_beta = array_ops.reshape(beta, target_shape)
    normed = nn.batch_normalization(x, broadcast_mean, broadcast_var,
                                    broadcast_beta, broadcast_gamma, epsilon)
  return normed, mean, var


def batch_normalization(x, mean, var, beta, gamma, epsilon=1e-3):
  """Applies batch normalization on x given mean, var, beta and gamma.

  I.e. returns:
  `output = (x - mean) / (sqrt(var) + epsilon) * gamma + beta`

  Arguments:
      x: Input tensor or variable.
      mean: Mean of batch.
      var: Variance of batch.
      beta: Tensor with which to center the input.
      gamma: Tensor by which to scale the input.
      epsilon: Fuzz factor.

  Returns:
      A tensor.
  """
  return nn.batch_normalization(x, mean, var, beta, gamma, epsilon)


# SHAPE OPERATIONS


def concatenate(tensors, axis=-1):
  """Concatenates a list of tensors alongside the specified axis.

  Arguments:
      tensors: list of tensors to concatenate.
      axis: concatenation axis.

  Returns:
      A tensor.
  """
  if axis < 0:
    rank = ndim(tensors[0])
    if rank:
      axis %= rank
    else:
      axis = 0

  if py_all([is_sparse(x) for x in tensors]):
    return sparse_ops.sparse_concat(axis, tensors)
  else:
    return array_ops.concat([to_dense(x) for x in tensors], axis)


def reshape(x, shape):
  """Reshapes a tensor to the specified shape.

  Arguments:
      x: Tensor or variable.
      shape: Target shape tuple.

  Returns:
      A tensor.
  """
  return array_ops.reshape(x, shape)


def permute_dimensions(x, pattern):
  """Permutes axes in a tensor.

  Arguments:
      x: Tensor or variable.
      pattern: A tuple of
          dimension indices, e.g. `(0, 2, 1)`.

  Returns:
      A tensor.
  """
  return array_ops.transpose(x, perm=pattern)


def resize_images(x, height_factor, width_factor, data_format):
  """Resizes the images contained in a 4D tensor.

  Arguments:
      x: Tensor or variable to resize.
      height_factor: Positive integer.
      width_factor: Positive integer.
      data_format: One of `"channels_first"`, `"channels_last"`.

  Returns:
      A tensor.

  Raises:
      ValueError: if `data_format` is neither
          `channels_last` or `channels_first`.
  """
  if data_format == 'channels_first':
    original_shape = int_shape(x)
    new_shape = array_ops.shape(x)[2:]
    new_shape *= constant_op.constant(
        np.array([height_factor, width_factor]).astype('int32'))
    x = permute_dimensions(x, [0, 2, 3, 1])
    x = image_ops.resize_nearest_neighbor(x, new_shape)
    x = permute_dimensions(x, [0, 3, 1, 2])
    x.set_shape((None, None, original_shape[2] * height_factor
                 if original_shape[2] is not None else None,
                 original_shape[3] * width_factor
                 if original_shape[3] is not None else None))
    return x
  elif data_format == 'channels_last':
    original_shape = int_shape(x)
    new_shape = array_ops.shape(x)[1:3]
    new_shape *= constant_op.constant(
        np.array([height_factor, width_factor]).astype('int32'))
    x = image_ops.resize_nearest_neighbor(x, new_shape)
    x.set_shape((None, original_shape[1] * height_factor
                 if original_shape[1] is not None else None,
                 original_shape[2] * width_factor
                 if original_shape[2] is not None else None, None))
    return x
  else:
    raise ValueError('Invalid data_format:', data_format)


def resize_volumes(x, depth_factor, height_factor, width_factor, data_format):
  """Resizes the volume contained in a 5D tensor.

  Arguments:
      x: Tensor or variable to resize.
      depth_factor: Positive integer.
      height_factor: Positive integer.
      width_factor: Positive integer.
      data_format: One of `"channels_first"`, `"channels_last"`.

  Returns:
      A tensor.

  Raises:
      ValueError: if `data_format` is neither
          `channels_last` or `channels_first`.
  """
  if data_format == 'channels_first':
    output = repeat_elements(x, depth_factor, axis=2)
    output = repeat_elements(output, height_factor, axis=3)
    output = repeat_elements(output, width_factor, axis=4)
    return output
  elif data_format == 'channels_last':
    output = repeat_elements(x, depth_factor, axis=1)
    output = repeat_elements(output, height_factor, axis=2)
    output = repeat_elements(output, width_factor, axis=3)
    return output
  else:
    raise ValueError('Invalid data_format:', data_format)


def repeat_elements(x, rep, axis):
  """Repeats the elements of a tensor along an axis, like `np.repeat`.

  If `x` has shape `(s1, s2, s3)` and `axis` is `1`, the output
  will have shape `(s1, s2 * rep, s3)`.

  Arguments:
      x: Tensor or variable.
      rep: Python integer, number of times to repeat.
      axis: Axis along which to repeat.

  Raises:
      ValueError: In case `x.shape[axis]` is undefined.

  Returns:
      A tensor.
  """
  x_shape = x.get_shape().as_list()
  if x_shape[axis] is None:
    raise ValueError('Axis ' + str(axis) + ' of input tensor '
                     'should have a defined dimension, but is None. '
                     'Full tensor shape: ' + str(tuple(x_shape)) + '. '
                     'Typically you need to pass a fully-defined '
                     '`input_shape` argument to your first layer.')
  # slices along the repeat axis
  splits = array_ops.split(value=x, num_or_size_splits=x_shape[axis], axis=axis)
  # repeat each slice the given number of reps
  x_rep = [s for s in splits for _ in range(rep)]
  return concatenate(x_rep, axis)


def repeat(x, n):
  """Repeats a 2D tensor.

  if `x` has shape (samples, dim) and `n` is `2`,
  the output will have shape `(samples, 2, dim)`.

  Arguments:
      x: Tensor or variable.
      n: Python integer, number of times to repeat.

  Returns:
      A tensor.
  """
  assert ndim(x) == 2
  x = array_ops.expand_dims(x, 1)
  pattern = array_ops.stack([1, n, 1])
  return array_ops.tile(x, pattern)


def arange(start, stop=None, step=1, dtype='int32'):
  """Creates a 1D tensor containing a sequence of integers.

  The function arguments use the same convention as
  Theano's arange: if only one argument is provided,
  it is in fact the "stop" argument.

  The default type of the returned tensor is `'int32'` to
  match TensorFlow's default.

  Arguments:
      start: Start value.
      stop: Stop value.
      step: Difference between two successive values.
      dtype: Integer dtype to use.

  Returns:
      An integer tensor.

  """
  # Match the behavior of numpy and Theano by returning an empty seqence.
  if stop is None and start < 0:
    start = 0
  result = math_ops.range(start, limit=stop, delta=step, name='arange')
  if dtype != 'int32':
    result = cast(result, dtype)
  return result


def tile(x, n):
  """Creates a tensor by tiling `x` by `n`.

  Arguments:
      x: A tensor or variable
      n: A list of integer. The length must be the same as the number of
          dimensions in `x`.

  Returns:
      A tiled tensor.
  """
  if isinstance(n, int):
    n = [n]
  return array_ops.tile(x, n)


def flatten(x):
  """Flatten a tensor.

  Arguments:
      x: A tensor or variable.

  Returns:
      A tensor, reshaped into 1-D
  """
  return array_ops.reshape(x, [-1])


def batch_flatten(x):
  """Turn a nD tensor into a 2D tensor with same 0th dimension.

  In other words, it flattens each data samples of a batch.

  Arguments:
      x: A tensor or variable.

  Returns:
      A tensor.
  """
  x = array_ops.reshape(x, array_ops.stack([-1, prod(shape(x)[1:])]))
  return x


def expand_dims(x, axis=-1):
  """Adds a 1-sized dimension at index "dim".

  Arguments:
      x: A tensor or variable.
      axis: Position where to add a new axis.

  Returns:
      A tensor with expended dimensions.
  """
  return array_ops.expand_dims(x, axis)


def squeeze(x, axis):
  """Removes a 1-dimension from the tensor at index "axis".

  Arguments:
      x: A tensor or variable.
      axis: Axis to drop.

  Returns:
      A tensor with the same data as `x` but reduced dimensions.
  """
  return array_ops.squeeze(x, [axis])


def temporal_padding(x, padding=(1, 1)):
  """Pads the middle dimension of a 3D tensor.

  Arguments:
      x: Tensor or variable.
      padding: Tuple of 2 integers, how many zeros to
          add at the start and end of dim 1.

  Returns:
      A padded 3D tensor.
  """
  assert len(padding) == 2
  pattern = [[0, 0], [padding[0], padding[1]], [0, 0]]
  return array_ops.pad(x, pattern)


def spatial_2d_padding(x, padding=((1, 1), (1, 1)), data_format=None):
  """Pads the 2nd and 3rd dimensions of a 4D tensor.

  Arguments:
      x: Tensor or variable.
      padding: Tuple of 2 tuples, padding pattern.
      data_format: One of `channels_last` or `channels_first`.

  Returns:
      A padded 4D tensor.

  Raises:
      ValueError: if `data_format` is neither
          `channels_last` or `channels_first`.
  """
  assert len(padding) == 2
  assert len(padding[0]) == 2
  assert len(padding[1]) == 2
  if data_format is None:
    data_format = image_data_format()
  if data_format not in {'channels_first', 'channels_last'}:
    raise ValueError('Unknown data_format ' + str(data_format))

  if data_format == 'channels_first':
    pattern = [[0, 0], [0, 0], list(padding[0]), list(padding[1])]
  else:
    pattern = [[0, 0], list(padding[0]), list(padding[1]), [0, 0]]
  return array_ops.pad(x, pattern)


def spatial_3d_padding(x, padding=((1, 1), (1, 1), (1, 1)), data_format=None):
  """Pads 5D tensor with zeros along the depth, height, width dimensions.

  Pads these dimensions with respectively
  "padding[0]", "padding[1]" and "padding[2]" zeros left and right.

  For 'channels_last' data_format,
  the 2nd, 3rd and 4th dimension will be padded.
  For 'channels_first' data_format,
  the 3rd, 4th and 5th dimension will be padded.

  Arguments:
      x: Tensor or variable.
      padding: Tuple of 3 tuples, padding pattern.
      data_format: One of `channels_last` or `channels_first`.

  Returns:
      A padded 5D tensor.

  Raises:
      ValueError: if `data_format` is neither
          `channels_last` or `channels_first`.

  """
  assert len(padding) == 3
  assert len(padding[0]) == 2
  assert len(padding[1]) == 2
  assert len(padding[2]) == 2
  if data_format is None:
    data_format = image_data_format()
  if data_format not in {'channels_first', 'channels_last'}:
    raise ValueError('Unknown data_format ' + str(data_format))

  if data_format == 'channels_first':
    pattern = [[0, 0], [0, 0], [padding[0][0], padding[0][1]],
               [padding[1][0], padding[1][1]], [padding[2][0], padding[2][1]]]
  else:
    pattern = [[0, 0], [padding[0][0], padding[0][1]],
               [padding[1][0], padding[1][1]], [padding[2][0],
                                                padding[2][1]], [0, 0]]
  return array_ops.pad(x, pattern)


def stack(x, axis=0):
  """Stacks a list of rank `R` tensors into a rank `R+1` tensor.

  Arguments:
      x: List of tensors.
      axis: Axis along which to perform stacking.

  Returns:
      A tensor.
  """
  return array_ops.stack(x, axis=axis)


def one_hot(indices, num_classes):
  """Computes the one-hot representation of an integer tensor.

  Arguments:
      indices: nD integer tensor of shape
          `(batch_size, dim1, dim2, ... dim(n-1))`
      num_classes: Integer, number of classes to consider.

  Returns:
      (n + 1)D one hot representation of the input
      with shape `(batch_size, dim1, dim2, ... dim(n-1), num_classes)`

  Returns:
      The one-hot tensor.
  """
  return array_ops.one_hot(indices, depth=num_classes, axis=-1)


def reverse(x, axes):
  """Reverse a tensor along the specified axes.

  Arguments:
      x: Tensor to reverse.
      axes: Integer or iterable of integers.
          Axes to reverse.

  Returns:
      A tensor.
  """
  if isinstance(axes, int):
    axes = [axes]
  return array_ops.reverse(x, axes)


# VALUE MANIPULATION


def get_value(x):
  """Returns the value of a variable.

  Arguments:
      x: input variable.

  Returns:
      A Numpy array.
  """
  return x.eval(session=get_session())


def batch_get_value(tensors):
  """Returns the value of more than one tensor variable.

  Arguments:
      tensors: list of ops to run.

  Returns:
      A list of Numpy arrays.
  """
  if tensors:
    return get_session().run(tensors)
  else:
    return []


def set_value(x, value):
  """Sets the value of a variable, from a Numpy array.

  Arguments:
      x: Tensor to set to a new value.
      value: Value to set the tensor to, as a Numpy array
          (of the same shape).
  """
  value = np.asarray(value)
  tf_dtype = _convert_string_dtype(x.dtype.name.split('_')[0])
  if hasattr(x, '_assign_placeholder'):
    assign_placeholder = x._assign_placeholder
    assign_op = x._assign_op
  else:
    assign_placeholder = array_ops.placeholder(tf_dtype, shape=value.shape)
    assign_op = x.assign(assign_placeholder)
    x._assign_placeholder = assign_placeholder
    x._assign_op = assign_op
  get_session().run(assign_op, feed_dict={assign_placeholder: value})


def batch_set_value(tuples):
  """Sets the values of many tensor variables at once.

  Arguments:
      tuples: a list of tuples `(tensor, value)`.
          `value` should be a Numpy array.
  """
  if tuples:
    assign_ops = []
    feed_dict = {}
    for x, value in tuples:
      value = np.asarray(value)
      tf_dtype = _convert_string_dtype(x.dtype.name.split('_')[0])
      if hasattr(x, '_assign_placeholder'):
        assign_placeholder = x._assign_placeholder
        assign_op = x._assign_op
      else:
        assign_placeholder = array_ops.placeholder(tf_dtype, shape=value.shape)
        assign_op = x.assign(assign_placeholder)
        x._assign_placeholder = assign_placeholder
        x._assign_op = assign_op
      assign_ops.append(assign_op)
      feed_dict[assign_placeholder] = value
    get_session().run(assign_ops, feed_dict=feed_dict)


def print_tensor(x, message=''):
  """Prints `message` and the tensor value when evaluated.

  Arguments:
      x: Tensor to print.
      message: Message to print jointly with the tensor.

  Returns:
      The same tensor `x`, unchanged.
  """
  return logging_ops.Print(x, [x], message)


# GRAPH MANIPULATION


class Function(object):
  """Runs a computation graph.

  Arguments:
      inputs: Feed placeholders to the computation graph.
      outputs: Output tensors to fetch.
      updates: Additional update ops to be run at function call.
  """

  def __init__(self, inputs, outputs, updates=None):
    updates = updates or []
    if not isinstance(inputs, (list, tuple)):
      raise TypeError('`inputs` to a TensorFlow backend function '
                      'should be a list or tuple.')
    if not isinstance(outputs, (list, tuple)):
      raise TypeError('`outputs` of a TensorFlow backend function '
                      'should be a list or tuple.')
    if not isinstance(updates, (list, tuple)):
      raise TypeError('`updates` in a TensorFlow backend function '
                      'should be a list or tuple.')
    self.inputs = list(inputs)
    self.outputs = list(outputs)
    with ops.control_dependencies(self.outputs):
      updates_ops = []
      for update in updates:
        if isinstance(update, tuple):
          p, new_p = update
          updates_ops.append(state_ops.assign(p, new_p))
        else:
          # assumed already an op
          updates_ops.append(update)
      self.updates_op = control_flow_ops.group(*updates_ops)

  def __call__(self, inputs):
    if not isinstance(inputs, (list, tuple)):
      raise TypeError('`inputs` should be a list or tuple.')
    feed_dict = {}
    for tensor, value in zip(self.inputs, inputs):
      if is_sparse(tensor):
        sparse_coo = value.tocoo()
        indices = np.concatenate((np.expand_dims(sparse_coo.row, 1),
                                  np.expand_dims(sparse_coo.col, 1)), 1)
        value = (indices, sparse_coo.data, sparse_coo.shape)
      feed_dict[tensor] = value
    session = get_session()
    updated = session.run(self.outputs + [self.updates_op], feed_dict=feed_dict)
    return updated[:len(self.outputs)]


def function(inputs, outputs, updates=None, **kwargs):
  """Instantiates a Keras function.

  Arguments:
      inputs: List of placeholder tensors.
      outputs: List of output tensors.
      updates: List of update ops.
      **kwargs: Not used with TensorFlow.

  Returns:
      Output values as Numpy arrays.
  """
  if kwargs:
    msg = [
        'Expected no kwargs, you passed %s' % len(kwargs),
        'kwargs passed to function are ignored with Tensorflow backend'
    ]
    warnings.warn('\n'.join(msg))
  return Function(inputs, outputs, updates=updates)


def gradients(loss, variables):
  """Returns the gradients of `variables` w.r.t. `loss`.

  Arguments:
      loss: Scalar tensor to minimize.
      variables: List of variables.

  Returns:
      A gradients tensor.
  """
  return gradients_module.gradients(
      loss, variables, colocate_gradients_with_ops=True)


def stop_gradient(variables):
  """Returns `variables` but with zero gradient w.r.t. every other variable.

  Arguments:
      variables: List of variables.

  Returns:
      The same list of variables.
  """
  return array_ops.stop_gradient(variables)


# CONTROL FLOW


def rnn(step_function,
        inputs,
        initial_states,
        go_backwards=False,
        mask=None,
        constants=None,
        unroll=False):
  """Iterates over the time dimension of a tensor.

  Arguments:
      step_function: RNN step function.
          Parameters;
              input; tensor with shape `(samples, ...)` (no time dimension),
                  representing input for the batch of samples at a certain
                  time step.
              states; list of tensors.
          Returns;
              output; tensor with shape `(samples, output_dim)`
                  (no time dimension).
              new_states; list of tensors, same length and shapes
                  as 'states'. The first state in the list must be the
                  output tensor at the previous timestep.
      inputs: tensor of temporal data of shape `(samples, time, ...)`
          (at least 3D).
      initial_states: tensor with shape (samples, output_dim)
          (no time dimension),
          containing the initial values for the states used in
          the step function.
      go_backwards: boolean. If True, do the iteration over the time
          dimension in reverse order and return the reversed sequence.
      mask: binary tensor with shape `(samples, time, 1)`,
          with a zero for every element that is masked.
      constants: a list of constant values passed at each step.
      unroll: whether to unroll the RNN or to use a symbolic loop
          (`while_loop` or `scan` depending on backend).

  Returns:
      A tuple, `(last_output, outputs, new_states)`.
          last_output: the latest output of the rnn, of shape `(samples, ...)`
          outputs: tensor with shape `(samples, time, ...)` where each
              entry `outputs[s, t]` is the output of the step function
              at time `t` for sample `s`.
          new_states: list of tensors, latest states returned by
              the step function, of shape `(samples, ...)`.

  Raises:
      ValueError: if input dimension is less than 3.
      ValueError: if `unroll` is `True` but input timestep is not a fixed
      number.
      ValueError: if `mask` is provided (not `None`) but states is not provided
          (`len(states)` == 0).
  """
  ndim = len(inputs.get_shape())
  if ndim < 3:
    raise ValueError('Input should be at least 3D.')
  axes = [1, 0] + list(range(2, ndim))
  inputs = array_ops.transpose(inputs, (axes))

  if mask is not None:
    if mask.dtype != dtypes_module.bool:
      mask = math_ops.cast(mask, dtypes_module.bool)
    if len(mask.get_shape()) == ndim - 1:
      mask = expand_dims(mask)
    mask = array_ops.transpose(mask, axes)

  if constants is None:
    constants = []

  if unroll:
    if not inputs.get_shape()[0]:
      raise ValueError('Unrolling requires a ' 'fixed number of timesteps.')
    states = initial_states
    successive_states = []
    successive_outputs = []

    input_list = array_ops.unstack(inputs)
    if go_backwards:
      input_list.reverse()

    if mask is not None:
      mask_list = array_ops.unstack(mask)
      if go_backwards:
        mask_list.reverse()

      for inp, mask_t in zip(input_list, mask_list):
        output, new_states = step_function(inp, states + constants)

        # tf.where needs its condition tensor
        # to be the same shape as its two
        # result tensors, but in our case
        # the condition (mask) tensor is
        # (nsamples, 1), and A and B are (nsamples, ndimensions).
        # So we need to
        # broadcast the mask to match the shape of A and B.
        # That's what the tile call does,
        # it just repeats the mask along its second dimension
        # n times.
        tiled_mask_t = array_ops.tile(mask_t,
                                      array_ops.stack(
                                          [1, array_ops.shape(output)[1]]))

        if not successive_outputs:
          prev_output = zeros_like(output)
        else:
          prev_output = successive_outputs[-1]

        output = array_ops.where(tiled_mask_t, output, prev_output)

        return_states = []
        for state, new_state in zip(states, new_states):
          # (see earlier comment for tile explanation)
          tiled_mask_t = array_ops.tile(mask_t,
                                        array_ops.stack(
                                            [1, array_ops.shape(new_state)[1]]))
          return_states.append(array_ops.where(tiled_mask_t, new_state, state))
        states = return_states
        successive_outputs.append(output)
        successive_states.append(states)
      last_output = successive_outputs[-1]
      new_states = successive_states[-1]
      outputs = array_ops.stack(successive_outputs)
    else:
      for inp in input_list:
        output, states = step_function(inp, states + constants)
        successive_outputs.append(output)
        successive_states.append(states)
      last_output = successive_outputs[-1]
      new_states = successive_states[-1]
      outputs = array_ops.stack(successive_outputs)

  else:
    if go_backwards:
      inputs = reverse(inputs, 0)

    states = tuple(initial_states)

    time_steps = array_ops.shape(inputs)[0]
    outputs, _ = step_function(inputs[0], initial_states + constants)
    output_ta = tensor_array_ops.TensorArray(
        dtype=outputs.dtype, size=time_steps, tensor_array_name='output_ta')
    input_ta = tensor_array_ops.TensorArray(
        dtype=inputs.dtype, size=time_steps, tensor_array_name='input_ta')
    input_ta = input_ta.unstack(inputs)
    time = constant_op.constant(0, dtype='int32', name='time')

    if mask is not None:
      if not states:
        raise ValueError('No initial states provided! '
                         'When using masking in an RNN, you should '
                         'provide initial states '
                         '(and your step function should return '
                         'as its first state at time `t` '
                         'the output at time `t-1`).')
      if go_backwards:
        mask = reverse(mask, 0)

      mask_ta = tensor_array_ops.TensorArray(
          dtype=dtypes_module.bool,
          size=time_steps,
          tensor_array_name='mask_ta')
      mask_ta = mask_ta.unstack(mask)

      def _step(time, output_ta_t, *states):
        """RNN step function.

        Arguments:
            time: Current timestep value.
            output_ta_t: TensorArray.
            *states: List of states.

        Returns:
            Tuple: `(time + 1,output_ta_t) + tuple(new_states)`
        """
        current_input = input_ta.read(time)
        mask_t = mask_ta.read(time)
        output, new_states = step_function(current_input,
                                           tuple(states) + tuple(constants))
        for state, new_state in zip(states, new_states):
          new_state.set_shape(state.get_shape())
        tiled_mask_t = array_ops.tile(mask_t,
                                      array_ops.stack(
                                          [1, array_ops.shape(output)[1]]))
        output = array_ops.where(tiled_mask_t, output, states[0])
        new_states = [
            array_ops.where(tiled_mask_t, new_states[i], states[i])
            for i in range(len(states))
        ]
        output_ta_t = output_ta_t.write(time, output)
        return (time + 1, output_ta_t) + tuple(new_states)
    else:

      def _step(time, output_ta_t, *states):
        """RNN step function.

        Arguments:
            time: Current timestep value.
            output_ta_t: TensorArray.
            *states: List of states.

        Returns:
            Tuple: `(time + 1,output_ta_t) + tuple(new_states)`
        """
        current_input = input_ta.read(time)
        output, new_states = step_function(current_input,
                                           tuple(states) + tuple(constants))
        for state, new_state in zip(states, new_states):
          new_state.set_shape(state.get_shape())
        output_ta_t = output_ta_t.write(time, output)
        return (time + 1, output_ta_t) + tuple(new_states)

    final_outputs = control_flow_ops.while_loop(
        cond=lambda time, *_: time < time_steps,
        body=_step,
        loop_vars=(time, output_ta) + states,
        parallel_iterations=32,
        swap_memory=True)
    last_time = final_outputs[0]
    output_ta = final_outputs[1]
    new_states = final_outputs[2:]

    outputs = output_ta.stack()
    last_output = output_ta.read(last_time - 1)

  axes = [1, 0] + list(range(2, len(outputs.get_shape())))
  outputs = array_ops.transpose(outputs, axes)
  return last_output, outputs, new_states


def switch(condition, then_expression, else_expression):
  """Switches between two operations depending on a scalar value.

  Note that both `then_expression` and `else_expression`
  should be symbolic tensors of the *same shape*.

  Arguments:
      condition: scalar tensor (`int` or `bool`).
      then_expression: either a tensor, or a callable that returns a tensor.
      else_expression: either a tensor, or a callable that returns a tensor.

  Returns:
      The selected tensor.
  """
  if condition.dtype != dtypes_module.bool:
    condition = math_ops.cast(condition, 'bool')
  if not callable(then_expression):

    def then_expression_fn():
      return then_expression
  else:
    then_expression_fn = then_expression
  if not callable(else_expression):

    def else_expression_fn():
      return else_expression
  else:
    else_expression_fn = else_expression
  x = control_flow_ops.cond(condition, then_expression_fn, else_expression_fn)
  return x


def in_train_phase(x, alt, training=None):
  """Selects `x` in train phase, and `alt` otherwise.

  Note that `alt` should have the *same shape* as `x`.

  Arguments:
      x: What to return in train phase
          (tensor or callable that returns a tensor).
      alt: What to return otherwise
          (tensor or callable that returns a tensor).
      training: Optional scalar tensor
          (or Python boolean, or Python integer)
          specifing the learning phase.

  Returns:
      Either `x` or `alt` based on the `training` flag.
      the `training` flag defaults to `K.learning_phase()`.
  """
  if training is None:
    training = learning_phase()
    uses_learning_phase = True
  else:
    uses_learning_phase = False

  if training is 1 or training is True:
    if callable(x):
      return x()
    else:
      return x

  elif training is 0 or training is False:
    if callable(alt):
      return alt()
    else:
      return alt

  # else: assume learning phase is a placeholder tensor.
  x = switch(training, x, alt)
  if uses_learning_phase:
    x._uses_learning_phase = True
  return x


def in_test_phase(x, alt, training=None):
  """Selects `x` in test phase, and `alt` otherwise.

  Note that `alt` should have the *same shape* as `x`.

  Arguments:
      x: What to return in test phase
          (tensor or callable that returns a tensor).
      alt: What to return otherwise
          (tensor or callable that returns a tensor).
      training: Optional scalar tensor
          (or Python boolean, or Python integer)
          specifing the learning phase.

  Returns:
      Either `x` or `alt` based on `K.learning_phase`.
  """
  return in_train_phase(alt, x, training=training)


# NN OPERATIONS


def relu(x, alpha=0., max_value=None):
  """Rectified linear unit.

  With default values, it returns element-wise `max(x, 0)`.

  Arguments:
      x: A tensor or variable.
      alpha: A scalar, slope of negative section (default=`0.`).
      max_value: Saturation threshold.

  Returns:
      A tensor.
  """
  if alpha != 0.:
    negative_part = nn.relu(-x)
  x = nn.relu(x)
  if max_value is not None:
    max_value = _to_tensor(max_value, x.dtype.base_dtype)
    zero = _to_tensor(0., x.dtype.base_dtype)
    x = clip_ops.clip_by_value(x, zero, max_value)
  if alpha != 0.:
    alpha = _to_tensor(alpha, x.dtype.base_dtype)
    x -= alpha * negative_part
  return x


def elu(x, alpha=1.):
  """Exponential linear unit.

  Arguments:
      x: A tenor or variable to compute the activation function for.
      alpha: A scalar, slope of positive section.

  Returns:
      A tensor.
  """
  res = nn.elu(x)
  if alpha == 1:
    return res
  else:
    return array_ops.where(x > 0, res, alpha * res)


def softmax(x):
  """Softmax of a tensor.

  Arguments:
      x: A tensor or variable.

  Returns:
      A tensor.
  """
  return nn.softmax(x)


def softplus(x):
  """Softplus of a tensor.

  Arguments:
      x: A tensor or variable.

  Returns:
      A tensor.
  """
  return nn.softplus(x)


def softsign(x):
  """Softsign of a tensor.

  Arguments:
      x: A tensor or variable.

  Returns:
      A tensor.
  """
  return nn.softsign(x)


def categorical_crossentropy(output, target, from_logits=False):
  """Categorical crossentropy between an output tensor and a target tensor.

  Arguments:
      output: A tensor resulting from a softmax
          (unless `from_logits` is True, in which
          case `output` is expected to be the logits).
      target: A tensor of the same shape as `output`.
      from_logits: Boolean, whether `output` is the
          result of a softmax, or is a tensor of logits.

  Returns:
      Output tensor.
  """
  # Note: nn.softmax_cross_entropy_with_logits
  # expects logits, Keras expects probabilities.
  if not from_logits:
    # scale preds so that the class probas of each sample sum to 1
    output /= math_ops.reduce_sum(
        output, reduction_indices=len(output.get_shape()) - 1, keep_dims=True)
    # manual computation of crossentropy
    epsilon = _to_tensor(_EPSILON, output.dtype.base_dtype)
    output = clip_ops.clip_by_value(output, epsilon, 1. - epsilon)
    return -math_ops.reduce_sum(
        target * math_ops.log(output),
        reduction_indices=len(output.get_shape()) - 1)
  else:
    return nn.softmax_cross_entropy_with_logits(labels=target, logits=output)


def sparse_categorical_crossentropy(output, target, from_logits=False):
  """Categorical crossentropy with integer targets.

  Arguments:
      output: A tensor resulting from a softmax
          (unless `from_logits` is True, in which
          case `output` is expected to be the logits).
      target: An integer tensor.
      from_logits: Boolean, whether `output` is the
          result of a softmax, or is a tensor of logits.

  Returns:
      Output tensor.
  """
  # Note: nn.softmax_cross_entropy_with_logits
  # expects logits, Keras expects probabilities.
  if not from_logits:
    epsilon = _to_tensor(_EPSILON, output.dtype.base_dtype)
    output = clip_ops.clip_by_value(output, epsilon, 1 - epsilon)
    output = math_ops.log(output)

  output_shape = output.get_shape()
  targets = cast(flatten(target), 'int64')
  logits = array_ops.reshape(output, [-1, int(output_shape[-1])])
  res = nn.sparse_softmax_cross_entropy_with_logits(
      labels=targets, logits=logits)
  if len(output_shape) == 3:
    # if our output includes timesteps we need to reshape
    return array_ops.reshape(res, array_ops.shape(output)[:-1])
  else:
    return res


def binary_crossentropy(output, target, from_logits=False):
  """Binary crossentropy between an output tensor and a target tensor.

  Arguments:
      output: A tensor.
      target: A tensor with the same shape as `output`.
      from_logits: Whether `output` is expected to be a logits tensor.
          By default, we consider that `output`
          encodes a probability distribution.

  Returns:
      A tensor.
  """
  # Note: nn.softmax_cross_entropy_with_logits
  # expects logits, Keras expects probabilities.
  if not from_logits:
    # transform back to logits
    epsilon = _to_tensor(_EPSILON, output.dtype.base_dtype)
    output = clip_ops.clip_by_value(output, epsilon, 1 - epsilon)
    output = math_ops.log(output / (1 - output))
  return nn.sigmoid_cross_entropy_with_logits(labels=target, logits=output)


def sigmoid(x):
  """Element-wise sigmoid.

  Arguments:
      x: A tensor or variable.

  Returns:
      A tensor.
  """
  return nn.sigmoid(x)


def hard_sigmoid(x):
  """Segment-wise linear approximation of sigmoid.

  Faster than sigmoid.
  Returns `0.` if `x < -2.5`, `1.` if `x > 2.5`.
  In `-2.5 <= x <= 2.5`, returns `0.2 * x + 0.5`.

  Arguments:
      x: A tensor or variable.

  Returns:
      A tensor.
  """
  x = (0.2 * x) + 0.5
  zero = _to_tensor(0., x.dtype.base_dtype)
  one = _to_tensor(1., x.dtype.base_dtype)
  x = clip_ops.clip_by_value(x, zero, one)
  return x


def tanh(x):
  """Element-wise tanh.

  Arguments:
      x: A tensor or variable.

  Returns:
      A tensor.
  """
  return nn.tanh(x)


def dropout(x, level, noise_shape=None, seed=None):
  """Sets entries in `x` to zero at random, while scaling the entire tensor.

  Arguments:
      x: tensor
      level: fraction of the entries in the tensor
          that will be set to 0.
      noise_shape: shape for randomly generated keep/drop flags,
          must be broadcastable to the shape of `x`
      seed: random seed to ensure determinism.

  Returns:
      A tensor.
  """
  retain_prob = 1. - level
  if seed is None:
    seed = np.random.randint(10e6)
  # the dummy 1. works around a TF bug
  # (float32_ref vs. float32 incomptability)
  return nn.dropout(x * 1., retain_prob, noise_shape, seed=seed)


def l2_normalize(x, axis):
  """Normalizes a tensor wrt the L2 norm alongside the specified axis.

  Arguments:
      x: Tensor or variable.
      axis: axis along which to perform normalization.

  Returns:
      A tensor.
  """
  if axis < 0:
    axis %= len(x.get_shape())
  return nn.l2_normalize(x, dim=axis)


def in_top_k(predictions, targets, k):
  """Returns whether the `targets` are in the top `k` `predictions`.

  Arguments:
      predictions: A tensor of shape `batch_size` x classes and type `float32`.
      targets: A tensor of shape batch_size and type `int32` or `int64`.
      k: An `int`, number of top elements to consider.

  Returns:
      A tensor of shape `batch_size` and type `bool`. `output_i` is `True` if
      `targets_i` is within top-k values of `predictions_i`
  """
  return nn.in_top_k(predictions, targets, k)


# CONVOLUTIONS


def _preprocess_deconv_output_shape(x, shape, data_format):
  if data_format == 'channels_first':
    shape = (shape[0], shape[2], shape[3], shape[1])

  if shape[0] is None:
    shape = (array_ops.shape(x)[0],) + tuple(shape[1:])
    shape = array_ops.stack(list(shape))
  return shape


def _preprocess_conv2d_input(x, data_format):
  if dtype(x) == 'float64':
    x = math_ops.cast(x, 'float32')
  if data_format == 'channels_first':
    # TF uses the last dimension as channel dimension,
    # instead of the 2nd one.
    # TH input shape: (samples, input_depth, rows, cols)
    # TF input shape: (samples, rows, cols, input_depth)
    x = array_ops.transpose(x, (0, 2, 3, 1))
  return x


def _preprocess_conv3d_input(x, data_format):
  if dtype(x) == 'float64':
    x = math_ops.cast(x, 'float32')
  if data_format == 'channels_first':
    x = array_ops.transpose(x, (0, 2, 3, 4, 1))
  return x


def _preprocess_conv2d_kernel(kernel, data_format):
  if dtype(kernel) == 'float64':
    kernel = math_ops.cast(kernel, 'float32')
  if data_format == 'channels_first':
    kernel = array_ops.transpose(kernel, (2, 3, 1, 0))
  return kernel


def _preprocess_conv3d_kernel(kernel, data_format):
  if dtype(kernel) == 'float64':
    kernel = math_ops.cast(kernel, 'float32')
  if data_format == 'channels_first':
    kernel = array_ops.transpose(kernel, (2, 3, 4, 1, 0))
  return kernel


def _preprocess_padding(padding):
  if padding == 'same':
    padding = 'SAME'
  elif padding == 'valid':
    padding = 'VALID'
  else:
    raise ValueError('Invalid border mode:', padding)
  return padding


def _postprocess_conv2d_output(x, data_format):
  if data_format == 'channels_first':
    x = array_ops.transpose(x, (0, 3, 1, 2))

  if floatx() == 'float64':
    x = math_ops.cast(x, 'float64')
  return x


def _postprocess_conv3d_output(x, data_format):
  if data_format == 'channels_first':
    x = array_ops.transpose(x, (0, 4, 1, 2, 3))

  if floatx() == 'float64':
    x = math_ops.cast(x, 'float64')
  return x


def conv1d(x,
           kernel,
           strides=1,
           padding='valid',
           data_format=None,
           dilation_rate=1):
  """1D convolution.

  Arguments:
      x: Tensor or variable.
      kernel: kernel tensor.
      strides: stride integer.
      padding: string, `"same"`, `"causal"` or `"valid"`.
      data_format: string, one of "channels_last", "channels_first".
      dilation_rate: integer dilate rate.

  Returns:
      A tensor, result of 1D convolution.
  """
  kernel_shape = kernel.get_shape().as_list()
  if padding == 'causal':
    # causal (dilated) convolution:
    left_pad = dilation_rate * (kernel_shape[0] - 1)
    x = temporal_padding(x, (left_pad, 0))
    padding = 'valid'
  padding = _preprocess_padding(padding)
  if data_format == 'channels_last':
    tf_data_format = 'NWC'
  else:
    tf_data_format = 'NCW'
  x = nn.convolution(
      input=x,
      filter=kernel,
      dilation_rate=(dilation_rate,),
      strides=(strides,),
      padding=padding,
      data_format=tf_data_format)
  return x


def conv2d(x,
           kernel,
           strides=(1, 1),
           padding='valid',
           data_format=None,
           dilation_rate=(1, 1)):
  """2D convolution.

  Arguments:
      x: Tensor or variable.
      kernel: kernel tensor.
      strides: strides tuple.
      padding: string, `"same"` or `"valid"`.
      data_format: `"channels_last"` or `"channels_first"`.
          Whether to use Theano or TensorFlow data format
          for inputs/kernels/ouputs.
      dilation_rate: tuple of 2 integers.

  Returns:
      A tensor, result of 2D convolution.

  Raises:
      ValueError: if `data_format` is neither `channels_last` or
      `channels_first`.
  """
  if data_format is None:
    data_format = image_data_format()
  if data_format not in {'channels_first', 'channels_last'}:
    raise ValueError('Unknown data_format ' + str(data_format))

  # With 4d inputs, nn.convolution only supports
  # data_format NHWC, so we transpose the inputs
  # in case we are in data_format channels_first.
  x = _preprocess_conv2d_input(x, data_format)
  padding = _preprocess_padding(padding)
  x = nn.convolution(
      input=x,
      filter=kernel,
      dilation_rate=dilation_rate,
      strides=strides,
      padding=padding,
      data_format='NHWC')
  return _postprocess_conv2d_output(x, data_format)


def conv2d_transpose(x,
                     kernel,
                     output_shape,
                     strides=(1, 1),
                     padding='valid',
                     data_format=None):
  """2D deconvolution (i.e.

  transposed convolution).

  Arguments:
      x: Tensor or variable.
      kernel: kernel tensor.
      output_shape: 1D int tensor for the output shape.
      strides: strides tuple.
      padding: string, `"same"` or `"valid"`.
      data_format: `"channels_last"` or `"channels_first"`.
          Whether to use Theano or TensorFlow data format
          for inputs/kernels/ouputs.

  Returns:
      A tensor, result of transposed 2D convolution.

  Raises:
      ValueError: if `data_format` is neither `channels_last` or
      `channels_first`.
  """
  if data_format is None:
    data_format = image_data_format()
  if data_format not in {'channels_first', 'channels_last'}:
    raise ValueError('Unknown data_format ' + str(data_format))
  if isinstance(output_shape, (tuple, list)):
    output_shape = array_ops.stack(output_shape)

  x = _preprocess_conv2d_input(x, data_format)
  output_shape = _preprocess_deconv_output_shape(x, output_shape, data_format)
  padding = _preprocess_padding(padding)
  strides = (1,) + strides + (1,)

  x = nn.conv2d_transpose(x, kernel, output_shape, strides, padding=padding)
  x = _postprocess_conv2d_output(x, data_format)
  return x


def separable_conv2d(x,
                     depthwise_kernel,
                     pointwise_kernel,
                     strides=(1, 1),
                     padding='valid',
                     data_format=None,
                     dilation_rate=(1, 1)):
  """2D convolution with separable filters.

  Arguments:
      x: input tensor
      depthwise_kernel: convolution kernel for the depthwise convolution.
      pointwise_kernel: kernel for the 1x1 convolution.
      strides: strides tuple (length 2).
      padding: padding mode, "valid" or "same".
      data_format: data format, "channels_first" or "channels_last".
      dilation_rate: tuple of integers,
          dilation rates for the separable convolution.

  Returns:
      Output tensor.

  Raises:
      ValueError: if `data_format` is neither `channels_last` or
      `channels_first`.
  """
  if data_format is None:
    data_format = image_data_format()
  if data_format not in {'channels_first', 'channels_last'}:
    raise ValueError('Unknown data_format ' + str(data_format))

  x = _preprocess_conv2d_input(x, data_format)
  padding = _preprocess_padding(padding)
  strides = (1,) + strides + (1,)

  x = nn.separable_conv2d(
      x,
      depthwise_kernel,
      pointwise_kernel,
      strides=strides,
      padding=padding,
      rate=dilation_rate)
  return _postprocess_conv2d_output(x, data_format)


def conv3d(x,
           kernel,
           strides=(1, 1, 1),
           padding='valid',
           data_format=None,
           dilation_rate=(1, 1, 1)):
  """3D convolution.

  Arguments:
      x: Tensor or variable.
      kernel: kernel tensor.
      strides: strides tuple.
      padding: string, `"same"` or `"valid"`.
      data_format: `"channels_last"` or `"channels_first"`.
          Whether to use Theano or TensorFlow data format
          for inputs/kernels/ouputs.
      dilation_rate: tuple of 3 integers.

  Returns:
      A tensor, result of 3D convolution.

  Raises:
      ValueError: if `data_format` is neither `channels_last` or
      `channels_first`.
  """
  if data_format is None:
    data_format = image_data_format()
  if data_format not in {'channels_first', 'channels_last'}:
    raise ValueError('Unknown data_format ' + str(data_format))

  # With 5d inputs, nn.convolution only supports
  # data_format NDHWC, so we transpose the inputs
  # in case we are in data_format channels_first.
  x = _preprocess_conv3d_input(x, data_format)
  padding = _preprocess_padding(padding)
  x = nn.convolution(
      input=x,
      filter=kernel,
      dilation_rate=dilation_rate,
      strides=strides,
      padding=padding,
      data_format='NDHWC')
  return _postprocess_conv3d_output(x, data_format)


def pool2d(x,
           pool_size,
           strides=(1, 1),
           padding='valid',
           data_format=None,
           pool_mode='max'):
  """2D Pooling.

  Arguments:
      x: Tensor or variable.
      pool_size: tuple of 2 integers.
      strides: tuple of 2 integers.
      padding: one of `"valid"`, `"same"`.
      data_format: one of `"channels_first"`, `"channels_last"`.
      pool_mode: one of `"max"`, `"avg"`.

  Returns:
      A tensor, result of 2D pooling.

  Raises:
      ValueError: if `data_format` is neither `channels_last` or
      `channels_first`.
      ValueError: if `pool_mode` is neither `max` or `avg`.
  """
  if data_format is None:
    data_format = image_data_format()
  if data_format not in {'channels_first', 'channels_last'}:
    raise ValueError('Unknown data_format ' + str(data_format))

  padding = _preprocess_padding(padding)
  strides = (1,) + strides + (1,)
  pool_size = (1,) + pool_size + (1,)

  x = _preprocess_conv2d_input(x, data_format)

  if pool_mode == 'max':
    x = nn.max_pool(x, pool_size, strides, padding=padding)
  elif pool_mode == 'avg':
    x = nn.avg_pool(x, pool_size, strides, padding=padding)
  else:
    raise ValueError('Invalid pooling mode:', pool_mode)

  return _postprocess_conv2d_output(x, data_format)


def pool3d(x,
           pool_size,
           strides=(1, 1, 1),
           padding='valid',
           data_format=None,
           pool_mode='max'):
  """3D Pooling.

  Arguments:
      x: Tensor or variable.
      pool_size: tuple of 3 integers.
      strides: tuple of 3 integers.
      padding: one of `"valid"`, `"same"`.
      data_format: one of `"channels_first"`, `"channels_last"`.
      pool_mode: one of `"max"`, `"avg"`.

  Returns:
      A tensor, result of 3D pooling.

  Raises:
      ValueError: if `data_format` is neither
          `channels_last` or `channels_first`.
      ValueError: if `pool_mode` is neither `max` or `avg`.
  """
  if data_format is None:
    data_format = image_data_format()
  if data_format not in {'channels_first', 'channels_last'}:
    raise ValueError('Unknown data_format ' + str(data_format))

  padding = _preprocess_padding(padding)
  strides = (1,) + strides + (1,)
  pool_size = (1,) + pool_size + (1,)

  x = _preprocess_conv3d_input(x, data_format)

  if pool_mode == 'max':
    x = nn.max_pool3d(x, pool_size, strides, padding=padding)
  elif pool_mode == 'avg':
    x = nn.avg_pool3d(x, pool_size, strides, padding=padding)
  else:
    raise ValueError('Invalid pooling mode:', pool_mode)

  return _postprocess_conv3d_output(x, data_format)


def bias_add(x, bias, data_format=None):
  """Adds a bias vector to a tensor.

  Arguments:
      x: Tensor or variable.
      bias: Bias tensor to add.
      data_format: Data format for 3D, 4D or 5D tensors:
          one of "channels_first", "channels_last".

  Returns:
      Output tensor.

  Raises:
      ValueError: In case of invalid `data_format` argument.
  """
  if data_format is None:
    data_format = image_data_format()
  if data_format not in {'channels_first', 'channels_last'}:
    raise ValueError('Unknown data_format ' + str(data_format))
  if ndim(x) == 5:
    if data_format == 'channels_first':
      x += reshape(bias, (1, int_shape(bias)[0], 1, 1, 1))
    elif data_format == 'channels_last':
      x += reshape(bias, (1, 1, 1, 1, int_shape(bias)[0]))
  elif ndim(x) == 4:
    if data_format == 'channels_first':
      # No support yet for NCHW in bias_add.
      x += reshape(bias, (1, int_shape(bias)[0], 1, 1))
    elif data_format == 'channels_last':
      x = nn.bias_add(x, bias, data_format='NHWC')
  elif ndim(x) == 3:
    if data_format == 'channels_first':
      x += reshape(bias, (1, int_shape(bias)[0], 1))
    elif data_format == 'channels_last':
      x += reshape(bias, (1, 1, int_shape(bias)[0]))
  else:
    x = nn.bias_add(x, bias)
  return x


# RANDOMNESS


def random_normal(shape, mean=0.0, stddev=1.0, dtype=None, seed=None):
  """Returns a tensor with normal distribution of values.

  Arguments:
      shape: A tuple of integers, the shape of tensor to create.
      mean: A float, mean of the normal distribution to draw samples.
      stddev: A float, standard deviation of the normal distribution
          to draw samples.
      dtype: String, dtype of returned tensor.
      seed: Integer, random seed.

  Returns:
      A tensor.
  """
  if dtype is None:
    dtype = floatx()
  if seed is None:
    seed = np.random.randint(10e6)
  return random_ops.random_normal(
      shape, mean=mean, stddev=stddev, dtype=dtype, seed=seed)


def random_uniform(shape, minval=0.0, maxval=1.0, dtype=None, seed=None):
  """Returns a tensor with uniform distribution of values.

  Arguments:
      shape: A tuple of integers, the shape of tensor to create.
      minval: A float, lower boundary of the uniform distribution
          to draw samples.
      maxval: A float, upper boundary of the uniform distribution
          to draw samples.
      dtype: String, dtype of returned tensor.
      seed: Integer, random seed.

  Returns:
      A tensor.
  """
  if dtype is None:
    dtype = floatx()
  if seed is None:
    seed = np.random.randint(10e6)
  return random_ops.random_uniform(
      shape, minval=minval, maxval=maxval, dtype=dtype, seed=seed)


def random_binomial(shape, p=0.0, dtype=None, seed=None):
  """Returns a tensor with random binomial distribution of values.

  Arguments:
      shape: A tuple of integers, the shape of tensor to create.
      p: A float, `0. <= p <= 1`, probability of binomial distribution.
      dtype: String, dtype of returned tensor.
      seed: Integer, random seed.

  Returns:
      A tensor.
  """
  if dtype is None:
    dtype = floatx()
  if seed is None:
    seed = np.random.randint(10e6)
  return array_ops.where(
      random_ops.random_uniform(shape, dtype=dtype, seed=seed) <= p,
      array_ops.ones(shape, dtype=dtype), array_ops.zeros(shape, dtype=dtype))


def truncated_normal(shape, mean=0.0, stddev=1.0, dtype=None, seed=None):
  """Returns a tensor with truncated random normal distribution of values.

  The generated values follow a normal distribution
  with specified mean and standard deviation,
  except that values whose magnitude is more than
  two standard deviations from the mean are dropped and re-picked.

  Arguments:
      shape: A tuple of integers, the shape of tensor to create.
      mean: Mean of the values.
      stddev: Standard deviation of the values.
      dtype: String, dtype of returned tensor.
      seed: Integer, random seed.

  Returns:
      A tensor.
  """
  if dtype is None:
    dtype = floatx()
  if seed is None:
    seed = np.random.randint(10e6)
  return random_ops.truncated_normal(
      shape, mean, stddev, dtype=dtype, seed=seed)


# CTC
# tensorflow has a native implemenation, but it uses sparse tensors
# and therefore requires a wrapper for Keras. The functions below convert
# dense to sparse tensors and also wraps up the beam search code that is
# in tensorflow's CTC implementation


def ctc_label_dense_to_sparse(labels, label_lengths):
  """Converts CTC labels from dense to sparse.

  Arguments:
      labels: dense CTC labels.
      label_lengths: length of the labels.

  Returns:
      A sparse tensor representation of the lablels.
  """
  label_shape = array_ops.shape(labels)
  num_batches_tns = array_ops.stack([label_shape[0]])
  max_num_labels_tns = array_ops.stack([label_shape[1]])

  def range_less_than(_, current_input):
    return array_ops.expand_dims(math_ops.range(
        label_shape[1]), 0) < array_ops.fill(max_num_labels_tns, current_input)

  init = math_ops.cast(
      array_ops.fill([1, label_shape[1]], 0), dtypes_module.bool)
  dense_mask = functional_ops.scan(
      range_less_than, label_lengths, initializer=init, parallel_iterations=1)
  dense_mask = dense_mask[:, 0, :]

  label_array = array_ops.reshape(
      array_ops.tile(math_ops.range(0, label_shape[1]), num_batches_tns),
      label_shape)
  label_ind = array_ops.boolean_mask(label_array, dense_mask)

  batch_array = array_ops.transpose(
      array_ops.reshape(
          array_ops.tile(math_ops.range(0, label_shape[0]), max_num_labels_tns),
          reverse(label_shape, 0)))
  batch_ind = array_ops.boolean_mask(batch_array, dense_mask)
  indices = array_ops.transpose(
      array_ops.reshape(concatenate([batch_ind, label_ind], axis=0), [2, -1]))

  vals_sparse = array_ops.gather_nd(labels, indices)

  return sparse_tensor.SparseTensor(
      math_ops.to_int64(indices), vals_sparse, math_ops.to_int64(label_shape))


def ctc_batch_cost(y_true, y_pred, input_length, label_length):
  """Runs CTC loss algorithm on each batch element.

  Arguments:
      y_true: tensor `(samples, max_string_length)`
          containing the truth labels.
      y_pred: tensor `(samples, time_steps, num_categories)`
          containing the prediction, or output of the softmax.
      input_length: tensor `(samples, 1)` containing the sequence length for
          each batch item in `y_pred`.
      label_length: tensor `(samples, 1)` containing the sequence length for
          each batch item in `y_true`.

  Returns:
      Tensor with shape (samples,1) containing the
          CTC loss of each element.
  """
  label_length = math_ops.to_int32(array_ops.squeeze(label_length))
  input_length = math_ops.to_int32(array_ops.squeeze(input_length))
  sparse_labels = math_ops.to_int32(
      ctc_label_dense_to_sparse(y_true, label_length))

  y_pred = math_ops.log(array_ops.transpose(y_pred, perm=[1, 0, 2]) + 1e-8)

  return array_ops.expand_dims(
      ctc.ctc_loss(
          inputs=y_pred, labels=sparse_labels, sequence_length=input_length), 1)


def ctc_decode(y_pred, input_length, greedy=True, beam_width=100, top_paths=1):
  """Decodes the output of a softmax.

  Can use either greedy search (also known as best path)
  or a constrained dictionary search.

  Arguments:
      y_pred: tensor `(samples, time_steps, num_categories)`
          containing the prediction, or output of the softmax.
      input_length: tensor `(samples, )` containing the sequence length for
          each batch item in `y_pred`.
      greedy: perform much faster best-path search if `true`.
          This does not use a dictionary.
      beam_width: if `greedy` is `false`: a beam search decoder will be used
          with a beam of this width.
      top_paths: if `greedy` is `false`,
          how many of the most probable paths will be returned.

  Returns:
      Tuple:
          List: if `greedy` is `true`, returns a list of one element that
              contains the decoded sequence.
              If `false`, returns the `top_paths` most probable
              decoded sequences.
              Important: blank labels are returned as `-1`.
          Tensor `(top_paths, )` that contains
              the log probability of each decoded sequence.
  """
  y_pred = math_ops.log(array_ops.transpose(y_pred, perm=[1, 0, 2]) + 1e-8)
  input_length = math_ops.to_int32(input_length)

  if greedy:
    (decoded, log_prob) = ctc.ctc_greedy_decoder(
        inputs=y_pred, sequence_length=input_length)
  else:
    (decoded, log_prob) = ctc.ctc_beam_search_decoder(
        inputs=y_pred,
        sequence_length=input_length,
        beam_width=beam_width,
        top_paths=top_paths)
  decoded_dense = [
      sparse_ops.sparse_to_dense(
          st.indices, st.dense_shape, st.values, default_value=-1)
      for st in decoded
  ]
  return (decoded_dense, log_prob)


# HIGH ORDER FUNCTIONS


def map_fn(fn, elems, name=None, dtype=None):
  """Map the function fn over the elements elems and return the outputs.

  Arguments:
      fn: Callable that will be called upon each element in elems
      elems: tensor
      name: A string name for the map node in the graph
      dtype: Output data type.

  Returns:
      Tensor with dtype `dtype`.
  """
  return functional_ops.map_fn(fn, elems, name=name, dtype=dtype)


def foldl(fn, elems, initializer=None, name=None):
  """Reduce elems using fn to combine them from left to right.

  Arguments:
      fn: Callable that will be called upon each element in elems and an
          accumulator, for instance `lambda acc, x: acc + x`
      elems: tensor
      initializer: The first value used (`elems[0]` in case of None)
      name: A string name for the foldl node in the graph

  Returns:
      Tensor with same type and shape as `initializer`.
  """
  return functional_ops.foldl(fn, elems, initializer=initializer, name=name)


def foldr(fn, elems, initializer=None, name=None):
  """Reduce elems using fn to combine them from right to left.

  Arguments:
      fn: Callable that will be called upon each element in elems and an
          accumulator, for instance `lambda acc, x: acc + x`
      elems: tensor
      initializer: The first value used (`elems[-1]` in case of None)
      name: A string name for the foldr node in the graph

  Returns:
      Same type and shape as initializer
  """
  return functional_ops.foldr(fn, elems, initializer=initializer, name=name)


# Load Keras default configuration from config file if present.
_keras_base_dir = os.path.expanduser('~')
_keras_dir = os.path.join(_keras_base_dir, '.keras')
_config_path = os.path.expanduser(os.path.join(_keras_dir, 'keras.json'))
if os.path.exists(_config_path):
  try:
    _config = json.load(open(_config_path))
<<<<<<< HEAD
  except json.decoder.JSONDecodeError:
=======
  except ValueError:
>>>>>>> ef2f8891
    _config = {}
  _floatx = _config.get('floatx', floatx())
  assert _floatx in {'float16', 'float32', 'float64'}
  _epsilon = _config.get('epsilon', epsilon())
  assert isinstance(_epsilon, float)
  _image_data_format = _config.get('image_data_format', image_data_format())
  assert _image_data_format in {'channels_last', 'channels_first'}
  set_floatx(_floatx)
  set_epsilon(_epsilon)
  set_image_data_format(_image_data_format)

# Save config file.
if os.access(_keras_base_dir, os.W_OK):
  if not os.path.exists(_keras_dir):
    try:
      os.makedirs(_keras_dir)
    except OSError:
      # Except potential race conditions
      # in multi-threaded environments.
      pass

  if not os.path.exists(_config_path):
    _config = {
        'floatx': floatx(),
        'epsilon': epsilon(),
        'backend': 'tensorflow',
        'image_data_format': image_data_format()
    }
    with open(_config_path, 'w') as f:
      f.write(json.dumps(_config, indent=4))<|MERGE_RESOLUTION|>--- conflicted
+++ resolved
@@ -3614,11 +3614,7 @@
 if os.path.exists(_config_path):
   try:
     _config = json.load(open(_config_path))
-<<<<<<< HEAD
-  except json.decoder.JSONDecodeError:
-=======
   except ValueError:
->>>>>>> ef2f8891
     _config = {}
   _floatx = _config.get('floatx', floatx())
   assert _floatx in {'float16', 'float32', 'float64'}
