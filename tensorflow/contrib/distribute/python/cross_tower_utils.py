# Copyright 2018 The TensorFlow Authors. All Rights Reserved.
#
# Licensed under the Apache License, Version 2.0 (the "License");
# you may not use this file except in compliance with the License.
# You may obtain a copy of the License at
#
#     http://www.apache.org/licenses/LICENSE-2.0
#
# Unless required by applicable law or agreed to in writing, software
# distributed under the License is distributed on an "AS IS" BASIS,
# WITHOUT WARRANTIES OR CONDITIONS OF ANY KIND, either express or implied.
# See the License for the specific language governing permissions and
# limitations under the License.
# ==============================================================================
"""Utilities for cross_tower_ops."""

from __future__ import absolute_import
from __future__ import division
from __future__ import print_function

import collections as pycoll
import threading

<<<<<<< HEAD
from tensorflow.python import pywrap_tensorflow
if pywrap_tensorflow.IsBuiltWithROCm():
  from tensorflow.contrib import rccl as nccl
else:
  from tensorflow.contrib import nccl
=======
>>>>>>> 799686e5
from tensorflow.contrib.all_reduce.python import all_reduce
from tensorflow.contrib.distribute.python import values as value_lib
from tensorflow.python.framework import device as pydev
from tensorflow.python.framework import dtypes
from tensorflow.python.framework import ops
from tensorflow.python.ops import array_ops
from tensorflow.python.ops import collective_ops
from tensorflow.python.ops import gradients_impl
from tensorflow.python.ops import math_ops
from tensorflow.python.ops import nccl_ops


def aggregate_gradients_using_nccl(replica_grads):
  """Aggregate gradients using nccl allreduce."""
  agg_all_g_and_v = []
  for single_g_and_v in zip(*replica_grads):
    single_grads = [g for g, _ in single_g_and_v]
    agg_grads = nccl_ops.all_sum(single_grads)
    agg_all_g_and_v.append(
        [(g, v) for g, (_, v) in zip(agg_grads, single_g_and_v)])

  agg_all_g_and_v = list(zip(*agg_all_g_and_v))

  return agg_all_g_and_v


def aggregate_gradients_using_hierarchical_copy(avail_devices, replica_grads):
  """Aggregate gradients using hierarchical copies.

  Args:
    avail_devices: available GPU devices.
    replica_grads: List of lists of (gradient, variable) tuples. The outer list
      is over replicas. The inner list is over individual gradients.

  Returns:
    The list of (aggregated_gradient, variable), where the gradient has been
      summed across all replicas and the variable is chosen from the first
      replica.
  """
  # This only works for DGX-1 type of machine topology
  # Device peer to peer matrix
  # DMA: 0 1 2 3 4 5 6 7
  # 0:   Y Y Y Y Y N N N
  # 1:   Y Y Y Y N Y N N
  # 2:   Y Y Y Y N N Y N
  # 3:   Y Y Y Y N N N Y
  # 4:   Y N N N Y Y Y Y
  # 5:   N Y N N Y Y Y Y
  # 6:   N N Y N Y Y Y Y
  # 7:   N N N Y Y Y Y Y
  agg_grads = []
  num_devices = len(avail_devices)
  # In the special case of DGX-1 machine topology, the two groups have equal
  # size.
  group_size = num_devices // 2
  for i, single_grads in enumerate(zip(*replica_grads)):
    group_0_main_device = i % num_devices
    group_1_main_device = (group_0_main_device + group_size) % num_devices
    if group_0_main_device < group_size:
      group_0_begin = 0
      group_1_begin = group_size
    else:
      group_0_begin = group_size
      group_1_begin = 0

    # Aggregate the first group.
    group_0_device_grads = single_grads[group_0_begin:
                                        group_0_begin + group_size]
    with ops.device(avail_devices[group_0_main_device]):
      group_0_agg_grads, _ = aggregate_single_gradient_using_copy(
          group_0_device_grads, False, False)

    # Aggregate the second group.
    group_1_device_grads = single_grads[group_1_begin:
                                        group_1_begin + group_size]
    with ops.device(avail_devices[group_1_main_device]):
      group_1_agg_grads, _ = aggregate_single_gradient_using_copy(
          group_1_device_grads, False, False)

    # Aggregate between the groups.
    with ops.device(avail_devices[group_0_main_device]):
      (agg_total_grads, _), _ = aggregate_single_gradient_using_copy(
          [group_0_agg_grads, group_1_agg_grads], False, False)

    # Broadcast the result back into the root of each group.
    with ops.device(avail_devices[group_0_main_device]):
      group_0_agg_grads_bcast = array_ops.identity(agg_total_grads)
    with ops.device(avail_devices[group_1_main_device]):
      group_1_agg_grads_bcast = array_ops.identity(agg_total_grads)

    agg_grads_bcast = []
    for j in range(len(single_grads)):
      with ops.device(avail_devices[j]):
        # Broadcast the result back to each member in the group from the root.
        if (group_0_main_device < group_size) == (j < group_size):
          src_device_grad = group_0_agg_grads_bcast
        else:
          src_device_grad = group_1_agg_grads_bcast
        agg_grads_bcast.append(array_ops.identity(src_device_grad))

    agg_grads.append(
        [(g, v) for g, (_, v) in zip(agg_grads_bcast, single_grads)])

  agg_grads = list(zip(*agg_grads))

  return agg_grads


def aggregate_single_gradient_using_copy(grad_and_vars, use_mean,
                                         check_inf_nan):
  """Calculate the average gradient for a shared variable across all replicas.

  Note that this function provides a synchronization point across all replicas.

  Args:
    grad_and_vars: A list or tuple of (gradient, variable) tuples. Each
      (gradient, variable) pair within the outer list represents the gradient
      of the variable calculated for a single replica, and the number of pairs
      equals the number of replicas.
    use_mean: if True, mean is taken, else sum of gradients is taken.
    check_inf_nan: check grads for nans and infs.

  Returns:
    The tuple ([(average_gradient, variable),], has_nan_or_inf) where the
      gradient has been averaged across all replicas. The variable is chosen
      from the first replica. The has_nan_or_inf indicates the grads has nan or
      inf.
  """
  grads = [g for g, _ in grad_and_vars]
  grad = math_ops.add_n(grads)

  if use_mean and len(grads) > 1:
    grad = array_ops.multiply(grad, 1.0 / len(grads))

  v = grad_and_vars[0][1]
  if check_inf_nan:
    has_nan_or_inf = array_ops.logical_not(
        array_ops.reduce_all(array_ops.is_finite(grads)))
    return (grad, v), has_nan_or_inf
  else:
    return (grad, v), None


def group_device_names(devices, group_size):
  """Group device names into groups of group_size.

  Args:
    devices: a list of canonical device strings.
    group_size: integer which is equal to or greater than 1.

  Returns:
    list of lists of devices, where each inner list is group_size long,
      and each device appears at least once in an inner list.  If
      len(devices) % group_size == 0 then each device will appear exactly once.

  Raises:
    ValueError: if group_size > len(devices)
  """
  num_devices = len(devices)
  if group_size > num_devices:
    raise ValueError(
        'only %d devices, but group_size=%d' % (num_devices, group_size))
  num_groups = (
      num_devices // group_size + (1 if (num_devices % group_size != 0) else 0))
  groups = [[] for i in range(num_groups)]
  for i in range(num_groups * group_size):
    groups[i % num_groups].append(devices[i % num_devices])
  return groups


def split_grads_by_size(threshold_size, device_grads):
  """Break gradients into two sets according to tensor size.

  Args:
    threshold_size: int size cutoff for small vs large tensor.
    device_grads: List of lists of (gradient, variable) tuples.  The outer
        list is over devices. The inner list is over individual gradients.

  Returns:
    small_grads: Subset of device_grads where shape is <= threshold_size
       elements.
    large_grads: Subset of device_grads where shape is > threshold_size
       elements.
  """
  small_grads = []
  large_grads = []
  for dl in device_grads:
    small_dl = []
    large_dl = []
    for (g, v) in dl:
      tensor_size = g.get_shape().num_elements()
      if tensor_size <= threshold_size:
        small_dl.append([g, v])
      else:
        large_dl.append([g, v])
    if small_dl:
      small_grads.append(small_dl)
    if large_dl:
      large_grads.append(large_dl)
  return small_grads, large_grads


# threading.Lock() and threading.local() cannot be pickled and therefore cannot
# be a field of CollectiveKeys. Right now _thread_local is not necessary to be
# an instance member of CollectiveKeys since we always create a new thread for
# each replica.
_lock = threading.Lock()
_thread_local = threading.local()


# TODO(yuefengz): use random key starts to avoid reusing keys?
class CollectiveKeys(object):
  """Class that manages collective keys.

  We need to manage three different keys for collective:

  *Group key*: an integer key to identify the set of cooperative devices.
  Collective ops work under the same set of devices must using the same group
  key.

  *Instance key*: an integer key to identify the set of same counterpart of
  tensors on different devices in a device group that need to be all-reduced.

  "Graph key": an integer key that is unique key graph. This is used to support
  multiple graphs per client session. It must be non-zero and set in the
  `config` argument of each call to `session.run`.
  """

  def __init__(self,
               group_key_start=1,
               instance_key_start=100,
               instance_key_with_id_start=10000):
    """Initializes the object.

    Args:
      group_key_start: the starting integer of group key.
      instance_key_start: the starting integer of instance key.
      instance_key_with_id_start: the starting integer of instance key that is
        recorded with an id.
    """
    self._group_key = group_key_start
    self._group_key_table = dict()

    # For instance keys with ids
    self._instance_key_id_to_key_table = dict()
    self._instance_key_with_id_counter = instance_key_with_id_start

    # For instance keys without ids
    self._instance_key_start = instance_key_start

  def _get_thread_local_object(self):
    # We make instance key without key ids thread local so that it will work
    # with MirroredStrategy and distribute coordinator.
    if not hasattr(_thread_local, 'instance_key'):
      _thread_local.instance_key = self._instance_key_start
    return _thread_local

  def get_group_key(self, devices):
    """Returns a group key for the set of devices.

    Args:
      devices: list of strings naming devices in a collective group.

    Returns:
      int key uniquely identifying the set of device names.
    """
    parsed = [pydev.DeviceSpec.from_string(d) for d in devices]
    # In the between-graph replicated training, different workers need to get
    # the same device key. So we remove the task_type and task_id from the
    # devices.
    # TODO(yuefengz): in the in-graph replicated training, we need to include
    # task_type and task_id.
    names = sorted(['%s:%d' % (d.device_type, d.device_index) for d in parsed])
    key_id = ','.join(names)
    with _lock:
      if key_id not in self._group_key_table:
        new_key = self._group_key
        self._group_key += 1
        self._group_key_table[key_id] = new_key
    return self._group_key_table[key_id]

  def get_instance_key(self, key_id=None):
    """Returns a new instance key for use in defining a collective op.

    Args:
      key_id: optional string. If set, key will be recorded and the same key
        will be returned when the same key_id is provided. If not, an increasing
        instance key will be returned.
    """
    if key_id:
      with _lock:
        if key_id not in self._instance_key_id_to_key_table:
          self._instance_key_with_id_counter += 1
          self._instance_key_id_to_key_table[key_id] = (
              self._instance_key_with_id_counter)
      return self._instance_key_id_to_key_table[key_id]
    else:
      v = self._get_thread_local_object().instance_key
      self._get_thread_local_object().instance_key += 1
      return v


def build_collective_reduce(input_tensors,
                            num_workers,
                            collective_keys,
                            reduction_op='Add',
                            unary_op='Id'):
  """Build a subgraph that does one full all-reduce, using the collective Op.

  Args:
    input_tensors: tensors within a single worker graph that are to be reduced
      together; must be one per device.
    num_workers: total number of workers with identical independent graphs that
      will be doing this same reduction.  The reduction will actually include
      the corresponding tensors at all these workers.
    collective_keys: a CollectiveKeys object.
    reduction_op: string naming the reduction op.
    unary_op: string naming the unary final op.

  Returns:
    An array of final tensors, one per device, computed by the full reduction.

  Raises:
    ValueError: There must be at least two tensors over all the workers.
  """
  group_size = len(input_tensors) * num_workers
  if group_size < 2:
    raise ValueError('num_workers * len(input_tensors) must be 2 or greater')
  devices = [t.device for t in input_tensors]
  num_devices = len(devices)
  group_key = collective_keys.get_group_key(devices)
  instance_key = collective_keys.get_instance_key()
  out_tensors = []
  subdiv_offsets = [0]  # TODO(tucker): maybe support non-default subdiv spec
  for d in range(num_devices):
    with ops.device(devices[d]):
      reduce_op = collective_ops.all_reduce(
          input_tensors[d], group_size, group_key, instance_key, reduction_op,
          unary_op, subdiv_offsets)
      out_tensors.append(reduce_op)
  return out_tensors


def sum_grad_and_var_all_reduce(grad_and_vars,
                                num_workers,
                                alg,
                                gpu_indices,
                                aux_devices=None,
                                num_shards=1):
  """Apply all-reduce algorithm over specified gradient tensors."""
  with ops.name_scope('allreduce'):
    # Note that each grad_and_vars looks like the following:
    #   ((grad0_gpu0, var0_gpu0), ... , (grad0_gpuN, var0_gpuN))
    scaled_grads = [g for g, _ in grad_and_vars]
    if alg == 'nccl':
      summed_grads = nccl_ops.all_sum(scaled_grads)
    elif alg == 'xring':
      summed_grads = all_reduce.build_ring_all_reduce(
          scaled_grads, num_workers, num_shards, gpu_indices, math_ops.add)
    elif alg == 'nccl/xring':
      summed_grads = all_reduce.build_nccl_then_ring(scaled_grads, num_shards,
                                                     math_ops.add)
    elif alg == 'nccl/rechd':
      summed_grads = all_reduce.build_nccl_then_recursive_hd(
          scaled_grads, math_ops.add)
    elif alg == 'nccl/pscpu':
      summed_grads = all_reduce.build_nccl_then_shuffle(
          scaled_grads, aux_devices, math_ops.add, math_ops.add_n)
    elif alg == 'pscpu/pscpu':
      second_gather_devices = aux_devices[:num_shards]
      summed_grads = all_reduce.build_shuffle_then_shuffle(
          scaled_grads, aux_devices, second_gather_devices, math_ops.add_n)
    elif alg in ['pscpu', 'psgpu']:
      summed_grads = all_reduce.build_shuffle_all_reduce(
          scaled_grads, aux_devices, math_ops.add_n)
    else:
      raise ValueError('unsupported all_reduce alg: ', alg)

  result = []
  for (_, v), g in zip(grad_and_vars, summed_grads):
    result.append([g, v])
  return result


def sum_gradients_all_reduce(dev_prefixes, replica_grads, num_workers, alg,
                             num_shards, gpu_indices):
  """Apply all-reduce algorithm over specified gradient tensors.

  Args:
    dev_prefixes: list of prefix strings to use to generate PS device names.
    replica_grads: the gradients to reduce.
    num_workers: number of worker processes across entire job.
    alg: the all-reduce algorithm to apply.
    num_shards: alg-specific sharding factor.
    gpu_indices: indices of local GPUs in order usable for ring-reduce.

  Returns:
    list of reduced tensors
  """
  alg_contains_shuffle = any([n in alg for n in ['pscpu', 'psgpu']])
  is_hierarchical = '/' in alg
  if 'pscpu' in alg:
    aux_devices = [prefix + '/cpu:0' for prefix in dev_prefixes]
  elif 'psgpu' in alg:
    aux_devices = [
        prefix + '/gpu:%d' % i
        for i in range(len(gpu_indices))
        for prefix in dev_prefixes
    ]
  else:
    aux_devices = ['/job:localhost/cpu:0']
  # Auxiliary devices for hierarchical all-reduces.
  aux_device_groups = group_device_names(
      aux_devices, num_shards if alg_contains_shuffle else 1)
  group_index = 0
  reduced_gv_list = []
  for grad_and_vars in zip(*replica_grads):
    reduced_gv_list.append(
        sum_grad_and_var_all_reduce(
            grad_and_vars, num_workers, alg, gpu_indices, aux_devices
            if is_hierarchical else aux_device_groups[group_index], num_shards))
    group_index = (group_index + 1) % len(aux_device_groups)
  new_replica_grads = [list(x) for x in zip(*reduced_gv_list)]
  return new_replica_grads


def extract_ranges(index_list, range_size_limit=32):
  """Extract consecutive ranges and singles from index_list.

  Args:
    index_list: List of monotone increasing non-negative integers.
    range_size_limit: Largest size range to return.  If a larger
      consecutive range exists, it will be returned as multiple
      ranges.

  Returns:
    (ranges, singles) where ranges is a list of [first, last] pairs of
      consecutive elements in index_list, and singles is all of the
      other elements, in original order.
  """
  if not index_list:
    return [], []
  first = index_list[0]
  last = first
  ranges = []
  singles = []
  for i in index_list[1:]:
    if i == last + 1 and (last - first) <= range_size_limit:
      last = i
    else:
      if last > first:
        ranges.append([first, last])
      else:
        singles.append(first)
      first = i
      last = i
  if last > first:
    ranges.append([first, last])
  else:
    singles.append(first)
  return ranges, singles


GradPackTuple = pycoll.namedtuple('GradPackTuple', 'indices vars shapes')


def pack_range(key, packing, grad_vars, rng):
  """Form the concatenation of a specified range of gradient tensors.

  Args:
    key: Value under which to store meta-data in packing that will be used
      later to restore the grad_var list structure.
    packing: Dict holding data describing packed ranges of small tensors.
    grad_vars: List of (grad, var) pairs for one replica.
    rng: A pair of integers giving the first, last indices of a consecutive
      range of tensors to be packed.

  Returns:
    A tensor that is the concatenation of all the specified small tensors.
  """
  to_pack = grad_vars[rng[0]:rng[1] + 1]
  members = []
  variables = []
  restore_shapes = []
  with ops.name_scope('pack'):
    for g, v in to_pack:
      variables.append(v)
      restore_shapes.append(g.shape)
      with ops.device(g.device):
        members.append(array_ops.reshape(g, [-1]))
    packing[key] = GradPackTuple(
        indices=range(rng[0], rng[1] + 1),
        vars=variables,
        shapes=restore_shapes)
    with ops.device(members[0].device):
      return array_ops.concat(members, 0)


def unpack_grad_tuple(gv, gpt):
  """Unpack a previously packed collection of gradient tensors.

  Args:
    gv: A (grad, var) pair to be unpacked.
    gpt: A GradPackTuple describing the packing operation that produced gv.

  Returns:
    A list of (grad, var) pairs corresponding to the values that were
     originally packed into gv, maybe following subsequent operations like
     reduction.
  """
  elt_widths = [x.num_elements() for x in gpt.shapes]
  with ops.device(gv[0][0].device):
    with ops.name_scope('unpack'):
      splits = array_ops.split(gv[0], elt_widths)
      unpacked_gv = []
      for idx, s in enumerate(splits):
        unpacked_gv.append((array_ops.reshape(s, gpt.shapes[idx]),
                            gpt.vars[idx]))
  return unpacked_gv


def pack_small_tensors(replica_grads, max_bytes=0, max_group=0):
  """Concatenate small gradient tensors together for reduction.

  Args:
    replica_grads: List of lists of (gradient, variable) tuples.
    max_bytes: Int giving max number of bytes in a tensor that
      may be considered small.
    max_group: Int giving max number of small tensors that may be
      concatenated into one new tensor.

  Returns:
    new_replica_grads, packing where new_replica_grads is identical to
      replica_grads except that all feasible small_tensors have been removed
      from their places and concatenated into larger tensors that are
      now in the front of the list for each replica, and packing contains
      the data necessary to restore the replica_grads structure.

  Look through the first replica for gradients of the same type (float),
  and small size, that are all sequential.  For each such group,
  replace by a new tensor that is a flattened concatenation.  Note
  that the corresponding variable will be absent, which doesn't matter
  because it isn't used during all-reduce.

  Requires:
    Every gv_list in replicas must have isomorphic structure including identical
      tensor sizes and types.
  """
  small_indices = []
  large_indices = []
  for idx, (g, _) in enumerate(replica_grads[0]):
    if g.dtype == dtypes.float32 and (4 * g.shape.num_elements()) <= max_bytes:
      small_indices.append(idx)
    else:
      large_indices.append(idx)
  small_ranges, small_singles = extract_ranges(
      small_indices, range_size_limit=max_group)
  large_indices = sorted(large_indices + small_singles)
  num_gv = len(replica_grads[0])
  packing = {}
  if small_ranges:
    new_replica_grads = []
    for dev_idx, gv_list in enumerate(replica_grads):
      assert len(gv_list) == num_gv
      new_gv_list = []
      for r in small_ranges:
        key = '%d:%d' % (dev_idx, len(new_gv_list))
        new_gv_list.append((pack_range(key, packing, gv_list, r),
                            'packing_var_placeholder'))
      for i in large_indices:
        new_gv_list.append(gv_list[i])
      new_replica_grads.append(new_gv_list)
    return new_replica_grads, packing
  else:
    return replica_grads, None


def unpack_small_tensors(replica_grads, packing):
  """Undo the structure alterations to replica_grads done by pack_small_tensors.

  Args:
    replica_grads: List of List of (grad, var) tuples.
    packing: A dict generated by pack_small_tensors describing the changes
      it made to replica_grads.

  Returns:
    new_replica_grads: identical to replica_grads except that concatenations
      of small tensors have been split apart and returned to their original
      positions, paired with their original variables.
  """
  if not packing:
    return replica_grads
  new_replica_grads = []
  num_devices = len(replica_grads)
  num_packed = len(packing.keys()) // num_devices
  for dev_idx, gv_list in enumerate(replica_grads):
    gv_list = list(gv_list)
    new_gv_list = gv_list[num_packed:]
    for i in range(num_packed):
      k = '%d:%d' % (dev_idx, i)
      gpt = packing[k]
      gv = unpack_grad_tuple(gv_list[i], gpt)
      for gi, idx in enumerate(gpt.indices):
        assert idx == gpt.indices[gi]
        new_gv_list.insert(idx, gv[gi])
    new_replica_grads.append(new_gv_list)
  return new_replica_grads


def aggregate_tensors_or_indexed_slices(values, accumulation_fn=math_ops.add_n):
  """Aggregate tensors using `accumulation_fn` and IndexedSlices via concat."""
  if any(isinstance(v, ops.IndexedSlices) for v in values):
    return gradients_impl._AggregateIndexedSlicesGradients(values)  # pylint: disable=protected-access
  else:
    return accumulation_fn(values)


def divide_by_n_tensors_or_indexed_slices(value, n):
  if isinstance(value, ops.IndexedSlices):
    value = gradients_impl._HandleNestedIndexedSlices(value)  # pylint: disable=protected-access
    return ops.IndexedSlices(
        value.values / n, value.indices, value.dense_shape)
  else:
    return value / n


def copy_tensor_or_indexed_slices_to_device(value, device):
  with ops.device(device):
    if isinstance(value, ops.IndexedSlices):
      copied_values = array_ops.identity(value.values)
      copied_indices = array_ops.identity(value.indices)
      copied_shape = array_ops.identity(value.dense_shape)
      result = ops.IndexedSlices(copied_values, copied_indices, copied_shape)
    else:
      result = array_ops.identity(value)
  return result


def contains_indexed_slices(value):
  """Check whether the value is `IndexedSlices` or contains `IndexedSlices`."""
  if isinstance(value, ops.IndexedSlices):
    return True
  elif isinstance(value, (list, tuple)) and value:
    return any(contains_indexed_slices(v) for v in value)
  elif isinstance(value, value_lib.DistributedValues):
    return contains_indexed_slices(list(value._index.values()))  # pylint: disable=protected-access
  elif isinstance(value, value_lib.MapOutput):
    return contains_indexed_slices(value.get())
  else:
    return False<|MERGE_RESOLUTION|>--- conflicted
+++ resolved
@@ -21,14 +21,11 @@
 import collections as pycoll
 import threading
 
-<<<<<<< HEAD
 from tensorflow.python import pywrap_tensorflow
 if pywrap_tensorflow.IsBuiltWithROCm():
   from tensorflow.contrib import rccl as nccl
 else:
   from tensorflow.contrib import nccl
-=======
->>>>>>> 799686e5
 from tensorflow.contrib.all_reduce.python import all_reduce
 from tensorflow.contrib.distribute.python import values as value_lib
 from tensorflow.python.framework import device as pydev
