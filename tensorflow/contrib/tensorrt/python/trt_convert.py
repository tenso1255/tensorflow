--- conflicted
+++ resolved
@@ -96,11 +96,7 @@
       use this list to determine the batch sizes of the cached engines, instead
       of making the decision on the fly. This is useful when we know the most
       common batch size(s) the application is going to generate.
-<<<<<<< HEAD
-    use_calibration: this argument is ignored if precision_mode is not INT8. if
-=======
     use_calibration: this argument is ignored if precision_mode is not INT8. If
->>>>>>> 5bcee0a8
       set to True, a calibration graph will be created to calibrate the missing
       ranges. The calibration graph must be converted to an inference graph
       using calib_graph_to_infer_graph() after running calibration. if set to
@@ -200,11 +196,7 @@
       use this list to determine the batch sizes of the cached engines, instead
       of making the decision on the fly. This is useful when we know the most
       common batch size(s) the application is going to generate.
-<<<<<<< HEAD
-    use_calibration: this argument is ignored if precision_mode is not INT8. if
-=======
     use_calibration: this argument is ignored if precision_mode is not INT8. If
->>>>>>> 5bcee0a8
       set to True, a calibration graph will be created to calibrate the missing
       ranges. The calibration graph must be converted to an inference graph
       using calib_graph_to_infer_graph() after running calibration. if set to
