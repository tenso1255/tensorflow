package(default_visibility = ["//tensorflow:internal"])

licenses(["notice"])  # Apache 2.0

exports_files(["LICENSE"])

load(
    "//tensorflow:tensorflow.bzl",
    "tf_gen_op_wrapper_py",
    "tf_kernel_library",
)
load("//tensorflow:tensorflow.bzl", "tf_custom_op_py_library")

py_library(
    name = "counter",
    srcs = ["counter.py"],
    srcs_version = "PY2AND3",
    deps = [
        ":scan_ops",
        "//tensorflow/python:dtypes",
        "//tensorflow/python:framework_ops",
        "//tensorflow/python/data/ops:dataset_ops",
    ],
)

py_library(
    name = "get_single_element",
    srcs = ["get_single_element.py"],
    srcs_version = "PY2AND3",
    deps = [
        "//tensorflow/python:dataset_ops_gen",
        "//tensorflow/python/data/ops:dataset_ops",
        "//tensorflow/python/data/util:nest",
        "//tensorflow/python/data/util:sparse",
    ],
)

py_library(
    name = "iterator_ops",
    srcs = [
        "iterator_ops.py",
    ],
    srcs_version = "PY2AND3",
    deps = [
        "//tensorflow/python:dataset_ops_gen",
        "//tensorflow/python:framework_ops",
        "//tensorflow/python:training",
    ],
)

py_library(
    name = "random_ops",
    srcs = [
        "random_ops.py",
    ],
    srcs_version = "PY2AND3",
    deps = [
        "//tensorflow/python:constant_op",
        "//tensorflow/python:dataset_ops_gen",
        "//tensorflow/python:dtypes",
        "//tensorflow/python:framework_ops",
        "//tensorflow/python:random_seed",
        "//tensorflow/python:tensor_shape",
        "//tensorflow/python/data/ops:dataset_ops",
        "//tensorflow/python/data/util:nest",
        "//tensorflow/python/data/util:sparse",
    ],
)

py_library(
    name = "readers",
    srcs = [
        "readers.py",
    ],
    srcs_version = "PY2AND3",
    deps = [
        ":batching",
        ":interleave_ops",
        ":shuffle_ops",
        "//tensorflow/python:constant_op",
        "//tensorflow/python:dataset_ops_gen",
        "//tensorflow/python:dtypes",
        "//tensorflow/python:framework_ops",
        "//tensorflow/python:lib",
        "//tensorflow/python:math_ops",
        "//tensorflow/python:parsing_ops",
        "//tensorflow/python:platform",
        "//tensorflow/python:sparse_tensor",
        "//tensorflow/python:string_ops",
        "//tensorflow/python:tensor_shape",
        "//tensorflow/python:util",
        "//tensorflow/python/data/ops:dataset_ops",
        "//tensorflow/python/data/ops:readers",
        "//tensorflow/python/data/util:nest",
        "//third_party/py/numpy",
    ],
)

py_library(
    name = "shuffle_ops",
    srcs = [
        "shuffle_ops.py",
    ],
    srcs_version = "PY2AND3",
    deps = [
        "//tensorflow/python/data/ops:dataset_ops",
    ],
)

py_library(
<<<<<<< HEAD
    name = "transformation_ops",
    srcs = [
        "batching.py",
        "enumerate_ops.py",
        "error_ops.py",
        "grouping.py",
        "interleave_ops.py",
        "resampling.py",
        "scan_ops.py",
        "sliding.py",
        "stats_ops.py",
        "threadpool.py",
        "unique.py",
        "unordered_merge.py",
=======
    name = "batching",
    srcs = ["batching.py"],
    srcs_version = "PY2AND3",
    deps = [
        "//tensorflow/contrib/framework:framework_py",
        "//tensorflow/python:array_ops",
        "//tensorflow/python:dataset_ops_gen",
        "//tensorflow/python:dtypes",
        "//tensorflow/python:framework_ops",
        "//tensorflow/python:math_ops",
        "//tensorflow/python:tensor_shape",
        "//tensorflow/python:tensor_util",
        "//tensorflow/python/data/ops:dataset_ops",
        "//tensorflow/python/data/util:nest",
        "//tensorflow/python/data/util:sparse",
    ],
)

py_library(
    name = "enumerate_ops",
    srcs = ["enumerate_ops.py"],
    srcs_version = "PY2AND3",
    deps = [
        "//tensorflow/python:dtypes",
        "//tensorflow/python/data/ops:dataset_ops",
>>>>>>> eeab2c86
    ],
)

py_library(
    name = "error_ops",
    srcs = ["error_ops.py"],
    srcs_version = "PY2AND3",
    deps = [
        ":contrib_op_loader",
        ":gen_dataset_ops",
        "//tensorflow/python/data/ops:dataset_ops",
        "//tensorflow/python/data/util:nest",
        "//tensorflow/python/data/util:sparse",
    ],
)

py_library(
    name = "grouping",
    srcs = ["grouping.py"],
    srcs_version = "PY2AND3",
    deps = [
        "//tensorflow/python:array_ops",
        "//tensorflow/python:check_ops",
        "//tensorflow/python:dtypes",
        "//tensorflow/python:framework_ops",
        "//tensorflow/python:function",
        "//tensorflow/python:math_ops",
        "//tensorflow/python:tensor_shape",
        "//tensorflow/python/data/ops:dataset_ops",
        "//tensorflow/python/data/util:nest",
        "//tensorflow/python/data/util:sparse",
    ],
)

py_library(
    name = "interleave_ops",
    srcs = ["interleave_ops.py"],
    srcs_version = "PY2AND3",
    deps = [
        ":contrib_op_loader",
        ":gen_dataset_ops",
        ":random_ops",
        "//tensorflow/contrib/stateless",
        "//tensorflow/python:array_ops",
        "//tensorflow/python:dtypes",
        "//tensorflow/python:framework_ops",
        "//tensorflow/python:math_ops",
        "//tensorflow/python:util",
        "//tensorflow/python/data/ops:readers",
        "//tensorflow/python/data/util:nest",
        "//tensorflow/python/data/util:sparse",
    ],
)

py_library(
    name = "resampling",
    srcs = ["resampling.py"],
    srcs_version = "PY2AND3",
    deps = [
        ":batching",
        ":interleave_ops",
        ":scan_ops",
        "//tensorflow/python:array_ops",
        "//tensorflow/python:control_flow_ops",
        "//tensorflow/python:dtypes",
        "//tensorflow/python:framework_ops",
        "//tensorflow/python:logging_ops",
        "//tensorflow/python:math_ops",
        "//tensorflow/python:random_ops",
        "//tensorflow/python/data/ops:dataset_ops",
        "//third_party/py/numpy",
    ],
)

py_library(
    name = "scan_ops",
    srcs = ["scan_ops.py"],
    srcs_version = "PY2AND3",
    deps = [
        "//tensorflow/python:dataset_ops_gen",
        "//tensorflow/python:framework_ops",
        "//tensorflow/python:function",
        "//tensorflow/python/data/ops:dataset_ops",
        "//tensorflow/python/data/util:nest",
        "//tensorflow/python/data/util:sparse",
    ],
)

py_library(
    name = "sliding",
    srcs = ["sliding.py"],
    srcs_version = "PY2AND3",
    deps = [
        "//tensorflow/python:dataset_ops_gen",
        "//tensorflow/python:dtypes",
        "//tensorflow/python:framework_ops",
        "//tensorflow/python:function",
        "//tensorflow/python/data/ops:dataset_ops",
        "//tensorflow/python/data/util:nest",
        "//tensorflow/python/data/util:sparse",
    ],
)

py_library(
    name = "stats_ops",
    srcs = ["stats_ops.py"],
    srcs_version = "PY2AND3",
    deps = [
        "//tensorflow/python:dataset_ops_gen",
        "//tensorflow/python:dtypes",
        "//tensorflow/python:framework_ops",
        "//tensorflow/python/data/ops:dataset_ops",
        "//tensorflow/python/data/ops:iterator_ops",
        "//tensorflow/python/data/util:nest",
        "//tensorflow/python/data/util:sparse",
    ],
)

py_library(
    name = "threadpool",
    srcs = ["threadpool.py"],
    srcs_version = "PY2AND3",
    deps = [
        ":contrib_op_loader",
        ":gen_dataset_ops",
        "//tensorflow/python:resource_variable_ops",
        "//tensorflow/python/data/ops:dataset_ops",
        "//tensorflow/python/data/util:nest",
        "//tensorflow/python/data/util:sparse",
        "//tensorflow/python/eager:context",
    ],
)

py_library(
    name = "unique",
    srcs = [
        "unique.py",
    ],
    srcs_version = "PY2AND3",
    deps = [
        ":contrib_op_loader",
        ":gen_dataset_ops",
        "//tensorflow/python:dtypes",
        "//tensorflow/python/data/ops:dataset_ops",
        "//tensorflow/python/data/util:nest",
        "//tensorflow/python/data/util:sparse",
    ],
)

py_library(
    name = "writers",
    srcs = [
        "writers.py",
    ],
    srcs_version = "PY2AND3",
    deps = [
        "//tensorflow/python:dtypes",
        "//tensorflow/python/data/ops:dataset_ops",
    ],
)

tf_gen_op_wrapper_py(
    name = "gen_dataset_ops",
    out = "gen_dataset_ops.py",
    deps = ["//tensorflow/contrib/data:dataset_ops_op_lib"],
)

tf_kernel_library(
    name = "dataset_ops_kernels",
    deps = [
        "//tensorflow/contrib/data/kernels:dataset_kernels",
        "//tensorflow/core:framework",
    ],
    alwayslink = 1,
)

tf_custom_op_py_library(
    name = "contrib_op_loader",
    srcs = ["contrib_op_loader.py"],
    dso = ["//tensorflow/contrib/data:_dataset_ops.so"],
    kernels = [
        ":dataset_ops_kernels",
        "//tensorflow/contrib/data:dataset_ops_op_lib",
    ],
    srcs_version = "PY2AND3",
    deps = [
        ":gen_dataset_ops",
        "//tensorflow/contrib/util:util_py",
        "//tensorflow/python:platform",
    ],
)

py_library(
    name = "prefetching_ops",
    srcs = ["prefetching_ops.py"],
    deps = [
        ":contrib_op_loader",
        "//tensorflow/python:framework_ops",
        "//tensorflow/python/data/ops:dataset_ops",
        "//tensorflow/python/data/util:nest",
        "//tensorflow/python/data/util:sparse",
    ],
)

py_library(
    name = "dataset_ops",
    deps = [
        ":batching",
        ":counter",
        ":enumerate_ops",
        ":error_ops",
        ":get_single_element",
        ":grouping",
        ":interleave_ops",
        ":prefetching_ops",
        ":readers",
        ":resampling",
        ":scan_ops",
        ":shuffle_ops",
        ":sliding",
        ":stats_ops",
        ":threadpool",
        ":unique",
        ":writers",
        "//tensorflow/python:dataset_ops_gen",
        "//tensorflow/python:util",
        "//tensorflow/python/data/ops:dataset_ops",
        "//tensorflow/python/data/util:nest",
    ],
)<|MERGE_RESOLUTION|>--- conflicted
+++ resolved
@@ -108,22 +108,6 @@
 )
 
 py_library(
-<<<<<<< HEAD
-    name = "transformation_ops",
-    srcs = [
-        "batching.py",
-        "enumerate_ops.py",
-        "error_ops.py",
-        "grouping.py",
-        "interleave_ops.py",
-        "resampling.py",
-        "scan_ops.py",
-        "sliding.py",
-        "stats_ops.py",
-        "threadpool.py",
-        "unique.py",
-        "unordered_merge.py",
-=======
     name = "batching",
     srcs = ["batching.py"],
     srcs_version = "PY2AND3",
@@ -149,7 +133,6 @@
     deps = [
         "//tensorflow/python:dtypes",
         "//tensorflow/python/data/ops:dataset_ops",
->>>>>>> eeab2c86
     ],
 )
 
@@ -296,6 +279,21 @@
         "//tensorflow/python/data/ops:dataset_ops",
         "//tensorflow/python/data/util:nest",
         "//tensorflow/python/data/util:sparse",
+    ],
+)
+
+py_library(
+    name = "unordered_merge",
+    srcs = [
+        "unordered_merge.py",
+    ],
+    srcs_version = "PY2AND3",
+    deps = [
+        ":contrib_op_loader",
+        ":gen_dataset_ops",
+        "//tensorflow/python:dtypes",
+        "//tensorflow/python/data/ops:dataset_ops",
+        "//tensorflow/python/data/util:nest"
     ],
 )
 
@@ -373,6 +371,7 @@
         ":stats_ops",
         ":threadpool",
         ":unique",
+        "unordered_merge",
         ":writers",
         "//tensorflow/python:dataset_ops_gen",
         "//tensorflow/python:util",
