--- conflicted
+++ resolved
@@ -490,13 +490,8 @@
     dataset_tuple = dataset_ops.Dataset.zip((labels, images))
 
     # convert dataset of tuples to dataset of namedtuples
-<<<<<<< HEAD
-    Example = namedtuple("Example", ["label", "image"])
-    dataset_namedtuple = dataset_tuple.map(Example)
-=======
     example = namedtuple("Example", ["label", "image"])
     dataset_namedtuple = dataset_tuple.map(example)
->>>>>>> 27ce2a4a
 
     def preprocess_tuple(label, image):
       image = 2 * image
