# Description:
#   Contains kernels for layers.

licenses(["notice"])  # Apache 2.0

exports_files(["LICENSE"])

package(default_visibility = ["//tensorflow:__subpackages__"])

cc_library(
    name = "bucketization_kernel",
    srcs = ["bucketization_kernel.cc"],
    deps = [
        "//:protobuf_headers",
        "//tensorflow/core:framework_headers_lib",
        "//third_party/eigen3",
<<<<<<< HEAD
=======
        "@protobuf//:protobuf_headers",
>>>>>>> 2d23960e
    ],
    alwayslink = 1,
)

cc_library(
    name = "sparse_feature_cross_kernel",
    srcs = ["sparse_feature_cross_kernel.cc"],
    deps = [
        "//:protobuf_headers",
        "//tensorflow/core:framework_headers_lib",
        "//third_party/eigen3",
        "@farmhash_archive//:farmhash",
<<<<<<< HEAD
=======
        "@protobuf//:protobuf_headers",
>>>>>>> 2d23960e
    ],
    alwayslink = 1,
)

filegroup(
    name = "all_files",
    srcs = glob(
        ["**/*"],
        exclude = [
            "**/METADATA",
            "**/OWNERS",
        ],
    ),
)<|MERGE_RESOLUTION|>--- conflicted
+++ resolved
@@ -11,13 +11,9 @@
     name = "bucketization_kernel",
     srcs = ["bucketization_kernel.cc"],
     deps = [
-        "//:protobuf_headers",
         "//tensorflow/core:framework_headers_lib",
         "//third_party/eigen3",
-<<<<<<< HEAD
-=======
         "@protobuf//:protobuf_headers",
->>>>>>> 2d23960e
     ],
     alwayslink = 1,
 )
@@ -26,14 +22,10 @@
     name = "sparse_feature_cross_kernel",
     srcs = ["sparse_feature_cross_kernel.cc"],
     deps = [
-        "//:protobuf_headers",
         "//tensorflow/core:framework_headers_lib",
         "//third_party/eigen3",
         "@farmhash_archive//:farmhash",
-<<<<<<< HEAD
-=======
         "@protobuf//:protobuf_headers",
->>>>>>> 2d23960e
     ],
     alwayslink = 1,
 )
