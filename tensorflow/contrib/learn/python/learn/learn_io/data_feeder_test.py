# Copyright 2016 The TensorFlow Authors. All Rights Reserved.
#
# Licensed under the Apache License, Version 2.0 (the "License");
# you may not use this file except in compliance with the License.
# You may obtain a copy of the License at
#
#     http://www.apache.org/licenses/LICENSE-2.0
#
# Unless required by applicable law or agreed to in writing, software
# distributed under the License is distributed on an "AS IS" BASIS,
# WITHOUT WARRANTIES OR CONDITIONS OF ANY KIND, either express or implied.
# See the License for the specific language governing permissions and
# limitations under the License.
# ==============================================================================
"""Tests for `DataFeeder`."""

from __future__ import absolute_import
from __future__ import division
from __future__ import print_function

import sys

# TODO: #6568 Remove this hack that makes dlopen() not crash.
if hasattr(sys, 'getdlopenflags') and hasattr(sys, 'setdlopenflags'):
  import ctypes
  sys.setdlopenflags(sys.getdlopenflags() | ctypes.RTLD_GLOBAL)

import numpy as np
import six
from six.moves import xrange  # pylint: disable=redefined-builtin

# pylint: disable=wildcard-import
from tensorflow.contrib.learn.python.learn.learn_io import *
from tensorflow.python.framework import dtypes
from tensorflow.python.framework import ops
from tensorflow.python.platform import test

# pylint: enable=wildcard-import


class DataFeederTest(test.TestCase):
  # pylint: disable=undefined-variable
  """Tests for `DataFeeder`."""

  def _wrap_dict(self, data, prepend=''):
<<<<<<< HEAD
    return {prepend+'1': data, prepend+'2': data}
=======
    return {prepend + '1': data, prepend + '2': data}
>>>>>>> 7c36309c

  def _assert_raises(self, input_data):
    with self.assertRaisesRegexp(TypeError, 'annot convert'):
      data_feeder.DataFeeder(input_data, None, n_classes=0, batch_size=1)

  def test_input_uint32(self):
    data = np.matrix([[1, 2], [3, 4]], dtype=np.uint32)
    self._assert_raises(data)
    self._assert_raises(self._wrap_dict(data))

  def test_input_uint64(self):
    data = np.matrix([[1, 2], [3, 4]], dtype=np.uint64)
    self._assert_raises(data)
    self._assert_raises(self._wrap_dict(data))

  def _assert_dtype(self, expected_np_dtype, expected_tf_dtype, input_data):
    feeder = data_feeder.DataFeeder(input_data, None, n_classes=0, batch_size=1)
    if isinstance(input_data, dict):
      for k, v in list(feeder.input_dtype.items()):
        self.assertEqual(expected_np_dtype, v)
    else:
      self.assertEqual(expected_np_dtype, feeder.input_dtype)
<<<<<<< HEAD
    with tf.Graph().as_default() as g, self.test_session(g):
=======
    with ops.Graph().as_default() as g, self.test_session(g):
>>>>>>> 7c36309c
      inp, _ = feeder.input_builder()
      if isinstance(inp, dict):
        for k, v in list(inp.items()):
          self.assertEqual(expected_tf_dtype, v.dtype)
      else:
        self.assertEqual(expected_tf_dtype, inp.dtype)

  def test_input_int8(self):
    data = np.matrix([[1, 2], [3, 4]], dtype=np.int8)
<<<<<<< HEAD
    self._assert_dtype(np.int8, tf.int8, data)
    self._assert_dtype(np.int8, tf.int8, self._wrap_dict(data))

  def test_input_int16(self):
    data = np.matrix([[1, 2], [3, 4]], dtype=np.int16)
    self._assert_dtype(np.int16, tf.int16, data)
    self._assert_dtype(np.int16, tf.int16, self._wrap_dict(data))

  def test_input_int32(self):
    data = np.matrix([[1, 2], [3, 4]], dtype=np.int32)
    self._assert_dtype(np.int32, tf.int32, data)
    self._assert_dtype(np.int32, tf.int32, self._wrap_dict(data))

  def test_input_int64(self):
    data = np.matrix([[1, 2], [3, 4]], dtype=np.int64)
    self._assert_dtype(np.int64, tf.int64, data)
    self._assert_dtype(np.int64, tf.int64, self._wrap_dict(data))

  def test_input_uint8(self):
    data = np.matrix([[1, 2], [3, 4]], dtype=np.uint8)
    self._assert_dtype(np.uint8, tf.uint8, data)
    self._assert_dtype(np.uint8, tf.uint8, self._wrap_dict(data))

  def test_input_uint16(self):
    data = np.matrix([[1, 2], [3, 4]], dtype=np.uint16)
    self._assert_dtype(np.uint16, tf.uint16, data)
    self._assert_dtype(np.uint16, tf.uint16, self._wrap_dict(data))

  def test_input_float16(self):
    data = np.matrix([[1, 2], [3, 4]], dtype=np.float16)
    self._assert_dtype(np.float16, tf.float16, data)
    self._assert_dtype(np.float16, tf.float16, self._wrap_dict(data))

  def test_input_float32(self):
    data = np.matrix([[1, 2], [3, 4]], dtype=np.float32)
    self._assert_dtype(np.float32, tf.float32, data)
    self._assert_dtype(np.float32, tf.float32, self._wrap_dict(data))

  def test_input_float64(self):
    data = np.matrix([[1, 2], [3, 4]], dtype=np.float64)
    self._assert_dtype(np.float64, tf.float64, data)
    self._assert_dtype(np.float64, tf.float64, self._wrap_dict(data))

  def test_input_bool(self):
    data = np.array([[False for _ in xrange(2)] for _ in xrange(2)])
    self._assert_dtype(np.bool, tf.bool, data)
    self._assert_dtype(np.bool, tf.bool, self._wrap_dict(data))

  def test_input_string(self):
    input_data = np.array([['str%d' % i for i in xrange(2)] for _ in xrange(2)])
    self._assert_dtype(input_data.dtype, tf.string, input_data)
    self._assert_dtype(input_data.dtype, tf.string, self._wrap_dict(input_data))

  def _assertAllClose(self, src, dest, src_key_of=None, src_prop=None):
    def func(x):
      val = getattr(x, src_prop) if src_prop else x
      return val if src_key_of is None else src_key_of[val]
=======
    self._assert_dtype(np.int8, dtypes.int8, data)
    self._assert_dtype(np.int8, dtypes.int8, self._wrap_dict(data))

  def test_input_int16(self):
    data = np.matrix([[1, 2], [3, 4]], dtype=np.int16)
    self._assert_dtype(np.int16, dtypes.int16, data)
    self._assert_dtype(np.int16, dtypes.int16, self._wrap_dict(data))

  def test_input_int32(self):
    data = np.matrix([[1, 2], [3, 4]], dtype=np.int32)
    self._assert_dtype(np.int32, dtypes.int32, data)
    self._assert_dtype(np.int32, dtypes.int32, self._wrap_dict(data))

  def test_input_int64(self):
    data = np.matrix([[1, 2], [3, 4]], dtype=np.int64)
    self._assert_dtype(np.int64, dtypes.int64, data)
    self._assert_dtype(np.int64, dtypes.int64, self._wrap_dict(data))

  def test_input_uint8(self):
    data = np.matrix([[1, 2], [3, 4]], dtype=np.uint8)
    self._assert_dtype(np.uint8, dtypes.uint8, data)
    self._assert_dtype(np.uint8, dtypes.uint8, self._wrap_dict(data))

  def test_input_uint16(self):
    data = np.matrix([[1, 2], [3, 4]], dtype=np.uint16)
    self._assert_dtype(np.uint16, dtypes.uint16, data)
    self._assert_dtype(np.uint16, dtypes.uint16, self._wrap_dict(data))

  def test_input_float16(self):
    data = np.matrix([[1, 2], [3, 4]], dtype=np.float16)
    self._assert_dtype(np.float16, dtypes.float16, data)
    self._assert_dtype(np.float16, dtypes.float16, self._wrap_dict(data))

  def test_input_float32(self):
    data = np.matrix([[1, 2], [3, 4]], dtype=np.float32)
    self._assert_dtype(np.float32, dtypes.float32, data)
    self._assert_dtype(np.float32, dtypes.float32, self._wrap_dict(data))

  def test_input_float64(self):
    data = np.matrix([[1, 2], [3, 4]], dtype=np.float64)
    self._assert_dtype(np.float64, dtypes.float64, data)
    self._assert_dtype(np.float64, dtypes.float64, self._wrap_dict(data))

  def test_input_bool(self):
    data = np.array([[False for _ in xrange(2)] for _ in xrange(2)])
    self._assert_dtype(np.bool, dtypes.bool, data)
    self._assert_dtype(np.bool, dtypes.bool, self._wrap_dict(data))

  def test_input_string(self):
    input_data = np.array([['str%d' % i for i in xrange(2)] for _ in xrange(2)])
    self._assert_dtype(input_data.dtype, dtypes.string, input_data)
    self._assert_dtype(input_data.dtype, dtypes.string,
                       self._wrap_dict(input_data))

  def _assertAllClose(self, src, dest, src_key_of=None, src_prop=None):

    def func(x):
      val = getattr(x, src_prop) if src_prop else x
      return val if src_key_of is None else src_key_of[val]

>>>>>>> 7c36309c
    if isinstance(src, dict):
      for k in list(src.keys()):
        self.assertAllClose(func(src[k]), dest)
    else:
      self.assertAllClose(func(src), dest)

  def test_unsupervised(self):
<<<<<<< HEAD
=======

>>>>>>> 7c36309c
    def func(feeder):
      with self.test_session():
        inp, _ = feeder.input_builder()
        feed_dict_fn = feeder.get_feed_dict_fn()
        feed_dict = feed_dict_fn()
        self._assertAllClose(inp, [[1, 2]], feed_dict, 'name')
<<<<<<< HEAD
    data = np.matrix([[1, 2], [2, 3], [3, 4]])
    func(data_feeder.DataFeeder(data, None, n_classes=0, batch_size=1))
    func(data_feeder.DataFeeder(self._wrap_dict(data), None, n_classes=0, batch_size=1))

  def test_data_feeder_regression(self):
=======

    data = np.matrix([[1, 2], [2, 3], [3, 4]])
    func(data_feeder.DataFeeder(data, None, n_classes=0, batch_size=1))
    func(
        data_feeder.DataFeeder(
            self._wrap_dict(data), None, n_classes=0, batch_size=1))

  def test_data_feeder_regression(self):

>>>>>>> 7c36309c
    def func(df):
      inp, out = df.input_builder()
      feed_dict_fn = df.get_feed_dict_fn()
      feed_dict = feed_dict_fn()
      self._assertAllClose(inp, [[3, 4], [1, 2]], feed_dict, 'name')
      self._assertAllClose(out, [2, 1], feed_dict, 'name')
<<<<<<< HEAD
    x = np.matrix([[1, 2], [3, 4]])
    y = np.array([1, 2])
    func(data_feeder.DataFeeder(x, y, n_classes=0, batch_size=3))
    func(data_feeder.DataFeeder(self._wrap_dict(x, 'in'), self._wrap_dict(y, 'out'),
                                n_classes=self._wrap_dict(0, 'out'), batch_size=3))

  def test_epoch(self):
=======

    x = np.matrix([[1, 2], [3, 4]])
    y = np.array([1, 2])
    func(data_feeder.DataFeeder(x, y, n_classes=0, batch_size=3))
    func(
        data_feeder.DataFeeder(
            self._wrap_dict(x, 'in'),
            self._wrap_dict(y, 'out'),
            n_classes=self._wrap_dict(0, 'out'),
            batch_size=3))

  def test_epoch(self):

>>>>>>> 7c36309c
    def func(feeder):
      with self.test_session():
        feeder.input_builder()
        epoch = feeder.make_epoch_variable()
        feed_dict_fn = feeder.get_feed_dict_fn()
        # First input
        feed_dict = feed_dict_fn()
        self.assertAllClose(feed_dict[epoch.name], [0])
        # Second input
        feed_dict = feed_dict_fn()
        self.assertAllClose(feed_dict[epoch.name], [0])
        # Third input
        feed_dict = feed_dict_fn()
        self.assertAllClose(feed_dict[epoch.name], [0])
        # Back to the first input again, so new epoch.
        feed_dict = feed_dict_fn()
        self.assertAllClose(feed_dict[epoch.name], [1])
<<<<<<< HEAD
    data = np.matrix([[1, 2], [2, 3], [3, 4]])
    labels = np.array([0, 0, 1])
    func(data_feeder.DataFeeder(data, labels, n_classes=0, batch_size=1))
    func(data_feeder.DataFeeder(self._wrap_dict(data, 'in'), self._wrap_dict(labels, 'out'),
                                n_classes=self._wrap_dict(0, 'out'), batch_size=1))

  def test_data_feeder_multioutput_regression(self):
=======

    data = np.matrix([[1, 2], [2, 3], [3, 4]])
    labels = np.array([0, 0, 1])
    func(data_feeder.DataFeeder(data, labels, n_classes=0, batch_size=1))
    func(
        data_feeder.DataFeeder(
            self._wrap_dict(data, 'in'),
            self._wrap_dict(labels, 'out'),
            n_classes=self._wrap_dict(0, 'out'),
            batch_size=1))

  def test_data_feeder_multioutput_regression(self):

>>>>>>> 7c36309c
    def func(df):
      inp, out = df.input_builder()
      feed_dict_fn = df.get_feed_dict_fn()
      feed_dict = feed_dict_fn()
      self._assertAllClose(inp, [[3, 4], [1, 2]], feed_dict, 'name')
      self._assertAllClose(out, [[3, 4], [1, 2]], feed_dict, 'name')
<<<<<<< HEAD
    x = np.matrix([[1, 2], [3, 4]])
    y = np.array([[1, 2], [3, 4]])
    func(data_feeder.DataFeeder(x, y, n_classes=0, batch_size=2))
    func(data_feeder.DataFeeder(self._wrap_dict(x, 'in'), self._wrap_dict(y, 'out'),
                                n_classes=self._wrap_dict(0, 'out'), batch_size=2))

  def test_data_feeder_multioutput_classification(self):
=======

    x = np.matrix([[1, 2], [3, 4]])
    y = np.array([[1, 2], [3, 4]])
    func(data_feeder.DataFeeder(x, y, n_classes=0, batch_size=2))
    func(
        data_feeder.DataFeeder(
            self._wrap_dict(x, 'in'),
            self._wrap_dict(y, 'out'),
            n_classes=self._wrap_dict(0, 'out'),
            batch_size=2))

  def test_data_feeder_multioutput_classification(self):

>>>>>>> 7c36309c
    def func(df):
      inp, out = df.input_builder()
      feed_dict_fn = df.get_feed_dict_fn()
      feed_dict = feed_dict_fn()
      self._assertAllClose(inp, [[3, 4], [1, 2]], feed_dict, 'name')
<<<<<<< HEAD
      self._assertAllClose(out,
                          [[[0, 0, 1, 0, 0], [0, 0, 0, 1, 0], [0, 0, 0, 0, 1]],
                           [[1, 0, 0, 0, 0], [0, 1, 0, 0, 0], [0, 0, 1, 0, 0]]],
                          feed_dict, 'name')
=======
      self._assertAllClose(
          out, [[[0, 0, 1, 0, 0], [0, 0, 0, 1, 0], [0, 0, 0, 0, 1]],
                [[1, 0, 0, 0, 0], [0, 1, 0, 0, 0], [0, 0, 1, 0, 0]]], feed_dict,
          'name')
>>>>>>> 7c36309c

    x = np.matrix([[1, 2], [3, 4]])
    y = np.array([[0, 1, 2], [2, 3, 4]])
    func(data_feeder.DataFeeder(x, y, n_classes=5, batch_size=2))
<<<<<<< HEAD
    func(data_feeder.DataFeeder(self._wrap_dict(x, 'in'), self._wrap_dict(y, 'out'),
                                n_classes=self._wrap_dict(5, 'out'), batch_size=2))
=======
    func(
        data_feeder.DataFeeder(
            self._wrap_dict(x, 'in'),
            self._wrap_dict(y, 'out'),
            n_classes=self._wrap_dict(5, 'out'),
            batch_size=2))
>>>>>>> 7c36309c

  def test_streaming_data_feeder(self):
    def func(df):
      inp, out = df.input_builder()
      feed_dict_fn = df.get_feed_dict_fn()
      feed_dict = feed_dict_fn()
      self._assertAllClose(inp, [[1, 2], [3, 4]], feed_dict, 'name')
      self._assertAllClose(out, [1, 2], feed_dict, 'name' )

<<<<<<< HEAD
    def x_iter(wrap_dict=False):
      yield np.array([1, 2]) if not wrap_dict else self._wrap_dict(np.array([1, 2]), 'in')
      yield np.array([3, 4]) if not wrap_dict else self._wrap_dict(np.array([3, 4]), 'in')

    def y_iter(wrap_dict=False):
      yield np.array([1]) if not wrap_dict else self._wrap_dict(np.array([1]), 'out')
      yield np.array([2]) if not wrap_dict else self._wrap_dict(np.array([2]), 'out')

    func(data_feeder.StreamingDataFeeder(x_iter(), y_iter(), n_classes=0, batch_size=2))
    func(data_feeder.StreamingDataFeeder(x_iter(True), y_iter(True),
                                         n_classes=self._wrap_dict(0, 'out'), batch_size=2))
=======
    def func(df):
      inp, out = df.input_builder()
      feed_dict_fn = df.get_feed_dict_fn()
      feed_dict = feed_dict_fn()
      self._assertAllClose(inp, [[1, 2], [3, 4]], feed_dict, 'name')
      self._assertAllClose(out, [1, 2], feed_dict, 'name')

    def x_iter(wrap_dict=False):
      yield np.array([1, 2]) if not wrap_dict else self._wrap_dict(
          np.array([1, 2]), 'in')
      yield np.array([3, 4]) if not wrap_dict else self._wrap_dict(
          np.array([3, 4]), 'in')

    def y_iter(wrap_dict=False):
      yield np.array([1]) if not wrap_dict else self._wrap_dict(
          np.array([1]), 'out')
      yield np.array([2]) if not wrap_dict else self._wrap_dict(
          np.array([2]), 'out')

    func(
        data_feeder.StreamingDataFeeder(
            x_iter(), y_iter(), n_classes=0, batch_size=2))
    func(
        data_feeder.StreamingDataFeeder(
            x_iter(True),
            y_iter(True),
            n_classes=self._wrap_dict(0, 'out'),
            batch_size=2))
>>>>>>> 7c36309c

  def test_dask_data_feeder(self):
    if HAS_PANDAS and HAS_DASK:
      x = pd.DataFrame(
          dict(
              a=np.array([.1, .3, .4, .6, .2, .1, .6]),
              b=np.array([.7, .8, .1, .2, .5, .3, .9])))
      x = dd.from_pandas(x, npartitions=2)
      y = pd.DataFrame(dict(labels=np.array([1, 0, 2, 1, 0, 1, 2])))
      y = dd.from_pandas(y, npartitions=2)
      # TODO(ipolosukhin): Remove or restore this.
      # x = extract_dask_data(x)
      # y = extract_dask_labels(y)
      df = data_feeder.DaskDataFeeder(x, y, n_classes=2, batch_size=2)
      inp, out = df.input_builder()
      feed_dict_fn = df.get_feed_dict_fn()
      feed_dict = feed_dict_fn()
      self.assertAllClose(feed_dict[inp.name], [[0.40000001, 0.1],
                                                [0.60000002, 0.2]])
      self.assertAllClose(feed_dict[out.name], [[0., 0., 1.], [0., 1., 0.]])

  def test_hdf5_data_feeder(self):
<<<<<<< HEAD
=======

>>>>>>> 7c36309c
    def func(df):
      inp, out = df.input_builder()
      feed_dict_fn = df.get_feed_dict_fn()
      feed_dict = feed_dict_fn()
      self._assertAllClose(inp, [[3, 4], [1, 2]], feed_dict, 'name')
      self.assertAllClose(out, [2, 1], feed_dict, 'name')

    try:
      import h5py  # pylint: disable=g-import-not-at-top
      x = np.matrix([[1, 2], [3, 4]])
      y = np.array([1, 2])
      h5f = h5py.File('test_hdf5.h5', 'w')
      h5f.create_dataset('x', data=x)
      h5f.create_dataset('y', data=y)
      h5f.close()
      h5f = h5py.File('test_hdf5.h5', 'r')
      x = h5f['x']
      y = h5f['y']
      func(data_feeder.DataFeeder(x, y, n_classes=0, batch_size=3))
<<<<<<< HEAD
      func(data_feeder.DataFeeder(self._wrap_dict(x, 'in'), self._wrap_dict(y, 'out'),
                                  n_classes=self._wrap_dict(0, 'out'), batch_size=3))
=======
      func(
          data_feeder.DataFeeder(
              self._wrap_dict(x, 'in'),
              self._wrap_dict(y, 'out'),
              n_classes=self._wrap_dict(0, 'out'),
              batch_size=3))
>>>>>>> 7c36309c
    except ImportError:
      print("Skipped test for hdf5 since it's not installed.")


class SetupPredictDataFeederTest(DataFeederTest):
  """Tests for `DataFeeder.setup_predict_data_feeder`."""

  def test_iterable_data(self):
    # pylint: disable=undefined-variable

    def func(df):
      self._assertAllClose(six.next(df), [[1, 2], [3, 4]])
      self._assertAllClose(six.next(df), [[5, 6]])

    data = [[1, 2], [3, 4], [5, 6]]
    x = iter(data)
    x_dict = iter([self._wrap_dict(v) for v in iter(data)])
    func(data_feeder.setup_predict_data_feeder(x, batch_size=2))
    func(data_feeder.setup_predict_data_feeder(x_dict, batch_size=2))


if __name__ == '__main__':
  test.main()<|MERGE_RESOLUTION|>--- conflicted
+++ resolved
@@ -43,11 +43,7 @@
   """Tests for `DataFeeder`."""
 
   def _wrap_dict(self, data, prepend=''):
-<<<<<<< HEAD
-    return {prepend+'1': data, prepend+'2': data}
-=======
     return {prepend + '1': data, prepend + '2': data}
->>>>>>> 7c36309c
 
   def _assert_raises(self, input_data):
     with self.assertRaisesRegexp(TypeError, 'annot convert'):
@@ -70,11 +66,7 @@
         self.assertEqual(expected_np_dtype, v)
     else:
       self.assertEqual(expected_np_dtype, feeder.input_dtype)
-<<<<<<< HEAD
-    with tf.Graph().as_default() as g, self.test_session(g):
-=======
     with ops.Graph().as_default() as g, self.test_session(g):
->>>>>>> 7c36309c
       inp, _ = feeder.input_builder()
       if isinstance(inp, dict):
         for k, v in list(inp.items()):
@@ -84,65 +76,6 @@
 
   def test_input_int8(self):
     data = np.matrix([[1, 2], [3, 4]], dtype=np.int8)
-<<<<<<< HEAD
-    self._assert_dtype(np.int8, tf.int8, data)
-    self._assert_dtype(np.int8, tf.int8, self._wrap_dict(data))
-
-  def test_input_int16(self):
-    data = np.matrix([[1, 2], [3, 4]], dtype=np.int16)
-    self._assert_dtype(np.int16, tf.int16, data)
-    self._assert_dtype(np.int16, tf.int16, self._wrap_dict(data))
-
-  def test_input_int32(self):
-    data = np.matrix([[1, 2], [3, 4]], dtype=np.int32)
-    self._assert_dtype(np.int32, tf.int32, data)
-    self._assert_dtype(np.int32, tf.int32, self._wrap_dict(data))
-
-  def test_input_int64(self):
-    data = np.matrix([[1, 2], [3, 4]], dtype=np.int64)
-    self._assert_dtype(np.int64, tf.int64, data)
-    self._assert_dtype(np.int64, tf.int64, self._wrap_dict(data))
-
-  def test_input_uint8(self):
-    data = np.matrix([[1, 2], [3, 4]], dtype=np.uint8)
-    self._assert_dtype(np.uint8, tf.uint8, data)
-    self._assert_dtype(np.uint8, tf.uint8, self._wrap_dict(data))
-
-  def test_input_uint16(self):
-    data = np.matrix([[1, 2], [3, 4]], dtype=np.uint16)
-    self._assert_dtype(np.uint16, tf.uint16, data)
-    self._assert_dtype(np.uint16, tf.uint16, self._wrap_dict(data))
-
-  def test_input_float16(self):
-    data = np.matrix([[1, 2], [3, 4]], dtype=np.float16)
-    self._assert_dtype(np.float16, tf.float16, data)
-    self._assert_dtype(np.float16, tf.float16, self._wrap_dict(data))
-
-  def test_input_float32(self):
-    data = np.matrix([[1, 2], [3, 4]], dtype=np.float32)
-    self._assert_dtype(np.float32, tf.float32, data)
-    self._assert_dtype(np.float32, tf.float32, self._wrap_dict(data))
-
-  def test_input_float64(self):
-    data = np.matrix([[1, 2], [3, 4]], dtype=np.float64)
-    self._assert_dtype(np.float64, tf.float64, data)
-    self._assert_dtype(np.float64, tf.float64, self._wrap_dict(data))
-
-  def test_input_bool(self):
-    data = np.array([[False for _ in xrange(2)] for _ in xrange(2)])
-    self._assert_dtype(np.bool, tf.bool, data)
-    self._assert_dtype(np.bool, tf.bool, self._wrap_dict(data))
-
-  def test_input_string(self):
-    input_data = np.array([['str%d' % i for i in xrange(2)] for _ in xrange(2)])
-    self._assert_dtype(input_data.dtype, tf.string, input_data)
-    self._assert_dtype(input_data.dtype, tf.string, self._wrap_dict(input_data))
-
-  def _assertAllClose(self, src, dest, src_key_of=None, src_prop=None):
-    def func(x):
-      val = getattr(x, src_prop) if src_prop else x
-      return val if src_key_of is None else src_key_of[val]
-=======
     self._assert_dtype(np.int8, dtypes.int8, data)
     self._assert_dtype(np.int8, dtypes.int8, self._wrap_dict(data))
 
@@ -203,7 +136,6 @@
       val = getattr(x, src_prop) if src_prop else x
       return val if src_key_of is None else src_key_of[val]
 
->>>>>>> 7c36309c
     if isinstance(src, dict):
       for k in list(src.keys()):
         self.assertAllClose(func(src[k]), dest)
@@ -211,48 +143,28 @@
       self.assertAllClose(func(src), dest)
 
   def test_unsupervised(self):
-<<<<<<< HEAD
-=======
-
->>>>>>> 7c36309c
+
     def func(feeder):
       with self.test_session():
         inp, _ = feeder.input_builder()
         feed_dict_fn = feeder.get_feed_dict_fn()
         feed_dict = feed_dict_fn()
         self._assertAllClose(inp, [[1, 2]], feed_dict, 'name')
-<<<<<<< HEAD
+
     data = np.matrix([[1, 2], [2, 3], [3, 4]])
     func(data_feeder.DataFeeder(data, None, n_classes=0, batch_size=1))
-    func(data_feeder.DataFeeder(self._wrap_dict(data), None, n_classes=0, batch_size=1))
+    func(
+        data_feeder.DataFeeder(
+            self._wrap_dict(data), None, n_classes=0, batch_size=1))
 
   def test_data_feeder_regression(self):
-=======
-
-    data = np.matrix([[1, 2], [2, 3], [3, 4]])
-    func(data_feeder.DataFeeder(data, None, n_classes=0, batch_size=1))
-    func(
-        data_feeder.DataFeeder(
-            self._wrap_dict(data), None, n_classes=0, batch_size=1))
-
-  def test_data_feeder_regression(self):
-
->>>>>>> 7c36309c
+
     def func(df):
       inp, out = df.input_builder()
       feed_dict_fn = df.get_feed_dict_fn()
       feed_dict = feed_dict_fn()
       self._assertAllClose(inp, [[3, 4], [1, 2]], feed_dict, 'name')
       self._assertAllClose(out, [2, 1], feed_dict, 'name')
-<<<<<<< HEAD
-    x = np.matrix([[1, 2], [3, 4]])
-    y = np.array([1, 2])
-    func(data_feeder.DataFeeder(x, y, n_classes=0, batch_size=3))
-    func(data_feeder.DataFeeder(self._wrap_dict(x, 'in'), self._wrap_dict(y, 'out'),
-                                n_classes=self._wrap_dict(0, 'out'), batch_size=3))
-
-  def test_epoch(self):
-=======
 
     x = np.matrix([[1, 2], [3, 4]])
     y = np.array([1, 2])
@@ -266,7 +178,6 @@
 
   def test_epoch(self):
 
->>>>>>> 7c36309c
     def func(feeder):
       with self.test_session():
         feeder.input_builder()
@@ -284,15 +195,6 @@
         # Back to the first input again, so new epoch.
         feed_dict = feed_dict_fn()
         self.assertAllClose(feed_dict[epoch.name], [1])
-<<<<<<< HEAD
-    data = np.matrix([[1, 2], [2, 3], [3, 4]])
-    labels = np.array([0, 0, 1])
-    func(data_feeder.DataFeeder(data, labels, n_classes=0, batch_size=1))
-    func(data_feeder.DataFeeder(self._wrap_dict(data, 'in'), self._wrap_dict(labels, 'out'),
-                                n_classes=self._wrap_dict(0, 'out'), batch_size=1))
-
-  def test_data_feeder_multioutput_regression(self):
-=======
 
     data = np.matrix([[1, 2], [2, 3], [3, 4]])
     labels = np.array([0, 0, 1])
@@ -306,22 +208,12 @@
 
   def test_data_feeder_multioutput_regression(self):
 
->>>>>>> 7c36309c
     def func(df):
       inp, out = df.input_builder()
       feed_dict_fn = df.get_feed_dict_fn()
       feed_dict = feed_dict_fn()
       self._assertAllClose(inp, [[3, 4], [1, 2]], feed_dict, 'name')
       self._assertAllClose(out, [[3, 4], [1, 2]], feed_dict, 'name')
-<<<<<<< HEAD
-    x = np.matrix([[1, 2], [3, 4]])
-    y = np.array([[1, 2], [3, 4]])
-    func(data_feeder.DataFeeder(x, y, n_classes=0, batch_size=2))
-    func(data_feeder.DataFeeder(self._wrap_dict(x, 'in'), self._wrap_dict(y, 'out'),
-                                n_classes=self._wrap_dict(0, 'out'), batch_size=2))
-
-  def test_data_feeder_multioutput_classification(self):
-=======
 
     x = np.matrix([[1, 2], [3, 4]])
     y = np.array([[1, 2], [3, 4]])
@@ -335,60 +227,28 @@
 
   def test_data_feeder_multioutput_classification(self):
 
->>>>>>> 7c36309c
     def func(df):
       inp, out = df.input_builder()
       feed_dict_fn = df.get_feed_dict_fn()
       feed_dict = feed_dict_fn()
       self._assertAllClose(inp, [[3, 4], [1, 2]], feed_dict, 'name')
-<<<<<<< HEAD
-      self._assertAllClose(out,
-                          [[[0, 0, 1, 0, 0], [0, 0, 0, 1, 0], [0, 0, 0, 0, 1]],
-                           [[1, 0, 0, 0, 0], [0, 1, 0, 0, 0], [0, 0, 1, 0, 0]]],
-                          feed_dict, 'name')
-=======
       self._assertAllClose(
           out, [[[0, 0, 1, 0, 0], [0, 0, 0, 1, 0], [0, 0, 0, 0, 1]],
                 [[1, 0, 0, 0, 0], [0, 1, 0, 0, 0], [0, 0, 1, 0, 0]]], feed_dict,
           'name')
->>>>>>> 7c36309c
 
     x = np.matrix([[1, 2], [3, 4]])
     y = np.array([[0, 1, 2], [2, 3, 4]])
     func(data_feeder.DataFeeder(x, y, n_classes=5, batch_size=2))
-<<<<<<< HEAD
-    func(data_feeder.DataFeeder(self._wrap_dict(x, 'in'), self._wrap_dict(y, 'out'),
-                                n_classes=self._wrap_dict(5, 'out'), batch_size=2))
-=======
     func(
         data_feeder.DataFeeder(
             self._wrap_dict(x, 'in'),
             self._wrap_dict(y, 'out'),
             n_classes=self._wrap_dict(5, 'out'),
             batch_size=2))
->>>>>>> 7c36309c
 
   def test_streaming_data_feeder(self):
-    def func(df):
-      inp, out = df.input_builder()
-      feed_dict_fn = df.get_feed_dict_fn()
-      feed_dict = feed_dict_fn()
-      self._assertAllClose(inp, [[1, 2], [3, 4]], feed_dict, 'name')
-      self._assertAllClose(out, [1, 2], feed_dict, 'name' )
-
-<<<<<<< HEAD
-    def x_iter(wrap_dict=False):
-      yield np.array([1, 2]) if not wrap_dict else self._wrap_dict(np.array([1, 2]), 'in')
-      yield np.array([3, 4]) if not wrap_dict else self._wrap_dict(np.array([3, 4]), 'in')
-
-    def y_iter(wrap_dict=False):
-      yield np.array([1]) if not wrap_dict else self._wrap_dict(np.array([1]), 'out')
-      yield np.array([2]) if not wrap_dict else self._wrap_dict(np.array([2]), 'out')
-
-    func(data_feeder.StreamingDataFeeder(x_iter(), y_iter(), n_classes=0, batch_size=2))
-    func(data_feeder.StreamingDataFeeder(x_iter(True), y_iter(True),
-                                         n_classes=self._wrap_dict(0, 'out'), batch_size=2))
-=======
+
     def func(df):
       inp, out = df.input_builder()
       feed_dict_fn = df.get_feed_dict_fn()
@@ -417,7 +277,6 @@
             y_iter(True),
             n_classes=self._wrap_dict(0, 'out'),
             batch_size=2))
->>>>>>> 7c36309c
 
   def test_dask_data_feeder(self):
     if HAS_PANDAS and HAS_DASK:
@@ -440,10 +299,7 @@
       self.assertAllClose(feed_dict[out.name], [[0., 0., 1.], [0., 1., 0.]])
 
   def test_hdf5_data_feeder(self):
-<<<<<<< HEAD
-=======
-
->>>>>>> 7c36309c
+
     def func(df):
       inp, out = df.input_builder()
       feed_dict_fn = df.get_feed_dict_fn()
@@ -463,17 +319,12 @@
       x = h5f['x']
       y = h5f['y']
       func(data_feeder.DataFeeder(x, y, n_classes=0, batch_size=3))
-<<<<<<< HEAD
-      func(data_feeder.DataFeeder(self._wrap_dict(x, 'in'), self._wrap_dict(y, 'out'),
-                                  n_classes=self._wrap_dict(0, 'out'), batch_size=3))
-=======
       func(
           data_feeder.DataFeeder(
               self._wrap_dict(x, 'in'),
               self._wrap_dict(y, 'out'),
               n_classes=self._wrap_dict(0, 'out'),
               batch_size=3))
->>>>>>> 7c36309c
     except ImportError:
       print("Skipped test for hdf5 since it's not installed.")
 
