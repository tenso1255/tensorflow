# Copyright 2017 Graphcore Ltd
#

from __future__ import absolute_import
from __future__ import division
from __future__ import print_function

import numpy as np

from tensorflow.contrib import ipu
from tensorflow.contrib.ipu.python import autoshard
from tensorflow.contrib.ipu.python import ipu_compiler
from tensorflow.contrib.ipu.python import ipu_infeed_queue
from tensorflow.contrib.ipu.python import loops
from tensorflow.contrib.ipu.python import sharded_optimizer as so
from tensorflow.python.client import session as session_lib
from tensorflow.python.data.ops.dataset_ops import Dataset
from tensorflow.python.framework import dtypes
from tensorflow.python.framework import ops
from tensorflow.python.framework import random_seed
from tensorflow.python.framework import test_util
from tensorflow.python.layers import convolutional
from tensorflow.python.ops import array_ops
from tensorflow.python.ops import control_flow_ops
from tensorflow.python.ops import gen_array_ops
from tensorflow.python.ops import init_ops
from tensorflow.python.ops import math_ops
from tensorflow.python.ops import nn
from tensorflow.python.ops import rnn
from tensorflow.python.ops import rnn_cell
from tensorflow.python.ops import variables
from tensorflow.python.ops import variable_scope
from tensorflow.python.training import gradient_descent
from tensorflow.python.platform import googletest
from tensorflow.python.training import gradient_descent as gd

def create_increasing_dataset(value, data_shape=[1, 32, 32, 4],
                              label_shape=[1, 8], dtype=np.float32):
  def _get_one_input(data):
    return (
      math_ops.cast(gen_array_ops.broadcast_to(data, shape=data_shape), dtype=dtype),
      math_ops.cast(gen_array_ops.broadcast_to(data, shape=label_shape), dtype=dtype)
    )

  dataset = Dataset.range(value).repeat().map(_get_one_input)
  return dataset

class WhileLoopTest(test_util.TensorFlowTestCase):

  def testWhileLoopTupleOfTuples(self):
    # This test makes sure that we can handle tuple of tuples for while loops
    random_seed.set_random_seed(1)
    dataType = dtypes.float32
    num_input = 14
    timesteps = 2
    num_units = 128

    def RNN(x):
      # Define a GRU cell with tensorflow
      gru_cell = nn.rnn_cell.GRUCell(num_units, name="GRU")
      # Get gru cell output
      outputs, states = nn.dynamic_rnn(gru_cell, x, dtype=dataType)
      return outputs[-1]

    def my_net(X, Y):
      # Forward pass
      logits = RNN(X)
      # Loss
      cross_entropy = math_ops.reduce_mean(nn.softmax_cross_entropy_with_logits(logits=logits, labels=Y))
      # Training
      train = gradient_descent.GradientDescentOptimizer(0.01).minimize(cross_entropy)
      return [cross_entropy, train]

    with ops.device('cpu'):
      X = array_ops.placeholder(dataType, [1, timesteps, num_input])
      Y = array_ops.placeholder(dataType, [1, timesteps, num_units])

    with ipu.ops.ipu_scope("/device:IPU:0"):
      r = ipu_compiler.compile(my_net, inputs=[X, Y])

    with session_lib.Session() as sess:
      sess.run(variables.global_variables_initializer())
      result = sess.run(r, {X: np.ones(X.shape), Y: np.ones(Y.shape)})
      # Compare the value - check that the loss is within 1 of the expected
      # value obtained by running on XLA_CPU.
      self.assertAllClose(result[0], 621.9, rtol=1)

  def testGather(self):
    def my_net(p, i):
      # Forward pass
      a = array_ops.gather(p, i, axis=0)
      return [a]

    with ops.device('cpu'):
      X = array_ops.placeholder(dtypes.int32, [2, 4])
      Y = array_ops.placeholder(dtypes.int32, [2])

    with ipu.ops.ipu_scope("/device:IPU:0"):
      r = ipu_compiler.compile(my_net, inputs=[X, Y])

    with session_lib.Session() as sess:
      sess.run(variables.global_variables_initializer())
      result = sess.run(r, {X: [[1,3,5,7],[0,2,4,6]], Y: [1, 0]})
      self.assertAllClose(result[0], [[0,2,4,6],[1,3,5,7]])

  def testGatherTransposed(self):
    def my_net(p, i):
      # Forward pass
      p = array_ops.transpose(p, [1, 0])
      a = array_ops.gather(p, i, axis=0)
      return [a]

    with ops.device('cpu'):
      X = array_ops.placeholder(dtypes.int32, [2, 4])
      Y = array_ops.placeholder(dtypes.int32, [2])

    with ipu.ops.ipu_scope("/device:IPU:0"):
      r = ipu_compiler.compile(my_net, inputs=[X, Y])

    with session_lib.Session() as sess:
      sess.run(variables.global_variables_initializer())
      result = sess.run(r, {X: [[1,3,5,7],[0,2,4,6]], Y: [1, 0]})
      self.assertAllClose(result[0], [[3,2],[1,0]])

  def testInplaceOpsInRepeats(self):
    def my_net(x):
      def cond(i, x):
        return i < 3

      def body(i, x):
        i = i + 1
        x = nn.relu(x * x)
        return (i, x)

      i = 0
      return control_flow_ops.while_loop(cond, body, (i, x))

    with ops.device('cpu'):
      x = array_ops.placeholder(dtypes.float32, [4])

    with ipu.ops.ipu_scope("/device:IPU:0"):
      r = ipu_compiler.compile(my_net, inputs=[x])

    with session_lib.Session() as sess:
      sess.run(variables.global_variables_initializer())
      (c, x) = sess.run(r, {x: np.full([4], 2)})
      self.assertEqual(c, 3)
      self.assertAllClose(x, np.full([4], 256))

  def testNestedWhileLoopsSimplified(self):
    def my_net(x):
      def cond(i, x):
        return i < 3

      def cond1(j, x):
        return j < 2

      def body1(j, x):
        j = j + 1
        x = x * 2
        return (j, x)

      def body(i, x):
        i = i + 1
        j = 0
        _, x = control_flow_ops.while_loop(cond1, body1, (j, x), maximum_iterations=10)
        return (i, x)

      i = 0
      a, b = control_flow_ops.while_loop(cond, body, (i, x), maximum_iterations=10)
      return (a, b)

    with ops.device('cpu'):
      x = array_ops.placeholder(dtypes.int32, [4])

    with ipu.ops.ipu_scope("/device:IPU:0"):
      r = ipu_compiler.compile(my_net, inputs=[x])

    with session_lib.Session() as sess:
      sess.run(variables.global_variables_initializer())
      c, val = sess.run(r, {x: np.full([4], 2, dtype=np.int32)})
      self.assertEqual(c, 3)
      self.assertAllClose(val, np.full([4], 128))

  def testFusionsInWhileLoops(self):
    def my_net():
      def cond(i, x):
        return i < 3

      def body(i, loss):
        i = i + 1
        init = init_ops.random_normal_initializer(0.0, 1.0, seed=1, dtype=np.float32)
        x = variable_scope.get_variable("v2", dtype=np.float32, shape=[1, 4, 4, 2],
                                         initializer=init)
        with variable_scope.variable_scope("vs", use_resource=True):
          y = convolutional.conv2d(x, 2, 1, use_bias=True,
                                 kernel_initializer=init_ops.ones_initializer(),
                                 name='conv1')
          y = convolutional.conv2d(y, 2, 1, use_bias=True,
                                 kernel_initializer=init_ops.ones_initializer(),
                                 name='conv2')
          y = convolutional.conv2d(y, 2, 1, use_bias=True,
                                 kernel_initializer=init_ops.ones_initializer(),
                                 name='conv3')
        loss = math_ops.reduce_sum(y)
        optimizer = gradient_descent.GradientDescentOptimizer(0.1)
        train = optimizer.minimize(loss)
        with ops.control_dependencies([train]):
          i = array_ops.identity(i)
          loss = array_ops.identity(loss)
          return (i, loss)
      i = 0
      loss = 0.0
      return control_flow_ops.while_loop(cond, body, (i, loss), maximum_iterations=10)

    with ipu.ops.ipu_scope("/device:IPU:0"):
      r = ipu_compiler.compile(my_net, inputs=[])

    with session_lib.Session() as sess:
      sess.run(variables.global_variables_initializer())
      c, val = sess.run(r, {})
      self.assertEqual(c, 3)


  def testTfLstmInWhileV1(self):
    dataset = create_increasing_dataset(3, data_shape=[4, 1, 8],
                                        label_shape=[4, 1, 128])

    infeed_queue = ipu_infeed_queue.IPUInfeedQueue(dataset)

    def my_net():
      def my_model(loss):
        with ipu.ops.ipu_scope("/device:IPU:0"):
<<<<<<< HEAD
          x, y = infeed_queue.get_next()

=======
>>>>>>> e7a9f57e
          lstm_cell = rnn_cell.LSTMCell(128)
          x, _ = rnn.dynamic_rnn(cell=lstm_cell, inputs=x,
                                 dtype=dtypes.float32, time_major=True)

          cross_entropy = nn.softmax_cross_entropy_with_logits(logits=x, labels=y)
          loss = math_ops.reduce_mean(cross_entropy)

          optim = gradient_descent.GradientDescentOptimizer(0.01)
          train = optim.minimize(cross_entropy)

          return [loss, train]

      loss = 0.0
      return loops.repeat(10, my_model, [loss], infeed_queue, use_while_v1=True)

    out = ipu_compiler.compile(my_net, inputs=[])

    cfg = ipu.utils.create_ipu_config(profiling=True)
    cfg = ipu.utils.set_ipu_model_options(cfg, compile_ipu_code=False)
    cfg = ipu.utils.auto_select_ipus(cfg, 1)
<<<<<<< HEAD
    with session_lib.Session(config=config_pb2.ConfigProto(ipu_options=cfg)) as sess:
=======
    ipu.utils.configure_ipu_system(cfg)

    with session_lib.Session() as sess:
>>>>>>> e7a9f57e
      sess.run(infeed_queue.initializer)
      sess.run(variables.global_variables_initializer())
      sess.run(out[0], {})

  # TODO enable when feeding placeholders into while loops by capture works
  # def testSimpleXlaCompileTrainingInLoopWithParam(self):
  #   dataset = create_increasing_dataset(3)
  #
  #   infeed_queue = ipu_infeed_queue.IPUInfeedQueue(dataset)
  #
  #   def my_net(lr):
  #     def my_model(lr, loss):
  #       with ops.device("/device:IPU:0"):
  #         x, y = infeed_queue.get_next()
  #         inp = x
  #
  #         x = convolutional.conv2d(x, 8, 3, padding='same', name="conv1",
  #                                  use_bias=False)
  #         x = math_ops.reduce_max(x,  axis=[1, 2])
  #
  #         cross_entropy = nn.softmax_cross_entropy_with_logits(logits=x, labels=y)
  #         loss = math_ops.reduce_mean(cross_entropy)
  #
  #         optim = so.ShardedOptimizer(gd.GradientDescentOptimizer(lr))
  #         train = optim.minimize(cross_entropy)
  #
  #         autoshard.automatic_sharding(2, inp, loss, [])
  #
  #         return [lr, loss, train]
  #
  #     loss = 0.0
  #     return loops.repeat(2, my_model, [lr, loss], infeed_queue)
  #
  #   lr = array_ops.placeholder(dtypes.float32, [])
  #   out = ipu_compiler.compile(my_net, inputs=[lr])
  #
  #   cfg = ipu.utils.create_ipu_config(profiling=False)
  #   cfg = ipu.utils.set_ipu_model_options(cfg, compile_ipu_code=False)
  #   cfg = ipu.utils.auto_select_ipus(cfg, 2)
  #   ipu.utils.configure_ipu_system(cfg)
  #
  #   with session_lib.Session() as sess:
  #     sess.run(infeed_queue.initializer)
  #     sess.run(variables.global_variables_initializer())
  #     sess.run(out[0], {lr: 0.1})



if __name__ == "__main__":
    googletest.main()<|MERGE_RESOLUTION|>--- conflicted
+++ resolved
@@ -231,11 +231,6 @@
     def my_net():
       def my_model(loss):
         with ipu.ops.ipu_scope("/device:IPU:0"):
-<<<<<<< HEAD
-          x, y = infeed_queue.get_next()
-
-=======
->>>>>>> e7a9f57e
           lstm_cell = rnn_cell.LSTMCell(128)
           x, _ = rnn.dynamic_rnn(cell=lstm_cell, inputs=x,
                                  dtype=dtypes.float32, time_major=True)
@@ -256,13 +251,9 @@
     cfg = ipu.utils.create_ipu_config(profiling=True)
     cfg = ipu.utils.set_ipu_model_options(cfg, compile_ipu_code=False)
     cfg = ipu.utils.auto_select_ipus(cfg, 1)
-<<<<<<< HEAD
-    with session_lib.Session(config=config_pb2.ConfigProto(ipu_options=cfg)) as sess:
-=======
     ipu.utils.configure_ipu_system(cfg)
 
     with session_lib.Session() as sess:
->>>>>>> e7a9f57e
       sess.run(infeed_queue.initializer)
       sess.run(variables.global_variables_initializer())
       sess.run(out[0], {})
