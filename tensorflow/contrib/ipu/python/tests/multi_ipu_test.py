--- conflicted
+++ resolved
@@ -140,30 +140,18 @@
     def my_graph(inp, lab):
       with ops.device("/device:IPU:0"):
         with ipu.ops.ipu_shard(0):
-<<<<<<< HEAD
-          x = convolutional.conv2d(inp, 8, 3)
-
-        with ipu.ops.ipu_shard(1):
-          x = convolutional.conv2d(x, 8, 1)
-=======
           x = convolutional.conv2d(inp, 8, 3, padding='same', name="convA")
 
         with ipu.ops.ipu_shard(1):
           x = convolutional.conv2d(x, 8, 1, padding='same', name="convB")
->>>>>>> d81fb44d
           x = math_ops.reduce_mean(x, axis=[1, 2])
 
           loss = nn.softmax_cross_entropy_with_logits(logits=x, labels=lab)
           loss = math_ops.reduce_mean(loss)
-<<<<<<< HEAD
-          opt = gradient_descent.GradientDescentOptimizer(0.000001)
-          train = opt.minimize(loss)
-=======
 
         opt = ipu.sharded_optimizer.ShardedOptimizer(
           gradient_descent.GradientDescentOptimizer(0.000001))
         train = opt.minimize(loss)
->>>>>>> d81fb44d
 
       return [loss, train]
 
@@ -174,10 +162,6 @@
 
     out = xla.compile(my_graph, [inp, lab])
 
-<<<<<<< HEAD
-
-=======
->>>>>>> d81fb44d
     cfg = ipu.utils.create_ipu_config(profiling=True)
     cfg = ipu.utils.set_ipu_model_options(cfg, compile_ipu_code=False)
     cfg = ipu.utils.auto_select_ipus(cfg, 2, True)
@@ -188,38 +172,20 @@
       sess.run(report)
 
       fd = {inp: np.ones([1, 32, 32, 4]), lab: np.ones([1, 8])}
-<<<<<<< HEAD
-      initial_loss = sess.run(out, fd)
-
-      for _ in range(200):
-        sess.run(out, fd)
-
-      final_loss = sess.run(out, fd)
-
-      #self.assertTrue(initial_loss > final_loss)
-=======
       sess.run(out, fd)
->>>>>>> d81fb44d
 
       rep = sess.run(report)
 
       num_compiles = 0
-<<<<<<< HEAD
-      evts = ipu.utils.extract_all_events(rep)
-      for evt in evts:
-=======
       gdef = None
       evts = ipu.utils.extract_all_events(rep)
       for evt in evts:
         if evt.type == IpuTraceEvent.COMPILE_BEGIN:
           gdef = ipu.utils.extract_xla_graph_def_from_compilation_event(evt)
->>>>>>> d81fb44d
         if evt.type == IpuTraceEvent.COMPILE_END:
           num_compiles = num_compiles + 1
 
       self.assertEqual(num_compiles, 1)
-<<<<<<< HEAD
-=======
 
       # Convolutions are on correct IPUs
       for n in gdef.node:
@@ -247,7 +213,6 @@
 
       self.assertEqual(n_inter_ipu_copies, 2)
 
->>>>>>> d81fb44d
 
 if __name__ == "__main__":
     googletest.main()