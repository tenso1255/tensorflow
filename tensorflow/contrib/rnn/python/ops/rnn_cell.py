# Copyright 2015 The TensorFlow Authors. All Rights Reserved.
#
# Licensed under the Apache License, Version 2.0 (the "License");
# you may not use this file except in compliance with the License.
# You may obtain a copy of the License at
#
#     http://www.apache.org/licenses/LICENSE-2.0
#
# Unless required by applicable law or agreed to in writing, software
# distributed under the License is distributed on an "AS IS" BASIS,
# WITHOUT WARRANTIES OR CONDITIONS OF ANY KIND, either express or implied.
# See the License for the specific language governing permissions and
# limitations under the License.
# ==============================================================================

"""Module for constructing RNN Cells."""
from __future__ import absolute_import
from __future__ import division
from __future__ import print_function

import collections
import math

from tensorflow.contrib.compiler import jit
from tensorflow.contrib.layers.python.layers import layers
from tensorflow.contrib.rnn.python.ops import core_rnn_cell
from tensorflow.python.framework import dtypes
from tensorflow.python.framework import op_def_registry
from tensorflow.python.framework import ops
from tensorflow.python.framework import tensor_shape
from tensorflow.python.layers import base as base_layer
from tensorflow.python.ops import array_ops
from tensorflow.python.ops import clip_ops
from tensorflow.python.ops import init_ops
from tensorflow.python.ops import math_ops
from tensorflow.python.ops import nn_ops
from tensorflow.python.ops import random_ops
from tensorflow.python.ops import rnn_cell_impl
from tensorflow.python.ops import variable_scope as vs
from tensorflow.python.ops import partitioned_variables
from tensorflow.python.ops import nn_impl
from tensorflow.python.platform import tf_logging as logging
from tensorflow.python.util import nest


def _get_concat_variable(name, shape, dtype, num_shards):
  """Get a sharded variable concatenated into one tensor."""
  sharded_variable = _get_sharded_variable(name, shape, dtype, num_shards)
  if len(sharded_variable) == 1:
    return sharded_variable[0]

  concat_name = name + "/concat"
  concat_full_name = vs.get_variable_scope().name + "/" + concat_name + ":0"
  for value in ops.get_collection(ops.GraphKeys.CONCATENATED_VARIABLES):
    if value.name == concat_full_name:
      return value

  concat_variable = array_ops.concat(sharded_variable, 0, name=concat_name)
  ops.add_to_collection(ops.GraphKeys.CONCATENATED_VARIABLES,
                        concat_variable)
  return concat_variable


def _get_sharded_variable(name, shape, dtype, num_shards):
  """Get a list of sharded variables with the given dtype."""
  if num_shards > shape[0]:
    raise ValueError("Too many shards: shape=%s, num_shards=%d" %
                     (shape, num_shards))
  unit_shard_size = int(math.floor(shape[0] / num_shards))
  remaining_rows = shape[0] - unit_shard_size * num_shards

  shards = []
  for i in range(num_shards):
    current_size = unit_shard_size
    if i < remaining_rows:
      current_size += 1
    shards.append(vs.get_variable(name + "_%d" % i, [current_size] + shape[1:],
                                  dtype=dtype))
  return shards


def _norm(g, b, inp, scope):
  shape = inp.get_shape()[-1:]
  gamma_init = init_ops.constant_initializer(g)
  beta_init = init_ops.constant_initializer(b)
  with vs.variable_scope(scope):
    # Initialize beta and gamma for use by layer_norm.
    vs.get_variable("gamma", shape=shape, initializer=gamma_init)
    vs.get_variable("beta", shape=shape, initializer=beta_init)
  normalized = layers.layer_norm(inp, reuse=True, scope=scope)
  return normalized


class CoupledInputForgetGateLSTMCell(rnn_cell_impl.RNNCell):
  """Long short-term memory unit (LSTM) recurrent network cell.

  The default non-peephole implementation is based on:

    http://www.bioinf.jku.at/publications/older/2604.pdf

  S. Hochreiter and J. Schmidhuber.
  "Long Short-Term Memory". Neural Computation, 9(8):1735-1780, 1997.

  The peephole implementation is based on:

    https://research.google.com/pubs/archive/43905.pdf

  Hasim Sak, Andrew Senior, and Francoise Beaufays.
  "Long short-term memory recurrent neural network architectures for
   large scale acoustic modeling." INTERSPEECH, 2014.

  The coupling of input and forget gate is based on:

    http://arxiv.org/pdf/1503.04069.pdf

  Greff et al. "LSTM: A Search Space Odyssey"

  The class uses optional peep-hole connections, and an optional projection
  layer.
  Layer normalization implementation is based on:

    https://arxiv.org/abs/1607.06450.

  "Layer Normalization"
  Jimmy Lei Ba, Jamie Ryan Kiros, Geoffrey E. Hinton

  and is applied before the internal nonlinearities.

  """

  def __init__(self,
               num_units,
               use_peepholes=False,
               initializer=None,
               num_proj=None,
               proj_clip=None,
               num_unit_shards=1,
               num_proj_shards=1,
               forget_bias=1.0,
               state_is_tuple=True,
               activation=math_ops.tanh,
               reuse=None,
               layer_norm=False,
               norm_gain=1.0,
               norm_shift=0.0):
    """Initialize the parameters for an LSTM cell.

    Args:
      num_units: int, The number of units in the LSTM cell
      use_peepholes: bool, set True to enable diagonal/peephole connections.
      initializer: (optional) The initializer to use for the weight and
        projection matrices.
      num_proj: (optional) int, The output dimensionality for the projection
        matrices.  If None, no projection is performed.
      proj_clip: (optional) A float value.  If `num_proj > 0` and `proj_clip` is
      provided, then the projected values are clipped elementwise to within
      `[-proj_clip, proj_clip]`.
      num_unit_shards: How to split the weight matrix.  If >1, the weight
        matrix is stored across num_unit_shards.
      num_proj_shards: How to split the projection matrix.  If >1, the
        projection matrix is stored across num_proj_shards.
      forget_bias: Biases of the forget gate are initialized by default to 1
        in order to reduce the scale of forgetting at the beginning of
        the training.
      state_is_tuple: If True, accepted and returned states are 2-tuples of
        the `c_state` and `m_state`.  By default (False), they are concatenated
        along the column axis.  This default behavior will soon be deprecated.
      activation: Activation function of the inner states.
      reuse: (optional) Python boolean describing whether to reuse variables
        in an existing scope.  If not `True`, and the existing scope already has
        the given variables, an error is raised.
      layer_norm: If `True`, layer normalization will be applied.
      norm_gain: float, The layer normalization gain initial value. If
        `layer_norm` has been set to `False`, this argument will be ignored.
      norm_shift: float, The layer normalization shift initial value. If
        `layer_norm` has been set to `False`, this argument will be ignored.
    """
    super(CoupledInputForgetGateLSTMCell, self).__init__(_reuse=reuse)
    if not state_is_tuple:
      logging.warn(
          "%s: Using a concatenated state is slower and will soon be "
          "deprecated.  Use state_is_tuple=True.", self)
    self._num_units = num_units
    self._use_peepholes = use_peepholes
    self._initializer = initializer
    self._num_proj = num_proj
    self._proj_clip = proj_clip
    self._num_unit_shards = num_unit_shards
    self._num_proj_shards = num_proj_shards
    self._forget_bias = forget_bias
    self._state_is_tuple = state_is_tuple
    self._activation = activation
    self._reuse = reuse
    self._layer_norm = layer_norm
    self._norm_gain = norm_gain
    self._norm_shift = norm_shift

    if num_proj:
      self._state_size = (rnn_cell_impl.LSTMStateTuple(num_units, num_proj)
                          if state_is_tuple else num_units + num_proj)
      self._output_size = num_proj
    else:
      self._state_size = (rnn_cell_impl.LSTMStateTuple(num_units, num_units)
                          if state_is_tuple else 2 * num_units)
      self._output_size = num_units

  @property
  def state_size(self):
    return self._state_size

  @property
  def output_size(self):
    return self._output_size

  def call(self, inputs, state):
    """Run one step of LSTM.

    Args:
      inputs: input Tensor, 2D, batch x num_units.
      state: if `state_is_tuple` is False, this must be a state Tensor,
        `2-D, batch x state_size`.  If `state_is_tuple` is True, this must be a
        tuple of state Tensors, both `2-D`, with column sizes `c_state` and
        `m_state`.

    Returns:
      A tuple containing:
      - A `2-D, [batch x output_dim]`, Tensor representing the output of the
        LSTM after reading `inputs` when previous state was `state`.
        Here output_dim is:
           num_proj if num_proj was set,
           num_units otherwise.
      - Tensor(s) representing the new state of LSTM after reading `inputs` when
        the previous state was `state`.  Same type and shape(s) as `state`.

    Raises:
      ValueError: If input size cannot be inferred from inputs via
        static shape inference.
    """
    sigmoid = math_ops.sigmoid

    num_proj = self._num_units if self._num_proj is None else self._num_proj

    if self._state_is_tuple:
      (c_prev, m_prev) = state
    else:
      c_prev = array_ops.slice(state, [0, 0], [-1, self._num_units])
      m_prev = array_ops.slice(state, [0, self._num_units], [-1, num_proj])

    dtype = inputs.dtype
    input_size = inputs.get_shape().with_rank(2)[1]
    if input_size.value is None:
      raise ValueError("Could not infer input size from inputs.get_shape()[-1]")
    concat_w = _get_concat_variable(
        "W", [input_size.value + num_proj, 3 * self._num_units],
        dtype, self._num_unit_shards)

    b = vs.get_variable(
        "B",
        shape=[3 * self._num_units],
        initializer=init_ops.zeros_initializer(),
        dtype=dtype)

    # j = new_input, f = forget_gate, o = output_gate
    cell_inputs = array_ops.concat([inputs, m_prev], 1)
    lstm_matrix = math_ops.matmul(cell_inputs, concat_w)

    # If layer nomalization is applied, do not add bias
    if not self._layer_norm:
      lstm_matrix = nn_ops.bias_add(lstm_matrix, b)

    j, f, o = array_ops.split(value=lstm_matrix, num_or_size_splits=3, axis=1)

    # Apply layer normalization
    if self._layer_norm:
      j = _norm(self._norm_gain, self._norm_shift, j, "transform")
      f = _norm(self._norm_gain, self._norm_shift, f, "forget")
      o = _norm(self._norm_gain, self._norm_shift, o, "output")

    # Diagonal connections
    if self._use_peepholes:
      w_f_diag = vs.get_variable(
          "W_F_diag", shape=[self._num_units], dtype=dtype)
      w_o_diag = vs.get_variable(
          "W_O_diag", shape=[self._num_units], dtype=dtype)

    if self._use_peepholes:
      f_act = sigmoid(f + self._forget_bias + w_f_diag * c_prev)
    else:
      f_act = sigmoid(f + self._forget_bias)
    c = (f_act * c_prev + (1 - f_act) * self._activation(j))

    # Apply layer normalization
    if self._layer_norm:
      c = _norm(self._norm_gain, self._norm_shift, c, "state")

    if self._use_peepholes:
      m = sigmoid(o + w_o_diag * c) * self._activation(c)
    else:
      m = sigmoid(o) * self._activation(c)

    if self._num_proj is not None:
      concat_w_proj = _get_concat_variable(
          "W_P", [self._num_units, self._num_proj],
          dtype, self._num_proj_shards)

      m = math_ops.matmul(m, concat_w_proj)
      if self._proj_clip is not None:
        # pylint: disable=invalid-unary-operand-type
        m = clip_ops.clip_by_value(m, -self._proj_clip, self._proj_clip)
        # pylint: enable=invalid-unary-operand-type

    new_state = (rnn_cell_impl.LSTMStateTuple(c, m)
                 if self._state_is_tuple else array_ops.concat([c, m], 1))
    return m, new_state


class TimeFreqLSTMCell(rnn_cell_impl.RNNCell):
  """Time-Frequency Long short-term memory unit (LSTM) recurrent network cell.

  This implementation is based on:

    Tara N. Sainath and Bo Li
    "Modeling Time-Frequency Patterns with LSTM vs. Convolutional Architectures
    for LVCSR Tasks." submitted to INTERSPEECH, 2016.

  It uses peep-hole connections and optional cell clipping.
  """

  def __init__(self, num_units, use_peepholes=False,
               cell_clip=None, initializer=None,
               num_unit_shards=1, forget_bias=1.0,
               feature_size=None, frequency_skip=None,
               reuse=None):
    """Initialize the parameters for an LSTM cell.

    Args:
      num_units: int, The number of units in the LSTM cell
      use_peepholes: bool, set True to enable diagonal/peephole connections.
      cell_clip: (optional) A float value, if provided the cell state is clipped
        by this value prior to the cell output activation.
      initializer: (optional) The initializer to use for the weight and
        projection matrices.
      num_unit_shards: int, How to split the weight matrix.  If >1, the weight
        matrix is stored across num_unit_shards.
      forget_bias: float, Biases of the forget gate are initialized by default
        to 1 in order to reduce the scale of forgetting at the beginning
        of the training.
      feature_size: int, The size of the input feature the LSTM spans over.
      frequency_skip: int, The amount the LSTM filter is shifted by in
        frequency.
      reuse: (optional) Python boolean describing whether to reuse variables
        in an existing scope.  If not `True`, and the existing scope already has
        the given variables, an error is raised.
    """
    super(TimeFreqLSTMCell, self).__init__(_reuse=reuse)
    self._num_units = num_units
    self._use_peepholes = use_peepholes
    self._cell_clip = cell_clip
    self._initializer = initializer
    self._num_unit_shards = num_unit_shards
    self._forget_bias = forget_bias
    self._feature_size = feature_size
    self._frequency_skip = frequency_skip
    self._state_size = 2 * num_units
    self._output_size = num_units
    self._reuse = reuse

  @property
  def output_size(self):
    return self._output_size

  @property
  def state_size(self):
    return self._state_size

  def call(self, inputs, state):
    """Run one step of LSTM.

    Args:
      inputs: input Tensor, 2D, batch x num_units.
      state: state Tensor, 2D, batch x state_size.

    Returns:
      A tuple containing:
      - A 2D, batch x output_dim, Tensor representing the output of the LSTM
        after reading "inputs" when previous state was "state".
        Here output_dim is num_units.
      - A 2D, batch x state_size, Tensor representing the new state of LSTM
        after reading "inputs" when previous state was "state".
    Raises:
      ValueError: if an input_size was specified and the provided inputs have
        a different dimension.
    """
    sigmoid = math_ops.sigmoid
    tanh = math_ops.tanh

    freq_inputs = self._make_tf_features(inputs)
    dtype = inputs.dtype
    actual_input_size = freq_inputs[0].get_shape().as_list()[1]

    concat_w = _get_concat_variable(
        "W", [actual_input_size + 2*self._num_units, 4 * self._num_units],
        dtype, self._num_unit_shards)

    b = vs.get_variable(
        "B",
        shape=[4 * self._num_units],
        initializer=init_ops.zeros_initializer(),
        dtype=dtype)

    # Diagonal connections
    if self._use_peepholes:
      w_f_diag = vs.get_variable(
          "W_F_diag", shape=[self._num_units], dtype=dtype)
      w_i_diag = vs.get_variable(
          "W_I_diag", shape=[self._num_units], dtype=dtype)
      w_o_diag = vs.get_variable(
          "W_O_diag", shape=[self._num_units], dtype=dtype)

    # initialize the first freq state to be zero
    m_prev_freq = array_ops.zeros([int(inputs.get_shape()[0]),
                                   self._num_units], dtype)
    for fq in range(len(freq_inputs)):
      c_prev = array_ops.slice(state, [0, 2*fq*self._num_units],
                               [-1, self._num_units])
      m_prev = array_ops.slice(state, [0, (2*fq+1)*self._num_units],
                               [-1, self._num_units])
      # i = input_gate, j = new_input, f = forget_gate, o = output_gate
      cell_inputs = array_ops.concat([freq_inputs[fq], m_prev, m_prev_freq],
                                     1)
      lstm_matrix = nn_ops.bias_add(math_ops.matmul(cell_inputs, concat_w), b)
      i, j, f, o = array_ops.split(
          value=lstm_matrix, num_or_size_splits=4, axis=1)

      if self._use_peepholes:
        c = (sigmoid(f + self._forget_bias + w_f_diag * c_prev) * c_prev +
             sigmoid(i + w_i_diag * c_prev) * tanh(j))
      else:
        c = (sigmoid(f + self._forget_bias) * c_prev + sigmoid(i) * tanh(j))

      if self._cell_clip is not None:
        # pylint: disable=invalid-unary-operand-type
        c = clip_ops.clip_by_value(c, -self._cell_clip, self._cell_clip)
        # pylint: enable=invalid-unary-operand-type

      if self._use_peepholes:
        m = sigmoid(o + w_o_diag * c) * tanh(c)
      else:
        m = sigmoid(o) * tanh(c)
      m_prev_freq = m
      if fq == 0:
        state_out = array_ops.concat([c, m], 1)
        m_out = m
      else:
        state_out = array_ops.concat([state_out, c, m], 1)
        m_out = array_ops.concat([m_out, m], 1)
    return m_out, state_out

  def _make_tf_features(self, input_feat):
    """Make the frequency features.

    Args:
      input_feat: input Tensor, 2D, batch x num_units.

    Returns:
      A list of frequency features, with each element containing:
      - A 2D, batch x output_dim, Tensor representing the time-frequency feature
        for that frequency index. Here output_dim is feature_size.
    Raises:
      ValueError: if input_size cannot be inferred from static shape inference.
    """
    input_size = input_feat.get_shape().with_rank(2)[-1].value
    if input_size is None:
      raise ValueError("Cannot infer input_size from static shape inference.")
    num_feats = int((input_size - self._feature_size) / (
        self._frequency_skip)) + 1
    freq_inputs = []
    for f in range(num_feats):
      cur_input = array_ops.slice(input_feat, [0, f*self._frequency_skip],
                                  [-1, self._feature_size])
      freq_inputs.append(cur_input)
    return freq_inputs


class GridLSTMCell(rnn_cell_impl.RNNCell):
  """Grid Long short-term memory unit (LSTM) recurrent network cell.

  The default is based on:
    Nal Kalchbrenner, Ivo Danihelka and Alex Graves
    "Grid Long Short-Term Memory," Proc. ICLR 2016.
    http://arxiv.org/abs/1507.01526

  When peephole connections are used, the implementation is based on:
    Tara N. Sainath and Bo Li
    "Modeling Time-Frequency Patterns with LSTM vs. Convolutional Architectures
    for LVCSR Tasks." submitted to INTERSPEECH, 2016.

  The code uses optional peephole connections, shared_weights and cell clipping.
  """

  def __init__(self, num_units, use_peepholes=False,
               share_time_frequency_weights=False,
               cell_clip=None, initializer=None,
               num_unit_shards=1, forget_bias=1.0,
               feature_size=None, frequency_skip=None,
               num_frequency_blocks=None,
               start_freqindex_list=None,
               end_freqindex_list=None,
               couple_input_forget_gates=False,
               state_is_tuple=True,
               reuse=None):
    """Initialize the parameters for an LSTM cell.

    Args:
      num_units: int, The number of units in the LSTM cell
      use_peepholes: (optional) bool, default False. Set True to enable
        diagonal/peephole connections.
      share_time_frequency_weights: (optional) bool, default False. Set True to
        enable shared cell weights between time and frequency LSTMs.
      cell_clip: (optional) A float value, default None, if provided the cell
        state is clipped by this value prior to the cell output activation.
      initializer: (optional) The initializer to use for the weight and
        projection matrices, default None.
      num_unit_shards: (optional) int, default 1, How to split the weight
        matrix. If > 1,the weight matrix is stored across num_unit_shards.
      forget_bias: (optional) float, default 1.0, The initial bias of the
        forget gates, used to reduce the scale of forgetting at the beginning
        of the training.
      feature_size: (optional) int, default None, The size of the input feature
        the LSTM spans over.
      frequency_skip: (optional) int, default None, The amount the LSTM filter
        is shifted by in frequency.
      num_frequency_blocks: [required] A list of frequency blocks needed to
        cover the whole input feature splitting defined by start_freqindex_list
        and end_freqindex_list.
      start_freqindex_list: [optional], list of ints, default None,  The
        starting frequency index for each frequency block.
      end_freqindex_list: [optional], list of ints, default None. The ending
        frequency index for each frequency block.
      couple_input_forget_gates: (optional) bool, default False, Whether to
        couple the input and forget gates, i.e. f_gate = 1.0 - i_gate, to reduce
        model parameters and computation cost.
      state_is_tuple: If True, accepted and returned states are 2-tuples of
        the `c_state` and `m_state`.  By default (False), they are concatenated
        along the column axis.  This default behavior will soon be deprecated.
      reuse: (optional) Python boolean describing whether to reuse variables
        in an existing scope.  If not `True`, and the existing scope already has
        the given variables, an error is raised.
    Raises:
      ValueError: if the num_frequency_blocks list is not specified
    """
    super(GridLSTMCell, self).__init__(_reuse=reuse)
    if not state_is_tuple:
      logging.warn("%s: Using a concatenated state is slower and will soon be "
                   "deprecated.  Use state_is_tuple=True.", self)
    self._num_units = num_units
    self._use_peepholes = use_peepholes
    self._share_time_frequency_weights = share_time_frequency_weights
    self._couple_input_forget_gates = couple_input_forget_gates
    self._state_is_tuple = state_is_tuple
    self._cell_clip = cell_clip
    self._initializer = initializer
    self._num_unit_shards = num_unit_shards
    self._forget_bias = forget_bias
    self._feature_size = feature_size
    self._frequency_skip = frequency_skip
    self._start_freqindex_list = start_freqindex_list
    self._end_freqindex_list = end_freqindex_list
    self._num_frequency_blocks = num_frequency_blocks
    self._total_blocks = 0
    self._reuse = reuse
    if self._num_frequency_blocks is None:
      raise ValueError("Must specify num_frequency_blocks")

    for block_index in range(len(self._num_frequency_blocks)):
      self._total_blocks += int(self._num_frequency_blocks[block_index])
    if state_is_tuple:
      state_names = ""
      for block_index in range(len(self._num_frequency_blocks)):
        for freq_index in range(self._num_frequency_blocks[block_index]):
          name_prefix = "state_f%02d_b%02d" % (freq_index, block_index)
          state_names += ("%s_c, %s_m," % (name_prefix, name_prefix))
      self._state_tuple_type = collections.namedtuple(
          "GridLSTMStateTuple", state_names.strip(","))
      self._state_size = self._state_tuple_type(
          *([num_units, num_units] * self._total_blocks))
    else:
      self._state_tuple_type = None
      self._state_size = num_units * self._total_blocks * 2
    self._output_size = num_units * self._total_blocks * 2

  @property
  def output_size(self):
    return self._output_size

  @property
  def state_size(self):
    return self._state_size

  @property
  def state_tuple_type(self):
    return self._state_tuple_type

  def call(self, inputs, state):
    """Run one step of LSTM.

    Args:
      inputs: input Tensor, 2D, [batch, feature_size].
      state: Tensor or tuple of Tensors, 2D, [batch, state_size], depends on the
        flag self._state_is_tuple.

    Returns:
      A tuple containing:
      - A 2D, [batch, output_dim], Tensor representing the output of the LSTM
        after reading "inputs" when previous state was "state".
        Here output_dim is num_units.
      - A 2D, [batch, state_size], Tensor representing the new state of LSTM
        after reading "inputs" when previous state was "state".
    Raises:
      ValueError: if an input_size was specified and the provided inputs have
        a different dimension.
    """
    batch_size = inputs.shape[0].value or array_ops.shape(inputs)[0]
    freq_inputs = self._make_tf_features(inputs)
    m_out_lst = []
    state_out_lst = []
    for block in range(len(freq_inputs)):
      m_out_lst_current, state_out_lst_current = self._compute(
          freq_inputs[block], block, state, batch_size,
          state_is_tuple=self._state_is_tuple)
      m_out_lst.extend(m_out_lst_current)
      state_out_lst.extend(state_out_lst_current)
    if self._state_is_tuple:
      state_out = self._state_tuple_type(*state_out_lst)
    else:
      state_out = array_ops.concat(state_out_lst, 1)
    m_out = array_ops.concat(m_out_lst, 1)
    return m_out, state_out

  def _compute(self, freq_inputs, block, state, batch_size,
               state_prefix="state",
               state_is_tuple=True):
    """Run the actual computation of one step LSTM.

    Args:
      freq_inputs: list of Tensors, 2D, [batch, feature_size].
      block: int, current frequency block index to process.
      state: Tensor or tuple of Tensors, 2D, [batch, state_size], it depends on
        the flag state_is_tuple.
      batch_size: int32, batch size.
      state_prefix: (optional) string, name prefix for states, defaults to
        "state".
      state_is_tuple: boolean, indicates whether the state is a tuple or Tensor.

    Returns:
      A tuple, containing:
      - A list of [batch, output_dim] Tensors, representing the output of the
        LSTM given the inputs and state.
      - A list of [batch, state_size] Tensors, representing the LSTM state
        values given the inputs and previous state.
    """
    sigmoid = math_ops.sigmoid
    tanh = math_ops.tanh
    num_gates = 3 if self._couple_input_forget_gates else 4
    dtype = freq_inputs[0].dtype
    actual_input_size = freq_inputs[0].get_shape().as_list()[1]

    concat_w_f = _get_concat_variable(
        "W_f_%d" % block, [actual_input_size + 2 * self._num_units,
                           num_gates * self._num_units],
        dtype, self._num_unit_shards)
    b_f = vs.get_variable(
        "B_f_%d" % block,
        shape=[num_gates * self._num_units],
        initializer=init_ops.zeros_initializer(),
        dtype=dtype)
    if not self._share_time_frequency_weights:
      concat_w_t = _get_concat_variable(
          "W_t_%d" % block, [actual_input_size + 2 * self._num_units,
                             num_gates * self._num_units],
          dtype, self._num_unit_shards)
      b_t = vs.get_variable(
          "B_t_%d" % block,
          shape=[num_gates * self._num_units],
          initializer=init_ops.zeros_initializer(),
          dtype=dtype)

    if self._use_peepholes:
      # Diagonal connections
      if not self._couple_input_forget_gates:
        w_f_diag_freqf = vs.get_variable(
            "W_F_diag_freqf_%d" % block, shape=[self._num_units], dtype=dtype)
        w_f_diag_freqt = vs.get_variable(
            "W_F_diag_freqt_%d"% block, shape=[self._num_units], dtype=dtype)
      w_i_diag_freqf = vs.get_variable(
          "W_I_diag_freqf_%d" % block, shape=[self._num_units], dtype=dtype)
      w_i_diag_freqt = vs.get_variable(
          "W_I_diag_freqt_%d" % block, shape=[self._num_units], dtype=dtype)
      w_o_diag_freqf = vs.get_variable(
          "W_O_diag_freqf_%d" % block, shape=[self._num_units], dtype=dtype)
      w_o_diag_freqt = vs.get_variable(
          "W_O_diag_freqt_%d" % block, shape=[self._num_units], dtype=dtype)
      if not self._share_time_frequency_weights:
        if not self._couple_input_forget_gates:
          w_f_diag_timef = vs.get_variable(
              "W_F_diag_timef_%d" % block, shape=[self._num_units], dtype=dtype)
          w_f_diag_timet = vs.get_variable(
              "W_F_diag_timet_%d" % block, shape=[self._num_units], dtype=dtype)
        w_i_diag_timef = vs.get_variable(
            "W_I_diag_timef_%d" % block, shape=[self._num_units], dtype=dtype)
        w_i_diag_timet = vs.get_variable(
            "W_I_diag_timet_%d" % block, shape=[self._num_units], dtype=dtype)
        w_o_diag_timef = vs.get_variable(
            "W_O_diag_timef_%d" % block, shape=[self._num_units], dtype=dtype)
        w_o_diag_timet = vs.get_variable(
            "W_O_diag_timet_%d" % block, shape=[self._num_units], dtype=dtype)

    # initialize the first freq state to be zero
    m_prev_freq = array_ops.zeros([batch_size, self._num_units], dtype)
    c_prev_freq = array_ops.zeros([batch_size, self._num_units], dtype)
    for freq_index in range(len(freq_inputs)):
      if state_is_tuple:
        name_prefix = "%s_f%02d_b%02d" % (state_prefix, freq_index, block)
        c_prev_time = getattr(state, name_prefix + "_c")
        m_prev_time = getattr(state, name_prefix + "_m")
      else:
        c_prev_time = array_ops.slice(
            state, [0, 2 * freq_index * self._num_units],
            [-1, self._num_units])
        m_prev_time = array_ops.slice(
            state, [0, (2 * freq_index + 1) * self._num_units],
            [-1, self._num_units])

      # i = input_gate, j = new_input, f = forget_gate, o = output_gate
      cell_inputs = array_ops.concat(
          [freq_inputs[freq_index], m_prev_time, m_prev_freq], 1)

      # F-LSTM
      lstm_matrix_freq = nn_ops.bias_add(math_ops.matmul(cell_inputs,
                                                         concat_w_f), b_f)
      if self._couple_input_forget_gates:
        i_freq, j_freq, o_freq = array_ops.split(
            value=lstm_matrix_freq, num_or_size_splits=num_gates, axis=1)
        f_freq = None
      else:
        i_freq, j_freq, f_freq, o_freq = array_ops.split(
            value=lstm_matrix_freq, num_or_size_splits=num_gates, axis=1)
      # T-LSTM
      if self._share_time_frequency_weights:
        i_time = i_freq
        j_time = j_freq
        f_time = f_freq
        o_time = o_freq
      else:
        lstm_matrix_time = nn_ops.bias_add(math_ops.matmul(cell_inputs,
                                                           concat_w_t), b_t)
        if self._couple_input_forget_gates:
          i_time, j_time, o_time = array_ops.split(
              value=lstm_matrix_time, num_or_size_splits=num_gates, axis=1)
          f_time = None
        else:
          i_time, j_time, f_time, o_time = array_ops.split(
              value=lstm_matrix_time, num_or_size_splits=num_gates, axis=1)

      # F-LSTM c_freq
      # input gate activations
      if self._use_peepholes:
        i_freq_g = sigmoid(i_freq +
                           w_i_diag_freqf * c_prev_freq +
                           w_i_diag_freqt * c_prev_time)
      else:
        i_freq_g = sigmoid(i_freq)
      # forget gate activations
      if self._couple_input_forget_gates:
        f_freq_g = 1.0 - i_freq_g
      else:
        if self._use_peepholes:
          f_freq_g = sigmoid(f_freq + self._forget_bias +
                             w_f_diag_freqf * c_prev_freq +
                             w_f_diag_freqt * c_prev_time)
        else:
          f_freq_g = sigmoid(f_freq + self._forget_bias)
      # cell state
      c_freq = f_freq_g * c_prev_freq + i_freq_g * tanh(j_freq)
      if self._cell_clip is not None:
        # pylint: disable=invalid-unary-operand-type
        c_freq = clip_ops.clip_by_value(c_freq, -self._cell_clip,
                                        self._cell_clip)
        # pylint: enable=invalid-unary-operand-type

      # T-LSTM c_freq
      # input gate activations
      if self._use_peepholes:
        if self._share_time_frequency_weights:
          i_time_g = sigmoid(i_time +
                             w_i_diag_freqf * c_prev_freq +
                             w_i_diag_freqt * c_prev_time)
        else:
          i_time_g = sigmoid(i_time +
                             w_i_diag_timef * c_prev_freq +
                             w_i_diag_timet * c_prev_time)
      else:
        i_time_g = sigmoid(i_time)
      # forget gate activations
      if self._couple_input_forget_gates:
        f_time_g = 1.0 - i_time_g
      else:
        if self._use_peepholes:
          if self._share_time_frequency_weights:
            f_time_g = sigmoid(f_time + self._forget_bias +
                               w_f_diag_freqf * c_prev_freq +
                               w_f_diag_freqt * c_prev_time)
          else:
            f_time_g = sigmoid(f_time + self._forget_bias +
                               w_f_diag_timef * c_prev_freq +
                               w_f_diag_timet * c_prev_time)
        else:
          f_time_g = sigmoid(f_time + self._forget_bias)
      # cell state
      c_time = f_time_g * c_prev_time + i_time_g * tanh(j_time)
      if self._cell_clip is not None:
        # pylint: disable=invalid-unary-operand-type
        c_time = clip_ops.clip_by_value(c_time, -self._cell_clip,
                                        self._cell_clip)
        # pylint: enable=invalid-unary-operand-type

      # F-LSTM m_freq
      if self._use_peepholes:
        m_freq = sigmoid(o_freq +
                         w_o_diag_freqf * c_freq +
                         w_o_diag_freqt * c_time) * tanh(c_freq)
      else:
        m_freq = sigmoid(o_freq) * tanh(c_freq)

      # T-LSTM m_time
      if self._use_peepholes:
        if self._share_time_frequency_weights:
          m_time = sigmoid(o_time +
                           w_o_diag_freqf * c_freq +
                           w_o_diag_freqt * c_time) * tanh(c_time)
        else:
          m_time = sigmoid(o_time +
                           w_o_diag_timef * c_freq +
                           w_o_diag_timet * c_time) * tanh(c_time)
      else:
        m_time = sigmoid(o_time) * tanh(c_time)

      m_prev_freq = m_freq
      c_prev_freq = c_freq
      # Concatenate the outputs for T-LSTM and F-LSTM for each shift
      if freq_index == 0:
        state_out_lst = [c_time, m_time]
        m_out_lst = [m_time, m_freq]
      else:
        state_out_lst.extend([c_time, m_time])
        m_out_lst.extend([m_time, m_freq])

    return m_out_lst, state_out_lst

  def _make_tf_features(self, input_feat, slice_offset=0):
    """Make the frequency features.

    Args:
      input_feat: input Tensor, 2D, [batch, num_units].
      slice_offset: (optional) Python int, default 0, the slicing offset is only
        used for the backward processing in the BidirectionalGridLSTMCell. It
        specifies a different starting point instead of always 0 to enable the
        forward and backward processing look at different frequency blocks.

    Returns:
      A list of frequency features, with each element containing:
      - A 2D, [batch, output_dim], Tensor representing the time-frequency
        feature for that frequency index. Here output_dim is feature_size.
    Raises:
      ValueError: if input_size cannot be inferred from static shape inference.
    """
    input_size = input_feat.get_shape().with_rank(2)[-1].value
    if input_size is None:
      raise ValueError("Cannot infer input_size from static shape inference.")
    if slice_offset > 0:
      # Padding to the end
      inputs = array_ops.pad(
          input_feat, array_ops.constant([0, 0, 0, slice_offset], shape=[2, 2],
                                         dtype=dtypes.int32),
          "CONSTANT")
    elif slice_offset < 0:
      # Padding to the front
      inputs = array_ops.pad(
          input_feat, array_ops.constant([0, 0, -slice_offset, 0], shape=[2, 2],
                                         dtype=dtypes.int32),
          "CONSTANT")
      slice_offset = 0
    else:
      inputs = input_feat
    freq_inputs = []
    if not self._start_freqindex_list:
      if len(self._num_frequency_blocks) != 1:
        raise ValueError("Length of num_frequency_blocks"
                         " is not 1, but instead is %d",
                         len(self._num_frequency_blocks))
      num_feats = int((input_size - self._feature_size) / (
          self._frequency_skip)) + 1
      if num_feats != self._num_frequency_blocks[0]:
        raise ValueError(
            "Invalid num_frequency_blocks, requires %d but gets %d, please"
            " check the input size and filter config are correct." % (
                self._num_frequency_blocks[0], num_feats))
      block_inputs = []
      for f in range(num_feats):
        cur_input = array_ops.slice(
            inputs, [0, slice_offset + f * self._frequency_skip],
            [-1, self._feature_size])
        block_inputs.append(cur_input)
      freq_inputs.append(block_inputs)
    else:
      if len(self._start_freqindex_list) != len(self._end_freqindex_list):
        raise ValueError("Length of start and end freqindex_list"
                         " does not match %d %d",
                         len(self._start_freqindex_list),
                         len(self._end_freqindex_list))
      if len(self._num_frequency_blocks) != len(self._start_freqindex_list):
        raise ValueError("Length of num_frequency_blocks"
                         " is not equal to start_freqindex_list %d %d",
                         len(self._num_frequency_blocks),
                         len(self._start_freqindex_list))
      for b in range(len(self._start_freqindex_list)):
        start_index = self._start_freqindex_list[b]
        end_index = self._end_freqindex_list[b]
        cur_size = end_index - start_index
        block_feats = int((cur_size - self._feature_size) / (
            self._frequency_skip)) + 1
        if block_feats != self._num_frequency_blocks[b]:
          raise ValueError(
              "Invalid num_frequency_blocks, requires %d but gets %d, please"
              " check the input size and filter config are correct." % (
                  self._num_frequency_blocks[b], block_feats))
        block_inputs = []
        for f in range(block_feats):
          cur_input = array_ops.slice(
              inputs, [0, start_index + slice_offset + f *
                       self._frequency_skip],
              [-1, self._feature_size])
          block_inputs.append(cur_input)
        freq_inputs.append(block_inputs)
    return freq_inputs


class BidirectionalGridLSTMCell(GridLSTMCell):
  """Bidirectional GridLstm cell.

  The bidirection connection is only used in the frequency direction, which
  hence doesn't affect the time direction's real-time processing that is
  required for online recognition systems.
  The current implementation uses different weights for the two directions.
  """

  def __init__(self, num_units, use_peepholes=False,
               share_time_frequency_weights=False,
               cell_clip=None, initializer=None,
               num_unit_shards=1, forget_bias=1.0,
               feature_size=None, frequency_skip=None,
               num_frequency_blocks=None,
               start_freqindex_list=None,
               end_freqindex_list=None,
               couple_input_forget_gates=False,
               backward_slice_offset=0,
               reuse=None):
    """Initialize the parameters for an LSTM cell.

    Args:
      num_units: int, The number of units in the LSTM cell
      use_peepholes: (optional) bool, default False. Set True to enable
        diagonal/peephole connections.
      share_time_frequency_weights: (optional) bool, default False. Set True to
        enable shared cell weights between time and frequency LSTMs.
      cell_clip: (optional) A float value, default None, if provided the cell
        state is clipped by this value prior to the cell output activation.
      initializer: (optional) The initializer to use for the weight and
        projection matrices, default None.
      num_unit_shards: (optional) int, default 1, How to split the weight
        matrix. If > 1,the weight matrix is stored across num_unit_shards.
      forget_bias: (optional) float, default 1.0, The initial bias of the
        forget gates, used to reduce the scale of forgetting at the beginning
        of the training.
      feature_size: (optional) int, default None, The size of the input feature
        the LSTM spans over.
      frequency_skip: (optional) int, default None, The amount the LSTM filter
        is shifted by in frequency.
      num_frequency_blocks: [required] A list of frequency blocks needed to
        cover the whole input feature splitting defined by start_freqindex_list
        and end_freqindex_list.
      start_freqindex_list: [optional], list of ints, default None,  The
        starting frequency index for each frequency block.
      end_freqindex_list: [optional], list of ints, default None. The ending
        frequency index for each frequency block.
      couple_input_forget_gates: (optional) bool, default False, Whether to
        couple the input and forget gates, i.e. f_gate = 1.0 - i_gate, to reduce
        model parameters and computation cost.
      backward_slice_offset: (optional) int32, default 0, the starting offset to
        slice the feature for backward processing.
      reuse: (optional) Python boolean describing whether to reuse variables
        in an existing scope.  If not `True`, and the existing scope already has
        the given variables, an error is raised.
    """
    super(BidirectionalGridLSTMCell, self).__init__(
        num_units, use_peepholes, share_time_frequency_weights, cell_clip,
        initializer, num_unit_shards, forget_bias, feature_size, frequency_skip,
        num_frequency_blocks, start_freqindex_list, end_freqindex_list,
        couple_input_forget_gates, True, reuse)
    self._backward_slice_offset = int(backward_slice_offset)
    state_names = ""
    for direction in ["fwd", "bwd"]:
      for block_index in range(len(self._num_frequency_blocks)):
        for freq_index in range(self._num_frequency_blocks[block_index]):
          name_prefix = "%s_state_f%02d_b%02d" % (direction, freq_index,
                                                  block_index)
          state_names += ("%s_c, %s_m," % (name_prefix, name_prefix))
    self._state_tuple_type = collections.namedtuple(
        "BidirectionalGridLSTMStateTuple", state_names.strip(","))
    self._state_size = self._state_tuple_type(
        *([num_units, num_units] * self._total_blocks * 2))
    self._output_size = 2 * num_units * self._total_blocks * 2

  def call(self, inputs, state):
    """Run one step of LSTM.

    Args:
      inputs: input Tensor, 2D, [batch, num_units].
      state: tuple of Tensors, 2D, [batch, state_size].

    Returns:
      A tuple containing:
      - A 2D, [batch, output_dim], Tensor representing the output of the LSTM
        after reading "inputs" when previous state was "state".
        Here output_dim is num_units.
      - A 2D, [batch, state_size], Tensor representing the new state of LSTM
        after reading "inputs" when previous state was "state".
    Raises:
      ValueError: if an input_size was specified and the provided inputs have
        a different dimension.
    """
    batch_size = inputs.shape[0].value or array_ops.shape(inputs)[0]
    fwd_inputs = self._make_tf_features(inputs)
    if self._backward_slice_offset:
      bwd_inputs = self._make_tf_features(inputs, self._backward_slice_offset)
    else:
      bwd_inputs = fwd_inputs

    # Forward processing
    with vs.variable_scope("fwd"):
      fwd_m_out_lst = []
      fwd_state_out_lst = []
      for block in range(len(fwd_inputs)):
        fwd_m_out_lst_current, fwd_state_out_lst_current = self._compute(
            fwd_inputs[block], block, state, batch_size,
            state_prefix="fwd_state", state_is_tuple=True)
        fwd_m_out_lst.extend(fwd_m_out_lst_current)
        fwd_state_out_lst.extend(fwd_state_out_lst_current)
    # Backward processing
    bwd_m_out_lst = []
    bwd_state_out_lst = []
    with vs.variable_scope("bwd"):
      for block in range(len(bwd_inputs)):
        # Reverse the blocks
        bwd_inputs_reverse = bwd_inputs[block][::-1]
        bwd_m_out_lst_current, bwd_state_out_lst_current = self._compute(
            bwd_inputs_reverse, block, state, batch_size,
            state_prefix="bwd_state", state_is_tuple=True)
        bwd_m_out_lst.extend(bwd_m_out_lst_current)
        bwd_state_out_lst.extend(bwd_state_out_lst_current)
    state_out = self._state_tuple_type(*(fwd_state_out_lst + bwd_state_out_lst))
    # Outputs are always concated as it is never used separately.
    m_out = array_ops.concat(fwd_m_out_lst + bwd_m_out_lst, 1)
    return m_out, state_out


# pylint: disable=protected-access
_Linear = core_rnn_cell._Linear  # pylint: disable=invalid-name
# pylint: enable=protected-access


class AttentionCellWrapper(rnn_cell_impl.RNNCell):
  """Basic attention cell wrapper.

  Implementation based on https://arxiv.org/abs/1409.0473.
  """

  def __init__(self, cell, attn_length, attn_size=None, attn_vec_size=None,
               input_size=None, state_is_tuple=True, reuse=None):
    """Create a cell with attention.

    Args:
      cell: an RNNCell, an attention is added to it.
      attn_length: integer, the size of an attention window.
      attn_size: integer, the size of an attention vector. Equal to
          cell.output_size by default.
      attn_vec_size: integer, the number of convolutional features calculated
          on attention state and a size of the hidden layer built from
          base cell state. Equal attn_size to by default.
      input_size: integer, the size of a hidden linear layer,
          built from inputs and attention. Derived from the input tensor
          by default.
      state_is_tuple: If True, accepted and returned states are n-tuples, where
        `n = len(cells)`.  By default (False), the states are all
        concatenated along the column axis.
      reuse: (optional) Python boolean describing whether to reuse variables
        in an existing scope.  If not `True`, and the existing scope already has
        the given variables, an error is raised.

    Raises:
      TypeError: if cell is not an RNNCell.
      ValueError: if cell returns a state tuple but the flag
          `state_is_tuple` is `False` or if attn_length is zero or less.
    """
    super(AttentionCellWrapper, self).__init__(_reuse=reuse)
    if not rnn_cell_impl._like_rnncell(cell):  # pylint: disable=protected-access
      raise TypeError("The parameter cell is not RNNCell.")
    if nest.is_sequence(cell.state_size) and not state_is_tuple:
      raise ValueError("Cell returns tuple of states, but the flag "
                       "state_is_tuple is not set. State size is: %s"
                       % str(cell.state_size))
    if attn_length <= 0:
      raise ValueError("attn_length should be greater than zero, got %s"
                       % str(attn_length))
    if not state_is_tuple:
      logging.warn(
          "%s: Using a concatenated state is slower and will soon be "
          "deprecated.  Use state_is_tuple=True.", self)
    if attn_size is None:
      attn_size = cell.output_size
    if attn_vec_size is None:
      attn_vec_size = attn_size
    self._state_is_tuple = state_is_tuple
    self._cell = cell
    self._attn_vec_size = attn_vec_size
    self._input_size = input_size
    self._attn_size = attn_size
    self._attn_length = attn_length
    self._reuse = reuse
    self._linear1 = None
    self._linear2 = None
    self._linear3 = None

  @property
  def state_size(self):
    size = (self._cell.state_size, self._attn_size,
            self._attn_size * self._attn_length)
    if self._state_is_tuple:
      return size
    else:
      return sum(list(size))

  @property
  def output_size(self):
    return self._attn_size

  def call(self, inputs, state):
    """Long short-term memory cell with attention (LSTMA)."""
    if self._state_is_tuple:
      state, attns, attn_states = state
    else:
      states = state
      state = array_ops.slice(states, [0, 0], [-1, self._cell.state_size])
      attns = array_ops.slice(
          states, [0, self._cell.state_size], [-1, self._attn_size])
      attn_states = array_ops.slice(
          states, [0, self._cell.state_size + self._attn_size],
          [-1, self._attn_size * self._attn_length])
    attn_states = array_ops.reshape(attn_states,
                                    [-1, self._attn_length, self._attn_size])
    input_size = self._input_size
    if input_size is None:
      input_size = inputs.get_shape().as_list()[1]
    if self._linear1 is None:
      self._linear1 = _Linear([inputs, attns], input_size, True)
    inputs = self._linear1([inputs, attns])
    cell_output, new_state = self._cell(inputs, state)
    if self._state_is_tuple:
      new_state_cat = array_ops.concat(nest.flatten(new_state), 1)
    else:
      new_state_cat = new_state
    new_attns, new_attn_states = self._attention(new_state_cat, attn_states)
    with vs.variable_scope("attn_output_projection"):
      if self._linear2 is None:
        self._linear2 = _Linear([cell_output, new_attns], self._attn_size, True)
      output = self._linear2([cell_output, new_attns])
    new_attn_states = array_ops.concat(
        [new_attn_states, array_ops.expand_dims(output, 1)], 1)
    new_attn_states = array_ops.reshape(
        new_attn_states, [-1, self._attn_length * self._attn_size])
    new_state = (new_state, new_attns, new_attn_states)
    if not self._state_is_tuple:
      new_state = array_ops.concat(list(new_state), 1)
    return output, new_state

  def _attention(self, query, attn_states):
    conv2d = nn_ops.conv2d
    reduce_sum = math_ops.reduce_sum
    softmax = nn_ops.softmax
    tanh = math_ops.tanh

    with vs.variable_scope("attention"):
      k = vs.get_variable(
          "attn_w", [1, 1, self._attn_size, self._attn_vec_size])
      v = vs.get_variable("attn_v", [self._attn_vec_size])
      hidden = array_ops.reshape(attn_states,
                                 [-1, self._attn_length, 1, self._attn_size])
      hidden_features = conv2d(hidden, k, [1, 1, 1, 1], "SAME")
      if self._linear3 is None:
        self._linear3 = _Linear(query, self._attn_vec_size, True)
      y = self._linear3(query)
      y = array_ops.reshape(y, [-1, 1, 1, self._attn_vec_size])
      s = reduce_sum(v * tanh(hidden_features + y), [2, 3])
      a = softmax(s)
      d = reduce_sum(
          array_ops.reshape(a, [-1, self._attn_length, 1, 1]) * hidden, [1, 2])
      new_attns = array_ops.reshape(d, [-1, self._attn_size])
      new_attn_states = array_ops.slice(attn_states, [0, 1, 0], [-1, -1, -1])
      return new_attns, new_attn_states


class HighwayWrapper(rnn_cell_impl.RNNCell):
  """RNNCell wrapper that adds highway connection on cell input and output.

  Based on:
    R. K. Srivastava, K. Greff, and J. Schmidhuber, "Highway networks",
    arXiv preprint arXiv:1505.00387, 2015.
    https://arxiv.org/abs/1505.00387
  """

  def __init__(self, cell,
               couple_carry_transform_gates=True,
               carry_bias_init=1.0):
    """Constructs a `HighwayWrapper` for `cell`.

    Args:
      cell: An instance of `RNNCell`.
      couple_carry_transform_gates: boolean, should the Carry and Transform gate
        be coupled.
      carry_bias_init: float, carry gates bias initialization.
    """
    self._cell = cell
    self._couple_carry_transform_gates = couple_carry_transform_gates
    self._carry_bias_init = carry_bias_init

  @property
  def state_size(self):
    return self._cell.state_size

  @property
  def output_size(self):
    return self._cell.output_size

  def zero_state(self, batch_size, dtype):
    with ops.name_scope(type(self).__name__ + "ZeroState", values=[batch_size]):
      return self._cell.zero_state(batch_size, dtype)

  def _highway(self, inp, out):
    input_size = inp.get_shape().with_rank(2)[1].value
    carry_weight = vs.get_variable("carry_w", [input_size, input_size])
    carry_bias = vs.get_variable(
        "carry_b", [input_size],
        initializer=init_ops.constant_initializer(
            self._carry_bias_init))
    carry = math_ops.sigmoid(nn_ops.xw_plus_b(inp, carry_weight, carry_bias))
    if self._couple_carry_transform_gates:
      transform = 1 - carry
    else:
      transform_weight = vs.get_variable("transform_w",
                                         [input_size, input_size])
      transform_bias = vs.get_variable(
          "transform_b", [input_size],
          initializer=init_ops.constant_initializer(
              -self._carry_bias_init))
      transform = math_ops.sigmoid(nn_ops.xw_plus_b(inp,
                                                    transform_weight,
                                                    transform_bias))
    return inp * carry + out * transform

  def __call__(self, inputs, state, scope=None):
    """Run the cell and add its inputs to its outputs.

    Args:
      inputs: cell inputs.
      state: cell state.
      scope: optional cell scope.

    Returns:
      Tuple of cell outputs and new state.

    Raises:
      TypeError: If cell inputs and outputs have different structure (type).
      ValueError: If cell inputs and outputs have different structure (value).
    """
    outputs, new_state = self._cell(inputs, state, scope=scope)
    nest.assert_same_structure(inputs, outputs)
    # Ensure shapes match
    def assert_shape_match(inp, out):
      inp.get_shape().assert_is_compatible_with(out.get_shape())
    nest.map_structure(assert_shape_match, inputs, outputs)
    res_outputs = nest.map_structure(self._highway, inputs, outputs)
    return (res_outputs, new_state)


class LayerNormBasicLSTMCell(rnn_cell_impl.RNNCell):
  """LSTM unit with layer normalization and recurrent dropout.

  This class adds layer normalization and recurrent dropout to a
  basic LSTM unit. Layer normalization implementation is based on:

    https://arxiv.org/abs/1607.06450.

  "Layer Normalization"
  Jimmy Lei Ba, Jamie Ryan Kiros, Geoffrey E. Hinton

  and is applied before the internal nonlinearities.
  Recurrent dropout is base on:

    https://arxiv.org/abs/1603.05118

  "Recurrent Dropout without Memory Loss"
  Stanislau Semeniuta, Aliaksei Severyn, Erhardt Barth.
  """

  def __init__(self, num_units, forget_bias=1.0,
               input_size=None, activation=math_ops.tanh,
               layer_norm=True, norm_gain=1.0, norm_shift=0.0,
               dropout_keep_prob=1.0, dropout_prob_seed=None,
               reuse=None):
    """Initializes the basic LSTM cell.

    Args:
      num_units: int, The number of units in the LSTM cell.
      forget_bias: float, The bias added to forget gates (see above).
      input_size: Deprecated and unused.
      activation: Activation function of the inner states.
      layer_norm: If `True`, layer normalization will be applied.
      norm_gain: float, The layer normalization gain initial value. If
        `layer_norm` has been set to `False`, this argument will be ignored.
      norm_shift: float, The layer normalization shift initial value. If
        `layer_norm` has been set to `False`, this argument will be ignored.
      dropout_keep_prob: unit Tensor or float between 0 and 1 representing the
        recurrent dropout probability value. If float and 1.0, no dropout will
        be applied.
      dropout_prob_seed: (optional) integer, the randomness seed.
      reuse: (optional) Python boolean describing whether to reuse variables
        in an existing scope.  If not `True`, and the existing scope already has
        the given variables, an error is raised.
    """
    super(LayerNormBasicLSTMCell, self).__init__(_reuse=reuse)

    if input_size is not None:
      logging.warn("%s: The input_size parameter is deprecated.", self)

    self._num_units = num_units
    self._activation = activation
    self._forget_bias = forget_bias
    self._keep_prob = dropout_keep_prob
    self._seed = dropout_prob_seed
    self._layer_norm = layer_norm
    self._norm_gain = norm_gain
    self._norm_shift = norm_shift
    self._reuse = reuse

  @property
  def state_size(self):
    return rnn_cell_impl.LSTMStateTuple(self._num_units, self._num_units)

  @property
  def output_size(self):
    return self._num_units

  def _norm(self, inp, scope, dtype=dtypes.float32):
    shape = inp.get_shape()[-1:]
    gamma_init = init_ops.constant_initializer(self._norm_gain)
    beta_init = init_ops.constant_initializer(self._norm_shift)
    with vs.variable_scope(scope):
      # Initialize beta and gamma for use by layer_norm.
      vs.get_variable("gamma", shape=shape, initializer=gamma_init, dtype=dtype)
      vs.get_variable("beta", shape=shape, initializer=beta_init, dtype=dtype)
    normalized = layers.layer_norm(inp, reuse=True, scope=scope)
    return normalized

  def _linear(self, args):
    out_size = 4 * self._num_units
    proj_size = args.get_shape()[-1]
    dtype = args.dtype
    weights = vs.get_variable("kernel", [proj_size, out_size], dtype=dtype)
    out = math_ops.matmul(args, weights)
    if not self._layer_norm:
      bias = vs.get_variable("bias", [out_size], dtype=dtype)
      out = nn_ops.bias_add(out, bias)
    return out

  def call(self, inputs, state):
    """LSTM cell with layer normalization and recurrent dropout."""
    c, h = state
    args = array_ops.concat([inputs, h], 1)
    concat = self._linear(args)
    dtype = args.dtype

    i, j, f, o = array_ops.split(value=concat, num_or_size_splits=4, axis=1)
    if self._layer_norm:
      i = self._norm(i, "input", dtype=dtype)
      j = self._norm(j, "transform", dtype=dtype)
      f = self._norm(f, "forget", dtype=dtype)
      o = self._norm(o, "output", dtype=dtype)

    g = self._activation(j)
    if (not isinstance(self._keep_prob, float)) or self._keep_prob < 1:
      g = nn_ops.dropout(g, self._keep_prob, seed=self._seed)

    new_c = (c * math_ops.sigmoid(f + self._forget_bias)
             + math_ops.sigmoid(i) * g)
    if self._layer_norm:
      new_c = self._norm(new_c, "state", dtype=dtype)
    new_h = self._activation(new_c) * math_ops.sigmoid(o)

    new_state = rnn_cell_impl.LSTMStateTuple(new_c, new_h)
    return new_h, new_state


class NASCell(rnn_cell_impl.RNNCell):
  """Neural Architecture Search (NAS) recurrent network cell.

  This implements the recurrent cell from the paper:

    https://arxiv.org/abs/1611.01578

  Barret Zoph and Quoc V. Le.
  "Neural Architecture Search with Reinforcement Learning" Proc. ICLR 2017.

  The class uses an optional projection layer.
  """

  def __init__(self, num_units, num_proj=None,
               use_biases=False, reuse=None):
    """Initialize the parameters for a NAS cell.

    Args:
      num_units: int, The number of units in the NAS cell
      num_proj: (optional) int, The output dimensionality for the projection
        matrices.  If None, no projection is performed.
      use_biases: (optional) bool, If True then use biases within the cell. This
        is False by default.
      reuse: (optional) Python boolean describing whether to reuse variables
        in an existing scope.  If not `True`, and the existing scope already has
        the given variables, an error is raised.
    """
    super(NASCell, self).__init__(_reuse=reuse)
    self._num_units = num_units
    self._num_proj = num_proj
    self._use_biases = use_biases
    self._reuse = reuse

    if num_proj is not None:
      self._state_size = rnn_cell_impl.LSTMStateTuple(num_units, num_proj)
      self._output_size = num_proj
    else:
      self._state_size = rnn_cell_impl.LSTMStateTuple(num_units, num_units)
      self._output_size = num_units

  @property
  def state_size(self):
    return self._state_size

  @property
  def output_size(self):
    return self._output_size

  def call(self, inputs, state):
    """Run one step of NAS Cell.

    Args:
      inputs: input Tensor, 2D, batch x num_units.
      state: This must be a tuple of state Tensors, both `2-D`, with column
        sizes `c_state` and `m_state`.

    Returns:
      A tuple containing:
      - A `2-D, [batch x output_dim]`, Tensor representing the output of the
        NAS Cell after reading `inputs` when previous state was `state`.
        Here output_dim is:
           num_proj if num_proj was set,
           num_units otherwise.
      - Tensor(s) representing the new state of NAS Cell after reading `inputs`
        when the previous state was `state`.  Same type and shape(s) as `state`.

    Raises:
      ValueError: If input size cannot be inferred from inputs via
        static shape inference.
    """
    sigmoid = math_ops.sigmoid
    tanh = math_ops.tanh
    relu = nn_ops.relu

    num_proj = self._num_units if self._num_proj is None else self._num_proj

    (c_prev, m_prev) = state

    dtype = inputs.dtype
    input_size = inputs.get_shape().with_rank(2)[1]
    if input_size.value is None:
      raise ValueError("Could not infer input size from inputs.get_shape()[-1]")
    # Variables for the NAS cell. W_m is all matrices multiplying the
    # hiddenstate and W_inputs is all matrices multiplying the inputs.
    concat_w_m = vs.get_variable(
        "recurrent_kernel", [num_proj, 8 * self._num_units],
        dtype)
    concat_w_inputs = vs.get_variable(
        "kernel", [input_size.value, 8 * self._num_units],
        dtype)

    m_matrix = math_ops.matmul(m_prev, concat_w_m)
    inputs_matrix = math_ops.matmul(inputs, concat_w_inputs)

    if self._use_biases:
      b = vs.get_variable(
          "bias",
          shape=[8 * self._num_units],
          initializer=init_ops.zeros_initializer(),
          dtype=dtype)
      m_matrix = nn_ops.bias_add(m_matrix, b)

    # The NAS cell branches into 8 different splits for both the hiddenstate
    # and the input
    m_matrix_splits = array_ops.split(axis=1, num_or_size_splits=8,
                                      value=m_matrix)
    inputs_matrix_splits = array_ops.split(axis=1, num_or_size_splits=8,
                                           value=inputs_matrix)

    # First layer
    layer1_0 = sigmoid(inputs_matrix_splits[0] + m_matrix_splits[0])
    layer1_1 = relu(inputs_matrix_splits[1] + m_matrix_splits[1])
    layer1_2 = sigmoid(inputs_matrix_splits[2] + m_matrix_splits[2])
    layer1_3 = relu(inputs_matrix_splits[3] * m_matrix_splits[3])
    layer1_4 = tanh(inputs_matrix_splits[4] + m_matrix_splits[4])
    layer1_5 = sigmoid(inputs_matrix_splits[5] + m_matrix_splits[5])
    layer1_6 = tanh(inputs_matrix_splits[6] + m_matrix_splits[6])
    layer1_7 = sigmoid(inputs_matrix_splits[7] + m_matrix_splits[7])

    # Second layer
    l2_0 = tanh(layer1_0 * layer1_1)
    l2_1 = tanh(layer1_2 + layer1_3)
    l2_2 = tanh(layer1_4 * layer1_5)
    l2_3 = sigmoid(layer1_6 + layer1_7)

    # Inject the cell
    l2_0 = tanh(l2_0 + c_prev)

    # Third layer
    l3_0_pre = l2_0 * l2_1
    new_c = l3_0_pre  # create new cell
    l3_0 = l3_0_pre
    l3_1 = tanh(l2_2 + l2_3)

    # Final layer
    new_m = tanh(l3_0 * l3_1)

    # Projection layer if specified
    if self._num_proj is not None:
      concat_w_proj = vs.get_variable(
          "projection_weights", [self._num_units, self._num_proj],
          dtype)
      new_m = math_ops.matmul(new_m, concat_w_proj)

    new_state = rnn_cell_impl.LSTMStateTuple(new_c, new_m)
    return new_m, new_state


class UGRNNCell(rnn_cell_impl.RNNCell):
  """Update Gate Recurrent Neural Network (UGRNN) cell.

  Compromise between a LSTM/GRU and a vanilla RNN.  There is only one
  gate, and that is to determine whether the unit should be
  integrating or computing instantaneously.  This is the recurrent
  idea of the feedforward Highway Network.

  This implements the recurrent cell from the paper:

    https://arxiv.org/abs/1611.09913

  Jasmine Collins, Jascha Sohl-Dickstein, and David Sussillo.
  "Capacity and Trainability in Recurrent Neural Networks" Proc. ICLR 2017.
  """

  def __init__(self, num_units, initializer=None, forget_bias=1.0,
               activation=math_ops.tanh, reuse=None):
    """Initialize the parameters for an UGRNN cell.

    Args:
      num_units: int, The number of units in the UGRNN cell
      initializer: (optional) The initializer to use for the weight matrices.
      forget_bias: (optional) float, default 1.0, The initial bias of the
        forget gate, used to reduce the scale of forgetting at the beginning
        of the training.
      activation: (optional) Activation function of the inner states.
        Default is `tf.tanh`.
      reuse: (optional) Python boolean describing whether to reuse variables
        in an existing scope.  If not `True`, and the existing scope already has
        the given variables, an error is raised.
    """
    super(UGRNNCell, self).__init__(_reuse=reuse)
    self._num_units = num_units
    self._initializer = initializer
    self._forget_bias = forget_bias
    self._activation = activation
    self._reuse = reuse
    self._linear = None

  @property
  def state_size(self):
    return self._num_units

  @property
  def output_size(self):
    return self._num_units

  def call(self, inputs, state):
    """Run one step of UGRNN.

    Args:
      inputs: input Tensor, 2D, batch x input size.
      state: state Tensor, 2D, batch x num units.

    Returns:
      new_output: batch x num units, Tensor representing the output of the UGRNN
        after reading `inputs` when previous state was `state`. Identical to
        `new_state`.
      new_state: batch x num units, Tensor representing the state of the UGRNN
        after reading `inputs` when previous state was `state`.

    Raises:
      ValueError: If input size cannot be inferred from inputs via
        static shape inference.
    """
    sigmoid = math_ops.sigmoid

    input_size = inputs.get_shape().with_rank(2)[1]
    if input_size.value is None:
      raise ValueError("Could not infer input size from inputs.get_shape()[-1]")

    with vs.variable_scope(vs.get_variable_scope(),
                           initializer=self._initializer):
      cell_inputs = array_ops.concat([inputs, state], 1)
      if self._linear is None:
        self._linear = _Linear(cell_inputs, 2 * self._num_units, True)
      rnn_matrix = self._linear(cell_inputs)

      [g_act, c_act] = array_ops.split(
          axis=1, num_or_size_splits=2, value=rnn_matrix)

      c = self._activation(c_act)
      g = sigmoid(g_act + self._forget_bias)
      new_state = g * state + (1.0 - g) * c
      new_output = new_state

    return new_output, new_state


class IntersectionRNNCell(rnn_cell_impl.RNNCell):
  """Intersection Recurrent Neural Network (+RNN) cell.

  Architecture with coupled recurrent gate as well as coupled depth
  gate, designed to improve information flow through stacked RNNs. As the
  architecture uses depth gating, the dimensionality of the depth
  output (y) also should not change through depth (input size == output size).
  To achieve this, the first layer of a stacked Intersection RNN projects
  the inputs to N (num units) dimensions. Therefore when initializing an
  IntersectionRNNCell, one should set `num_in_proj = N` for the first layer
  and use default settings for subsequent layers.

  This implements the recurrent cell from the paper:

    https://arxiv.org/abs/1611.09913

  Jasmine Collins, Jascha Sohl-Dickstein, and David Sussillo.
  "Capacity and Trainability in Recurrent Neural Networks" Proc. ICLR 2017.

  The Intersection RNN is built for use in deeply stacked
  RNNs so it may not achieve best performance with depth 1.
  """

  def __init__(self, num_units, num_in_proj=None,
               initializer=None, forget_bias=1.0,
               y_activation=nn_ops.relu, reuse=None):
    """Initialize the parameters for an +RNN cell.

    Args:
      num_units: int, The number of units in the +RNN cell
      num_in_proj: (optional) int, The input dimensionality for the RNN.
        If creating the first layer of an +RNN, this should be set to
        `num_units`. Otherwise, this should be set to `None` (default).
        If `None`, dimensionality of `inputs` should be equal to `num_units`,
        otherwise ValueError is thrown.
      initializer: (optional) The initializer to use for the weight matrices.
      forget_bias: (optional) float, default 1.0, The initial bias of the
        forget gates, used to reduce the scale of forgetting at the beginning
        of the training.
      y_activation: (optional) Activation function of the states passed
        through depth. Default is 'tf.nn.relu`.
      reuse: (optional) Python boolean describing whether to reuse variables
        in an existing scope.  If not `True`, and the existing scope already has
        the given variables, an error is raised.
    """
    super(IntersectionRNNCell, self).__init__(_reuse=reuse)
    self._num_units = num_units
    self._initializer = initializer
    self._forget_bias = forget_bias
    self._num_input_proj = num_in_proj
    self._y_activation = y_activation
    self._reuse = reuse
    self._linear1 = None
    self._linear2 = None

  @property
  def state_size(self):
    return self._num_units

  @property
  def output_size(self):
    return self._num_units

  def call(self, inputs, state):
    """Run one step of the Intersection RNN.

    Args:
      inputs: input Tensor, 2D, batch x input size.
      state: state Tensor, 2D, batch x num units.

    Returns:
      new_y: batch x num units, Tensor representing the output of the +RNN
        after reading `inputs` when previous state was `state`.
      new_state: batch x num units, Tensor representing the state of the +RNN
        after reading `inputs` when previous state was `state`.

    Raises:
      ValueError: If input size cannot be inferred from `inputs` via
        static shape inference.
      ValueError: If input size != output size (these must be equal when
        using the Intersection RNN).
    """
    sigmoid = math_ops.sigmoid
    tanh = math_ops.tanh

    input_size = inputs.get_shape().with_rank(2)[1]
    if input_size.value is None:
      raise ValueError("Could not infer input size from inputs.get_shape()[-1]")

    with vs.variable_scope(vs.get_variable_scope(),
                           initializer=self._initializer):
      # read-in projections (should be used for first layer in deep +RNN
      # to transform size of inputs from I --> N)
      if input_size.value != self._num_units:
        if self._num_input_proj:
          with vs.variable_scope("in_projection"):
            if self._linear1 is None:
              self._linear1 = _Linear(inputs, self._num_units, True)
            inputs = self._linear1(inputs)
        else:
          raise ValueError("Must have input size == output size for "
                           "Intersection RNN. To fix, num_in_proj should "
                           "be set to num_units at cell init.")

      n_dim = i_dim = self._num_units
      cell_inputs = array_ops.concat([inputs, state], 1)
      if self._linear2 is None:
        self._linear2 = _Linear(cell_inputs, 2*n_dim + 2*i_dim, True)
      rnn_matrix = self._linear2(cell_inputs)

      gh_act = rnn_matrix[:, :n_dim]                           # b x n
      h_act = rnn_matrix[:, n_dim:2*n_dim]                     # b x n
      gy_act = rnn_matrix[:, 2*n_dim:2*n_dim+i_dim]            # b x i
      y_act = rnn_matrix[:, 2*n_dim+i_dim:2*n_dim+2*i_dim]     # b x i

      h = tanh(h_act)
      y = self._y_activation(y_act)
      gh = sigmoid(gh_act + self._forget_bias)
      gy = sigmoid(gy_act + self._forget_bias)

      new_state = gh * state + (1.0 - gh) * h  # passed thru time
      new_y = gy * inputs + (1.0 - gy) * y  # passed thru depth

    return new_y, new_state


_REGISTERED_OPS = None


class CompiledWrapper(rnn_cell_impl.RNNCell):
  """Wraps step execution in an XLA JIT scope."""

  def __init__(self, cell, compile_stateful=False):
    """Create CompiledWrapper cell.

    Args:
      cell: Instance of `RNNCell`.
      compile_stateful: Whether to compile stateful ops like initializers
        and random number generators (default: False).
    """
    self._cell = cell
    self._compile_stateful = compile_stateful

  @property
  def state_size(self):
    return self._cell.state_size

  @property
  def output_size(self):
    return self._cell.output_size

  def zero_state(self, batch_size, dtype):
    with ops.name_scope(type(self).__name__ + "ZeroState", values=[batch_size]):
      return self._cell.zero_state(batch_size, dtype)

  def __call__(self, inputs, state, scope=None):
    if self._compile_stateful:
      compile_ops = True
    else:
      def compile_ops(node_def):
        global _REGISTERED_OPS
        if _REGISTERED_OPS is None:
          _REGISTERED_OPS = op_def_registry.get_registered_ops()
        return not _REGISTERED_OPS[node_def.op].is_stateful

    with jit.experimental_jit_scope(compile_ops=compile_ops):
      return self._cell(inputs, state, scope=scope)


def _random_exp_initializer(minval,
                            maxval,
                            seed=None,
                            dtype=dtypes.float32):
  """Returns an exponential distribution initializer.

  Args:
    minval: float or a scalar float Tensor. With value > 0. Lower bound of the
        range of random values to generate.
    maxval: float or a scalar float Tensor. With value > minval. Upper bound of
        the range of random values to generate.
    seed: An integer. Used to create random seeds.
    dtype: The data type.

  Returns:
    An initializer that generates tensors with an exponential distribution.
  """

  def _initializer(shape, dtype=dtype, partition_info=None):
    del partition_info  # Unused.
    return math_ops.exp(
        random_ops.random_uniform(
            shape,
            math_ops.log(minval),
            math_ops.log(maxval),
            dtype,
            seed=seed))

  return _initializer


class PhasedLSTMCell(rnn_cell_impl.RNNCell):
  """Phased LSTM recurrent network cell.

  https://arxiv.org/pdf/1610.09513v1.pdf
  """

  def __init__(self,
               num_units,
               use_peepholes=False,
               leak=0.001,
               ratio_on=0.1,
               trainable_ratio_on=True,
               period_init_min=1.0,
               period_init_max=1000.0,
               reuse=None):
    """Initialize the Phased LSTM cell.

    Args:
      num_units: int, The number of units in the Phased LSTM cell.
      use_peepholes: bool, set True to enable peephole connections.
      leak: float or scalar float Tensor with value in [0, 1]. Leak applied
          during training.
      ratio_on: float or scalar float Tensor with value in [0, 1]. Ratio of the
          period during which the gates are open.
      trainable_ratio_on: bool, weather ratio_on is trainable.
      period_init_min: float or scalar float Tensor. With value > 0.
          Minimum value of the initialized period.
          The period values are initialized by drawing from the distribution:
          e^U(log(period_init_min), log(period_init_max))
          Where U(.,.) is the uniform distribution.
      period_init_max: float or scalar float Tensor.
          With value > period_init_min. Maximum value of the initialized period.
      reuse: (optional) Python boolean describing whether to reuse variables
        in an existing scope. If not `True`, and the existing scope already has
        the given variables, an error is raised.
    """
    super(PhasedLSTMCell, self).__init__(_reuse=reuse)
    self._num_units = num_units
    self._use_peepholes = use_peepholes
    self._leak = leak
    self._ratio_on = ratio_on
    self._trainable_ratio_on = trainable_ratio_on
    self._period_init_min = period_init_min
    self._period_init_max = period_init_max
    self._reuse = reuse
    self._linear1 = None
    self._linear2 = None
    self._linear3 = None

  @property
  def state_size(self):
    return rnn_cell_impl.LSTMStateTuple(self._num_units, self._num_units)

  @property
  def output_size(self):
    return self._num_units

  def _mod(self, x, y):
    """Modulo function that propagates x gradients."""
    return array_ops.stop_gradient(math_ops.mod(x, y) - x) + x

  def _get_cycle_ratio(self, time, phase, period):
    """Compute the cycle ratio in the dtype of the time."""
    phase_casted = math_ops.cast(phase, dtype=time.dtype)
    period_casted = math_ops.cast(period, dtype=time.dtype)
    shifted_time = time - phase_casted
    cycle_ratio = self._mod(shifted_time, period_casted) / period_casted
    return math_ops.cast(cycle_ratio, dtype=dtypes.float32)

  def call(self, inputs, state):
    """Phased LSTM Cell.

    Args:
      inputs: A tuple of 2 Tensor.
         The first Tensor has shape [batch, 1], and type float32 or float64.
         It stores the time.
         The second Tensor has shape [batch, features_size], and type float32.
         It stores the features.
      state: rnn_cell_impl.LSTMStateTuple, state from previous timestep.

    Returns:
      A tuple containing:
      - A Tensor of float32, and shape [batch_size, num_units], representing the
        output of the cell.
      - A rnn_cell_impl.LSTMStateTuple, containing 2 Tensors of float32, shape
        [batch_size, num_units], representing the new state and the output.
    """
    (c_prev, h_prev) = state
    (time, x) = inputs

    in_mask_gates = [x, h_prev]
    if self._use_peepholes:
      in_mask_gates.append(c_prev)

    with vs.variable_scope("mask_gates"):
      if self._linear1 is None:
        self._linear1 = _Linear(in_mask_gates, 2 * self._num_units, True)

      mask_gates = math_ops.sigmoid(
          self._linear1(in_mask_gates))
      [input_gate, forget_gate] = array_ops.split(
          axis=1, num_or_size_splits=2, value=mask_gates)

    with vs.variable_scope("new_input"):
      if self._linear2 is None:
        self._linear2 = _Linear([x, h_prev], self._num_units, True)
      new_input = math_ops.tanh(self._linear2([x, h_prev]))

    new_c = (c_prev * forget_gate + input_gate * new_input)

    in_out_gate = [x, h_prev]
    if self._use_peepholes:
      in_out_gate.append(new_c)

    with vs.variable_scope("output_gate"):
      if self._linear3 is None:
        self._linear3 = _Linear(in_out_gate, self._num_units, True)
      output_gate = math_ops.sigmoid(self._linear3(in_out_gate))

    new_h = math_ops.tanh(new_c) * output_gate

    period = vs.get_variable(
        "period", [self._num_units],
        initializer=_random_exp_initializer(
            self._period_init_min, self._period_init_max))
    phase = vs.get_variable(
        "phase", [self._num_units],
        initializer=init_ops.random_uniform_initializer(
            0., period.initial_value))
    ratio_on = vs.get_variable(
        "ratio_on", [self._num_units],
        initializer=init_ops.constant_initializer(self._ratio_on),
        trainable=self._trainable_ratio_on)

    cycle_ratio = self._get_cycle_ratio(time, phase, period)

    k_up = 2 * cycle_ratio / ratio_on
    k_down = 2 - k_up
    k_closed = self._leak * cycle_ratio

    k = array_ops.where(cycle_ratio < ratio_on, k_down, k_closed)
    k = array_ops.where(cycle_ratio < 0.5 * ratio_on, k_up, k)

    new_c = k * new_c + (1 - k) * c_prev
    new_h = k * new_h + (1 - k) * h_prev

    new_state = rnn_cell_impl.LSTMStateTuple(new_c, new_h)

    return new_h, new_state

class ConvLSTMCell(rnn_cell_impl.RNNCell):
  """Convolutional LSTM recurrent network cell.

  https://arxiv.org/pdf/1506.04214v1.pdf
  """

  def __init__(self,
               conv_ndims,
               input_shape,
               output_channels,
               kernel_shape,
               use_bias=True,
               skip_connection=False,
               forget_bias=1.0,
               initializers=None,
               name="conv_lstm_cell"):
    """Construct ConvLSTMCell.
    Args:
      conv_ndims: Convolution dimensionality (1, 2 or 3).
      input_shape: Shape of the input as int tuple, excluding the batch size.
      output_channels: int, number of output channels of the conv LSTM.
      kernel_shape: Shape of kernel as in tuple (of size 1,2 or 3).
      use_bias: Use bias in convolutions.
      skip_connection: If set to `True`, concatenate the input to the
      output of the conv LSTM. Default: `False`.
      forget_bias: Forget bias.
      name: Name of the module.
    Raises:
      ValueError: If `skip_connection` is `True` and stride is different from 1
        or if `input_shape` is incompatible with `conv_ndims`.
    """
    super(ConvLSTMCell, self).__init__(name=name)

    if conv_ndims != len(input_shape)-1:
      raise ValueError("Invalid input_shape {} for conv_ndims={}.".format(
          input_shape, conv_ndims))

    self._conv_ndims = conv_ndims
    self._input_shape = input_shape
    self._output_channels = output_channels
    self._kernel_shape = kernel_shape
    self._use_bias = use_bias
    self._forget_bias = forget_bias
    self._skip_connection = skip_connection

    self._total_output_channels = output_channels
    if self._skip_connection:
      self._total_output_channels += self._input_shape[-1]

    state_size = tensor_shape.TensorShape(
        self._input_shape[:-1] + [self._output_channels])
    self._state_size = rnn_cell_impl.LSTMStateTuple(state_size, state_size)
    self._output_size = tensor_shape.TensorShape(self._input_shape[:-1]
                                                 + [self._total_output_channels])

  @property
  def output_size(self):
    return self._output_size

  @property
  def state_size(self):
    return self._state_size

  def call(self, inputs, state, scope=None):
    cell, hidden = state
    new_hidden = _conv([inputs, hidden],
                       self._kernel_shape,
                       4*self._output_channels,
                       self._use_bias)
    gates = array_ops.split(value=new_hidden,
                            num_or_size_splits=4,
                            axis=self._conv_ndims+1)

    input_gate, new_input, forget_gate, output_gate = gates
    new_cell = math_ops.sigmoid(forget_gate + self._forget_bias) * cell
    new_cell += math_ops.sigmoid(input_gate) * math_ops.tanh(new_input)
    output = math_ops.tanh(new_cell) * math_ops.sigmoid(output_gate)

    if self._skip_connection:
      output = array_ops.concat([output, inputs], axis=-1)
    new_state = rnn_cell_impl.LSTMStateTuple(new_cell, output)
    return output, new_state

class Conv1DLSTMCell(ConvLSTMCell):
  """1D Convolutional LSTM recurrent network cell.

  https://arxiv.org/pdf/1506.04214v1.pdf
  """
  def __init__(self, name="conv_1d_lstm_cell", **kwargs):
    """Construct Conv1DLSTM. See `ConvLSTMCell` for more details."""
    super(Conv1DLSTMCell, self).__init__(conv_ndims=1, **kwargs)

class Conv2DLSTMCell(ConvLSTMCell):
  """2D Convolutional LSTM recurrent network cell.

  https://arxiv.org/pdf/1506.04214v1.pdf
  """
  def __init__(self, name="conv_2d_lstm_cell", **kwargs):
    """Construct Conv2DLSTM. See `ConvLSTMCell` for more details."""
    super(Conv2DLSTMCell, self).__init__(conv_ndims=2, **kwargs)

class Conv3DLSTMCell(ConvLSTMCell):
  """3D Convolutional LSTM recurrent network cell.

  https://arxiv.org/pdf/1506.04214v1.pdf
  """
  def __init__(self, name="conv_3d_lstm_cell", **kwargs):
    """Construct Conv3DLSTM. See `ConvLSTMCell` for more details."""
    super(Conv3DLSTMCell, self).__init__(conv_ndims=3, **kwargs)


def _conv(args, filter_size, num_features, bias, bias_start=0.0):
  """convolution:
  Args:
    args: a Tensor or a list of Tensors of dimension 3D, 4D or 5D,
    batch x n, Tensors.
    filter_size: int tuple of filter height and width.
    num_features: int, number of features.
    bias_start: starting value to initialize the bias; 0 by default.
  Returns:
    A 3D, 4D, or 5D Tensor with shape [batch ... num_features]
  Raises:
    ValueError: if some of the arguments has unspecified or wrong shape.
  """

  # Calculate the total size of arguments on dimension 1.
  total_arg_size_depth = 0
  shapes = [a.get_shape().as_list() for a in args]
  shape_length = len(shapes[0])
  for shape in shapes:
    if len(shape) not in [3,4,5]:
      raise ValueError("Conv Linear expects 3D, 4D "
                       "or 5D arguments: %s" % str(shapes))
    if len(shape) != len(shapes[0]):
      raise ValueError("Conv Linear expects all args "
                       "to be of same Dimension: %s" % str(shapes))
    else:
      total_arg_size_depth += shape[-1]
  dtype = [a.dtype for a in args][0]

  # determine correct conv operation
  if   shape_length == 3:
    conv_op = nn_ops.conv1d
    strides = 1
  elif shape_length == 4:
    conv_op = nn_ops.conv2d
    strides = shape_length*[1]
  elif shape_length == 5:
    conv_op = nn_ops.conv3d
    strides = shape_length*[1]

  # Now the computation.
  kernel = vs.get_variable(
      "kernel",
      filter_size + [total_arg_size_depth, num_features],
      dtype=dtype)
  if len(args) == 1:
    res = conv_op(args[0],
                  kernel,
                  strides,
                  padding='SAME')
  else:
    res = conv_op(array_ops.concat(axis=shape_length-1, values=args),
                  kernel,
                  strides,
                  padding='SAME')
  if not bias:
    return res
  bias_term = vs.get_variable(
      "biases", [num_features],
      dtype=dtype,
      initializer=init_ops.constant_initializer(
          bias_start, dtype=dtype))
  return res + bias_term

class GLSTMCell(rnn_cell_impl.RNNCell):
  """Group LSTM cell (G-LSTM).

  The implementation is based on:

    https://arxiv.org/abs/1703.10722

  O. Kuchaiev and B. Ginsburg
  "Factorization Tricks for LSTM Networks", ICLR 2017 workshop.
  """

  def __init__(self, num_units, initializer=None, num_proj=None,
               number_of_groups=1, forget_bias=1.0, activation=math_ops.tanh,
               reuse=None):
    """Initialize the parameters of G-LSTM cell.

    Args:
      num_units: int, The number of units in the G-LSTM cell
      initializer: (optional) The initializer to use for the weight and
        projection matrices.
      num_proj: (optional) int, The output dimensionality for the projection
        matrices.  If None, no projection is performed.
      number_of_groups: (optional) int, number of groups to use.
        If `number_of_groups` is 1, then it should be equivalent to LSTM cell
      forget_bias: Biases of the forget gate are initialized by default to 1
        in order to reduce the scale of forgetting at the beginning of
        the training.
      activation: Activation function of the inner states.
      reuse: (optional) Python boolean describing whether to reuse variables
        in an existing scope.  If not `True`, and the existing scope already
        has the given variables, an error is raised.

    Raises:
      ValueError: If `num_units` or `num_proj` is not divisible by
        `number_of_groups`.
    """
    super(GLSTMCell, self).__init__(_reuse=reuse)
    self._num_units = num_units
    self._initializer = initializer
    self._num_proj = num_proj
    self._forget_bias = forget_bias
    self._activation = activation
    self._number_of_groups = number_of_groups

    if self._num_units % self._number_of_groups != 0:
      raise ValueError("num_units must be divisible by number_of_groups")
    if self._num_proj:
      if self._num_proj % self._number_of_groups != 0:
        raise ValueError("num_proj must be divisible by number_of_groups")
      self._group_shape = [int(self._num_proj / self._number_of_groups),
                           int(self._num_units / self._number_of_groups)]
    else:
      self._group_shape = [int(self._num_units / self._number_of_groups),
                           int(self._num_units / self._number_of_groups)]

    if num_proj:
      self._state_size = rnn_cell_impl.LSTMStateTuple(num_units, num_proj)
      self._output_size = num_proj
    else:
      self._state_size = rnn_cell_impl.LSTMStateTuple(num_units, num_units)
      self._output_size = num_units
    self._linear1 = None
    self._linear2 = None

  @property
  def state_size(self):
    return self._state_size

  @property
  def output_size(self):
    return self._output_size

  def _get_input_for_group(self, inputs, group_id, group_size):
    """Slices inputs into groups to prepare for processing by cell's groups

    Args:
      inputs: cell input or it's previous state,
              a Tensor, 2D, [batch x num_units]
      group_id: group id, a Scalar, for which to prepare input
      group_size: size of the group

    Returns:
      subset of inputs corresponding to group "group_id",
      a Tensor, 2D, [batch x num_units/number_of_groups]
    """
    return array_ops.slice(input_=inputs,
                           begin=[0, group_id * group_size],
                           size=[self._batch_size, group_size],
                           name=("GLSTM_group%d_input_generation" % group_id))

  def call(self, inputs, state):
    """Run one step of G-LSTM.

    Args:
      inputs: input Tensor, 2D, [batch x num_units].
      state: this must be a tuple of state Tensors, both `2-D`,
      with column sizes `c_state` and `m_state`.

    Returns:
      A tuple containing:

      - A `2-D, [batch x output_dim]`, Tensor representing the output of the
        G-LSTM after reading `inputs` when previous state was `state`.
        Here output_dim is:
           num_proj if num_proj was set,
           num_units otherwise.
      - LSTMStateTuple representing the new state of G-LSTM cell
        after reading `inputs` when the previous state was `state`.

    Raises:
      ValueError: If input size cannot be inferred from inputs via
        static shape inference.
    """
    (c_prev, m_prev) = state

    self._batch_size = inputs.shape[0].value or array_ops.shape(inputs)[0]
    dtype = inputs.dtype
    scope = vs.get_variable_scope()
    with vs.variable_scope(scope, initializer=self._initializer):
      i_parts = []
      j_parts = []
      f_parts = []
      o_parts = []

      for group_id in range(self._number_of_groups):
        with vs.variable_scope("group%d" % group_id):
          x_g_id = array_ops.concat(
            [self._get_input_for_group(inputs, group_id,
                                       self._group_shape[0]),
             self._get_input_for_group(m_prev, group_id,
                                       self._group_shape[0])], axis=1)
          if self._linear1 is None:
            self._linear1 = _Linear(x_g_id, 4 * self._group_shape[1], False)
          R_k = self._linear1(x_g_id)  # pylint: disable=invalid-name
          i_k, j_k, f_k, o_k = array_ops.split(R_k, 4, 1)

        i_parts.append(i_k)
        j_parts.append(j_k)
        f_parts.append(f_k)
        o_parts.append(o_k)

      bi = vs.get_variable(name="bias_i",
                           shape=[self._num_units],
                           dtype=dtype,
                           initializer=
                           init_ops.constant_initializer(0.0, dtype=dtype))
      bj = vs.get_variable(name="bias_j",
                           shape=[self._num_units],
                           dtype=dtype,
                           initializer=
                           init_ops.constant_initializer(0.0, dtype=dtype))
      bf = vs.get_variable(name="bias_f",
                           shape=[self._num_units],
                           dtype=dtype,
                           initializer=
                           init_ops.constant_initializer(0.0, dtype=dtype))
      bo = vs.get_variable(name="bias_o",
                           shape=[self._num_units],
                           dtype=dtype,
                           initializer=
                           init_ops.constant_initializer(0.0, dtype=dtype))

      i = nn_ops.bias_add(array_ops.concat(i_parts, axis=1), bi)
      j = nn_ops.bias_add(array_ops.concat(j_parts, axis=1), bj)
      f = nn_ops.bias_add(array_ops.concat(f_parts, axis=1), bf)
      o = nn_ops.bias_add(array_ops.concat(o_parts, axis=1), bo)

    c = (math_ops.sigmoid(f + self._forget_bias) * c_prev +
         math_ops.sigmoid(i) * math_ops.tanh(j))
    m = math_ops.sigmoid(o) * self._activation(c)

    if self._num_proj is not None:
      with vs.variable_scope("projection"):
        if self._linear2 is None:
          self._linear2 = _Linear(m, self._num_proj, False)
        m = self._linear2(m)

    new_state = rnn_cell_impl.LSTMStateTuple(c, m)
    return m, new_state


class LayerNormLSTMCell(rnn_cell_impl.RNNCell):
  """Long short-term memory unit (LSTM) recurrent network cell.

  The default non-peephole implementation is based on:

    http://www.bioinf.jku.at/publications/older/2604.pdf

  S. Hochreiter and J. Schmidhuber.
  "Long Short-Term Memory". Neural Computation, 9(8):1735-1780, 1997.

  The peephole implementation is based on:

    https://research.google.com/pubs/archive/43905.pdf

  Hasim Sak, Andrew Senior, and Francoise Beaufays.
  "Long short-term memory recurrent neural network architectures for
   large scale acoustic modeling." INTERSPEECH, 2014.

  The class uses optional peep-hole connections, optional cell clipping, and
  an optional projection layer.

  Layer normalization implementation is based on:

    https://arxiv.org/abs/1607.06450.

  "Layer Normalization"
  Jimmy Lei Ba, Jamie Ryan Kiros, Geoffrey E. Hinton

  and is applied before the internal nonlinearities.

  """

  def __init__(self,
               num_units,
               use_peepholes=False,
               cell_clip=None,
               initializer=None,
               num_proj=None,
               proj_clip=None,
               forget_bias=1.0,
               activation=None,
               layer_norm=False,
               norm_gain=1.0,
               norm_shift=0.0,
               reuse=None):
    """Initialize the parameters for an LSTM cell.

    Args:
      num_units: int, The number of units in the LSTM cell
      use_peepholes: bool, set True to enable diagonal/peephole connections.
      cell_clip: (optional) A float value, if provided the cell state is clipped
        by this value prior to the cell output activation.
      initializer: (optional) The initializer to use for the weight and
        projection matrices.
      num_proj: (optional) int, The output dimensionality for the projection
        matrices.  If None, no projection is performed.
      proj_clip: (optional) A float value.  If `num_proj > 0` and `proj_clip` is
        provided, then the projected values are clipped elementwise to within
        `[-proj_clip, proj_clip]`.
      forget_bias: Biases of the forget gate are initialized by default to 1
        in order to reduce the scale of forgetting at the beginning of
        the training. Must set it manually to `0.0` when restoring from
        CudnnLSTM trained checkpoints.
      activation: Activation function of the inner states.  Default: `tanh`.
      layer_norm: If `True`, layer normalization will be applied.
      norm_gain: float, The layer normalization gain initial value. If
        `layer_norm` has been set to `False`, this argument will be ignored.
      norm_shift: float, The layer normalization shift initial value. If
        `layer_norm` has been set to `False`, this argument will be ignored.
      reuse: (optional) Python boolean describing whether to reuse variables
        in an existing scope.  If not `True`, and the existing scope already has
        the given variables, an error is raised.

      When restoring from CudnnLSTM-trained checkpoints, must use
      CudnnCompatibleLSTMCell instead.
    """
    super(LayerNormLSTMCell, self).__init__(_reuse=reuse)

    self._num_units = num_units
    self._use_peepholes = use_peepholes
    self._cell_clip = cell_clip
    self._initializer = initializer
    self._num_proj = num_proj
    self._proj_clip = proj_clip
    self._forget_bias = forget_bias
    self._activation = activation or math_ops.tanh
    self._layer_norm = layer_norm
    self._norm_gain = norm_gain
    self._norm_shift = norm_shift

    if num_proj:
      self._state_size = (rnn_cell_impl.LSTMStateTuple(num_units, num_proj))
      self._output_size = num_proj
    else:
      self._state_size = (rnn_cell_impl.LSTMStateTuple(num_units, num_units))
      self._output_size = num_units

  @property
  def state_size(self):
    return self._state_size

  @property
  def output_size(self):
    return self._output_size

  def _linear(self,
              args,
              output_size,
              bias,
              bias_initializer=None,
              kernel_initializer=None,
              layer_norm=False):
    """Linear map: sum_i(args[i] * W[i]), where W[i] is a Variable.

    Args:
      args: a 2D Tensor or a list of 2D, batch x n, Tensors.
      output_size: int, second dimension of W[i].
      bias: boolean, whether to add a bias term or not.
      bias_initializer: starting value to initialize the bias
        (default is all zeros).
      kernel_initializer: starting value to initialize the weight.
      layer_norm: boolean, whether to apply layer normalization.


    Returns:
      A 2D Tensor with shape [batch x output_size] taking value
      sum_i(args[i] * W[i]), where each W[i] is a newly created Variable.

    Raises:
      ValueError: if some of the arguments has unspecified or wrong shape.
    """
    if args is None or (nest.is_sequence(args) and not args):
      raise ValueError("`args` must be specified")
    if not nest.is_sequence(args):
      args = [args]

    # Calculate the total size of arguments on dimension 1.
    total_arg_size = 0
    shapes = [a.get_shape() for a in args]
    for shape in shapes:
      if shape.ndims != 2:
        raise ValueError("linear is expecting 2D arguments: %s" % shapes)
      if shape[1].value is None:
        raise ValueError("linear expects shape[1] to be provided for shape %s, "
                         "but saw %s" % (shape, shape[1]))
      else:
        total_arg_size += shape[1].value

    dtype = [a.dtype for a in args][0]

    # Now the computation.
    scope = vs.get_variable_scope()
    with vs.variable_scope(scope) as outer_scope:
      weights = vs.get_variable(
          "kernel", [total_arg_size, output_size],
          dtype=dtype,
          initializer=kernel_initializer)
      if len(args) == 1:
        res = math_ops.matmul(args[0], weights)
      else:
        res = math_ops.matmul(array_ops.concat(args, 1), weights)
      if not bias:
        return res
      with vs.variable_scope(outer_scope) as inner_scope:
        inner_scope.set_partitioner(None)
        if bias_initializer is None:
          bias_initializer = init_ops.constant_initializer(0.0, dtype=dtype)
        biases = vs.get_variable(
            "bias", [output_size], dtype=dtype, initializer=bias_initializer)

    if not layer_norm:
      res = nn_ops.bias_add(res, biases)

    return res

  def call(self, inputs, state):
    """Run one step of LSTM.

    Args:
      inputs: input Tensor, 2D, batch x num_units.
      state: this must be a tuple of state Tensors,
       both `2-D`, with column sizes `c_state` and
        `m_state`.

    Returns:
      A tuple containing:

      - A `2-D, [batch x output_dim]`, Tensor representing the output of the
        LSTM after reading `inputs` when previous state was `state`.
        Here output_dim is:
           num_proj if num_proj was set,
           num_units otherwise.
      - Tensor(s) representing the new state of LSTM after reading `inputs` when
        the previous state was `state`.  Same type and shape(s) as `state`.

    Raises:
      ValueError: If input size cannot be inferred from inputs via
        static shape inference.
    """
    sigmoid = math_ops.sigmoid

    (c_prev, m_prev) = state

    dtype = inputs.dtype
    input_size = inputs.get_shape().with_rank(2)[1]
    if input_size.value is None:
      raise ValueError("Could not infer input size from inputs.get_shape()[-1]")
    scope = vs.get_variable_scope()
    with vs.variable_scope(scope, initializer=self._initializer) as unit_scope:

      # i = input_gate, j = new_input, f = forget_gate, o = output_gate
      lstm_matrix = self._linear(
          [inputs, m_prev],
          4 * self._num_units,
          bias=True,
          bias_initializer=None,
          layer_norm=self._layer_norm)
      i, j, f, o = array_ops.split(
          value=lstm_matrix, num_or_size_splits=4, axis=1)

      if self._layer_norm:
        i = _norm(self._norm_gain, self._norm_shift, i, "input")
        j = _norm(self._norm_gain, self._norm_shift, j, "transform")
        f = _norm(self._norm_gain, self._norm_shift, f, "forget")
        o = _norm(self._norm_gain, self._norm_shift, o, "output")

      # Diagonal connections
      if self._use_peepholes:
        with vs.variable_scope(unit_scope):
          w_f_diag = vs.get_variable(
              "w_f_diag", shape=[self._num_units], dtype=dtype)
          w_i_diag = vs.get_variable(
              "w_i_diag", shape=[self._num_units], dtype=dtype)
          w_o_diag = vs.get_variable(
              "w_o_diag", shape=[self._num_units], dtype=dtype)

      if self._use_peepholes:
        c = (
            sigmoid(f + self._forget_bias + w_f_diag * c_prev) * c_prev +
            sigmoid(i + w_i_diag * c_prev) * self._activation(j))
      else:
        c = (
            sigmoid(f + self._forget_bias) * c_prev +
            sigmoid(i) * self._activation(j))

      if self._layer_norm:
        c = _norm(self._norm_gain, self._norm_shift, c, "state")

      if self._cell_clip is not None:
        # pylint: disable=invalid-unary-operand-type
        c = clip_ops.clip_by_value(c, -self._cell_clip, self._cell_clip)
        # pylint: enable=invalid-unary-operand-type
      if self._use_peepholes:
        m = sigmoid(o + w_o_diag * c) * self._activation(c)
      else:
        m = sigmoid(o) * self._activation(c)

      if self._num_proj is not None:
        with vs.variable_scope("projection"):
          m = self._linear(m, self._num_proj, bias=False)

        if self._proj_clip is not None:
          # pylint: disable=invalid-unary-operand-type
          m = clip_ops.clip_by_value(m, -self._proj_clip, self._proj_clip)
          # pylint: enable=invalid-unary-operand-type

    new_state = (rnn_cell_impl.LSTMStateTuple(c, m))
    return m, new_state

<<<<<<< HEAD
class WeightNormLSTMCell(rnn_cell_impl.RNNCell):
  """Weight normalized LSTM Cell. Adapted from `rnn_cell_impl.LSTMCell`.

    The weight-norm implementation is based on:
    https://arxiv.org/abs/1602.07868
    Tim Salimans, Diederik P. Kingma.
    Weight Normalization: A Simple Reparameterization to Accelerate
    Training of Deep Neural Networks

    The default LSTM implementation based on:
    http://www.bioinf.jku.at/publications/older/2604.pdf
    S. Hochreiter and J. Schmidhuber.
    "Long Short-Term Memory". Neural Computation, 9(8):1735-1780, 1997.

    The class uses optional peephole connections, optional cell clipping
    and an optional projection layer.

    The optional peephole implementation is based on:
    https://research.google.com/pubs/archive/43905.pdf
    Hasim Sak, Andrew Senior, and Francoise Beaufays.
    "Long short-term memory recurrent neural network architectures for
    large scale acoustic modeling." INTERSPEECH, 2014.
  """

  def __init__(self, num_units, norm=True, use_peepholes=False,
               cell_clip=None, initializer=None, num_proj=None,
               proj_clip=None, forget_bias=1, activation=None,
               reuse=None):
    """Initialize the parameters of a weight-normalized LSTM cell.

    Args:
      num_units: int, The number of units in the LSTM cell
      norm: If `True`, apply normalization to the weight matrices. If False,
        the result is identical to that obtained from `rnn_cell_impl.LSTMCell`
      use_peepholes: bool, set `True` to enable diagonal/peephole connections.
      cell_clip: (optional) A float value, if provided the cell state is clipped
        by this value prior to the cell output activation.
      initializer: (optional) The initializer to use for the weight matrices.
      num_proj: (optional) int, The output dimensionality for the projection
        matrices.  If None, no projection is performed.
      proj_clip: (optional) A float value.  If `num_proj > 0` and `proj_clip` is
        provided, then the projected values are clipped elementwise to within
        `[-proj_clip, proj_clip]`.
      forget_bias: Biases of the forget gate are initialized by default to 1
        in order to reduce the scale of forgetting at the beginning of
        the training.
      activation: Activation function of the inner states.  Default: `tanh`.
      reuse: (optional) Python boolean describing whether to reuse variables
        in an existing scope.  If not `True`, and the existing scope already has
        the given variables, an error is raised.
    """
    super(WeightNormLSTMCell, self).__init__(_reuse=reuse)

    self._scope = 'wn_lstm_cell'
    self._num_units = num_units
    self._norm = norm
    self._initializer = initializer
    self._use_peepholes = use_peepholes
    self._cell_clip = cell_clip
    self._num_proj = num_proj
    self._proj_clip = proj_clip
    self._activation = activation or math_ops.tanh
    self._forget_bias = forget_bias

    self._weights_variable_name = "kernel"
    self._bias_variable_name = "bias"

    if num_proj:
      self._state_size = rnn_cell_impl.LSTMStateTuple(num_units, num_proj)
      self._output_size = num_proj
    else:
      self._state_size = rnn_cell_impl.LSTMStateTuple(num_units, num_units)
      self._output_size = num_units

  @property
  def state_size(self):
    return self._state_size

  @property
  def output_size(self):
    return self._output_size

  def _normalize(self, weight, name):
    """Apply weight normalization.

    Args:
      weight: a 2D tensor with known number of columns.
      name: string, variable name for the normalizer.
    Returns:
      A tensor with the same shape as `weight`.
    """

    output_size = weight.get_shape().as_list()[1]
    g = vs.get_variable(name, [output_size], dtype=weight.dtype)
    return nn_impl.l2_normalize(weight, dim=0) * g

  def _linear(self, args,
              output_size,
              norm,
              bias,
              bias_initializer=None,
              kernel_initializer=None):
    """Linear map: sum_i(args[i] * W[i]), where W[i] is a variable.

    Args:
      args: a 2D Tensor or a list of 2D, batch x n, Tensors.
      output_size: int, second dimension of W[i].
      bias: boolean, whether to add a bias term or not.
      bias_initializer: starting value to initialize the bias
        (default is all zeros).
      kernel_initializer: starting value to initialize the weight.

    Returns:
      A 2D Tensor with shape [batch x output_size] equal to
      sum_i(args[i] * W[i]), where W[i]s are newly created matrices.

    Raises:
      ValueError: if some of the arguments has unspecified or wrong shape.
    """
    if args is None or (nest.is_sequence(args) and not args):
      raise ValueError("`args` must be specified")
    if not nest.is_sequence(args):
      args = [args]

    # Calculate the total size of arguments on dimension 1.
    total_arg_size = 0
    shapes = [a.get_shape() for a in args]
    for shape in shapes:
      if shape.ndims != 2:
        raise ValueError("linear is expecting 2D arguments: %s" % shapes)
      if shape[1].value is None:
        raise ValueError("linear expects shape[1] to be provided for shape %s, "
                         "but saw %s" % (shape, shape[1]))
      else:
        total_arg_size += shape[1].value

    dtype = [a.dtype for a in args][0]

    # Now the computation.
    scope = vs.get_variable_scope()
    with vs.variable_scope(scope) as outer_scope:
      weights = vs.get_variable(
          self._weights_variable_name, [total_arg_size, output_size],
          dtype=dtype,
          initializer=kernel_initializer)
      if norm:
        wn = []
        st = 0
        with ops.control_dependencies(None):
          for i in range(len(args)):
            en = st + shapes[i][1].value
            wn.append(self._normalize(weights[st:en, :],
                                      name='norm_{}'.format(i)))
            st = en

          weights = array_ops.concat(wn, axis=0)

      if len(args) == 1:
        res = math_ops.matmul(args[0], weights)
      else:
        res = math_ops.matmul(array_ops.concat(args, 1), weights)
      if not bias:
        return res

      with vs.variable_scope(outer_scope) as inner_scope:
        inner_scope.set_partitioner(None)
        if bias_initializer is None:
          bias_initializer = init_ops.constant_initializer(0.0, dtype=dtype)

        biases = vs.get_variable(
            self._bias_variable_name, [output_size],
            dtype=dtype,
            initializer=bias_initializer)

      return nn_ops.bias_add(res, biases)

  def call(self, inputs, state):
    """Run one step of LSTM.

    Args:
      inputs: input Tensor, 2D, batch x num_units.
      state: A tuple of state Tensors, both `2-D`, with column sizes
       `c_state` and `m_state`.

    Returns:
      A tuple containing:

      - A `2-D, [batch x output_dim]`, Tensor representing the output of the
        LSTM after reading `inputs` when previous state was `state`.
        Here output_dim is:
           num_proj if num_proj was set,
           num_units otherwise.
      - Tensor(s) representing the new state of LSTM after reading `inputs` when
        the previous state was `state`.  Same type and shape(s) as `state`.

    Raises:
      ValueError: If input size cannot be inferred from inputs via
        static shape inference.
    """
    dtype = inputs.dtype
    num_units = self._num_units
    sigmoid = math_ops.sigmoid
    c, h = state

    input_size = inputs.get_shape().with_rank(2)[1]
    if input_size.value is None:
      raise ValueError("Could not infer input size from inputs.get_shape()[-1]")

    with vs.variable_scope(self._scope, initializer=self._initializer):

      concat = self._linear([inputs, h], 4 * num_units,
                            norm=self._norm, bias=True)

      # i = input_gate, j = new_input, f = forget_gate, o = output_gate
      i, j, f, o = array_ops.split(value=concat, num_or_size_splits=4, axis=1)

      if self._use_peepholes:
        w_f_diag = vs.get_variable("w_f_diag", shape=[num_units], dtype=dtype)
        w_i_diag = vs.get_variable("w_i_diag", shape=[num_units], dtype=dtype)
        w_o_diag = vs.get_variable("w_o_diag", shape=[num_units], dtype=dtype)

        new_c = (c * sigmoid(f + self._forget_bias + w_f_diag * c)
                 + sigmoid(i + w_i_diag * c) * self._activation(j))
      else:
        new_c = (c * sigmoid(f + self._forget_bias)
                 + sigmoid(i) * self._activation(j))

      if self._cell_clip is not None:
        # pylint: disable=invalid-unary-operand-type
        new_c = clip_ops.clip_by_value(new_c, -self._cell_clip, self._cell_clip)
        # pylint: enable=invalid-unary-operand-type
      if self._use_peepholes:
        new_h = sigmoid(o + w_o_diag * new_c) * self._activation(new_c)
      else:
        new_h = sigmoid(o) * self._activation(new_c)

      if self._num_proj is not None:
        with vs.variable_scope("projection"):
          new_h = self._linear(new_h,
                               self._num_proj,
                               norm=self._norm,
                               bias=False)

        if self._proj_clip is not None:
          # pylint: disable=invalid-unary-operand-type
          new_h = clip_ops.clip_by_value(new_h,
                                         -self._proj_clip,
                                         self._proj_clip)
          # pylint: enable=invalid-unary-operand-type

      new_state = rnn_cell_impl.LSTMStateTuple(new_c, new_h)
      return new_h, new_state
=======

class SRUCell(rnn_cell_impl._LayerRNNCell):
  """SRU, Simple Recurrent Unit
     Implementation based on
     Training RNNs as Fast as CNNs (cf. https://arxiv.org/abs/1709.02755).

     This variation of RNN cell is characterized by the simplified data dependence
     between hidden states of two consecutive time steps. Traditionally, hidden
     states from a cell at time step t-1 needs to be multiplied with a matrix
     W_hh before being fed into the ensuing cell at time step t.
     This flavor of RNN replaces the matrix multiplication between h_{t-1}
     and W_hh with a pointwise multiplication, resulting in performance
     gain.

  Args:
    num_units: int, The number of units in the SRU cell.
    activation: Nonlinearity to use.  Default: `tanh`.
    reuse: (optional) Python boolean describing whether to reuse variables
      in an existing scope.  If not `True`, and the existing scope already has
      the given variables, an error is raised.
    name: (optional) String, the name of the layer. Layers with the same name
      will share weights, but to avoid mistakes we require reuse=True in such
      cases.
  """
  def __init__(self, num_units,
               activation=None, reuse=None, name=None):
    super(SRUCell, self).__init__(_reuse=reuse, name=name)
    self._num_units = num_units
    self._activation = activation or math_ops.tanh

    # Restrict inputs to be 2-dimensional matrices
    self.input_spec = base_layer.InputSpec(ndim=2)

  @property
  def state_size(self):
    return self._num_units

  @property
  def output_size(self):
    return self._num_units

  def build(self, inputs_shape):
    if inputs_shape[1].value is None:
      raise ValueError("Expected inputs.shape[-1] to be known, saw shape: %s"
                       % inputs_shape)

    input_depth = inputs_shape[1].value

    # Here the contributor believes that the following constraints
    # are implied. The reasoning is explained here with reference to
    # the paper https://arxiv.org/pdf/1709.02755.pdf upon which this
    # implementation is based.
    # In section 2.1 Equation 5, specifically:
    # h_t = r_t \odot g(c_t) + (1 - r_t) \odot x_t
    # the pointwise operation between r_t and x_t means they have
    # the same shape (since we are implementing an RNN cell, braodcasting
    # does not happen to input of a single timestep); by the same
    # reasons, x_t has the same shape as h_t, essentially mandating that
    # input_depth = unit_num.
    if input_depth != self._num_units:
      raise ValueError("SRU requires input_depth == num_units, got "
                       "input_depth = %s, num_units = %s" % (input_depth,
                                                             self._num_units))

    self._kernel = self.add_variable(
        rnn_cell_impl._WEIGHTS_VARIABLE_NAME,
        shape=[input_depth, 3 * self._num_units])

    self._bias = self.add_variable(
        rnn_cell_impl._BIAS_VARIABLE_NAME,
        shape=[2 * self._num_units],
        initializer=init_ops.constant_initializer(0.0, dtype=self.dtype))

    self._built = True

  def call(self, inputs, state):
    """Simple recurrent unit (SRU) with num_units cells."""

    U = math_ops.matmul(inputs, self._kernel)
    x_bar, f_intermediate, r_intermediate = array_ops.split(value=U,
                                                            num_or_size_splits=3,
                                                            axis=1)

    f_r = math_ops.sigmoid(nn_ops.bias_add(array_ops.concat(
        [f_intermediate, r_intermediate], 1), self._bias))
    f, r = array_ops.split(value=f_r, num_or_size_splits=2, axis=1)

    c = f * state + (1.0 - f) * x_bar
    h = r * self._activation(c) + (1.0 - r) * inputs

    return h, c
>>>>>>> 136697ec
<|MERGE_RESOLUTION|>--- conflicted
+++ resolved
@@ -2633,7 +2633,97 @@
     new_state = (rnn_cell_impl.LSTMStateTuple(c, m))
     return m, new_state
 
-<<<<<<< HEAD
+class SRUCell(rnn_cell_impl._LayerRNNCell):
+  """SRU, Simple Recurrent Unit
+     Implementation based on
+     Training RNNs as Fast as CNNs (cf. https://arxiv.org/abs/1709.02755).
+
+     This variation of RNN cell is characterized by the simplified data dependence
+     between hidden states of two consecutive time steps. Traditionally, hidden
+     states from a cell at time step t-1 needs to be multiplied with a matrix
+     W_hh before being fed into the ensuing cell at time step t.
+     This flavor of RNN replaces the matrix multiplication between h_{t-1}
+     and W_hh with a pointwise multiplication, resulting in performance
+     gain.
+
+  Args:
+    num_units: int, The number of units in the SRU cell.
+    activation: Nonlinearity to use.  Default: `tanh`.
+    reuse: (optional) Python boolean describing whether to reuse variables
+      in an existing scope.  If not `True`, and the existing scope already has
+      the given variables, an error is raised.
+    name: (optional) String, the name of the layer. Layers with the same name
+      will share weights, but to avoid mistakes we require reuse=True in such
+      cases.
+  """
+  def __init__(self, num_units,
+               activation=None, reuse=None, name=None):
+    super(SRUCell, self).__init__(_reuse=reuse, name=name)
+    self._num_units = num_units
+    self._activation = activation or math_ops.tanh
+
+    # Restrict inputs to be 2-dimensional matrices
+    self.input_spec = base_layer.InputSpec(ndim=2)
+
+  @property
+  def state_size(self):
+    return self._num_units
+
+  @property
+  def output_size(self):
+    return self._num_units
+
+  def build(self, inputs_shape):
+    if inputs_shape[1].value is None:
+      raise ValueError("Expected inputs.shape[-1] to be known, saw shape: %s"
+                       % inputs_shape)
+
+    input_depth = inputs_shape[1].value
+
+    # Here the contributor believes that the following constraints
+    # are implied. The reasoning is explained here with reference to
+    # the paper https://arxiv.org/pdf/1709.02755.pdf upon which this
+    # implementation is based.
+    # In section 2.1 Equation 5, specifically:
+    # h_t = r_t \odot g(c_t) + (1 - r_t) \odot x_t
+    # the pointwise operation between r_t and x_t means they have
+    # the same shape (since we are implementing an RNN cell, braodcasting
+    # does not happen to input of a single timestep); by the same
+    # reasons, x_t has the same shape as h_t, essentially mandating that
+    # input_depth = unit_num.
+    if input_depth != self._num_units:
+      raise ValueError("SRU requires input_depth == num_units, got "
+                       "input_depth = %s, num_units = %s" % (input_depth,
+                                                             self._num_units))
+
+    self._kernel = self.add_variable(
+        rnn_cell_impl._WEIGHTS_VARIABLE_NAME,
+        shape=[input_depth, 3 * self._num_units])
+
+    self._bias = self.add_variable(
+        rnn_cell_impl._BIAS_VARIABLE_NAME,
+        shape=[2 * self._num_units],
+        initializer=init_ops.constant_initializer(0.0, dtype=self.dtype))
+
+    self._built = True
+
+  def call(self, inputs, state):
+    """Simple recurrent unit (SRU) with num_units cells."""
+
+    U = math_ops.matmul(inputs, self._kernel)
+    x_bar, f_intermediate, r_intermediate = array_ops.split(value=U,
+                                                            num_or_size_splits=3,
+                                                            axis=1)
+
+    f_r = math_ops.sigmoid(nn_ops.bias_add(array_ops.concat(
+        [f_intermediate, r_intermediate], 1), self._bias))
+    f, r = array_ops.split(value=f_r, num_or_size_splits=2, axis=1)
+
+    c = f * state + (1.0 - f) * x_bar
+    h = r * self._activation(c) + (1.0 - r) * inputs
+
+    return h, c
+
 class WeightNormLSTMCell(rnn_cell_impl.RNNCell):
   """Weight normalized LSTM Cell. Adapted from `rnn_cell_impl.LSTMCell`.
 
@@ -2885,97 +2975,4 @@
           # pylint: enable=invalid-unary-operand-type
 
       new_state = rnn_cell_impl.LSTMStateTuple(new_c, new_h)
-      return new_h, new_state
-=======
-
-class SRUCell(rnn_cell_impl._LayerRNNCell):
-  """SRU, Simple Recurrent Unit
-     Implementation based on
-     Training RNNs as Fast as CNNs (cf. https://arxiv.org/abs/1709.02755).
-
-     This variation of RNN cell is characterized by the simplified data dependence
-     between hidden states of two consecutive time steps. Traditionally, hidden
-     states from a cell at time step t-1 needs to be multiplied with a matrix
-     W_hh before being fed into the ensuing cell at time step t.
-     This flavor of RNN replaces the matrix multiplication between h_{t-1}
-     and W_hh with a pointwise multiplication, resulting in performance
-     gain.
-
-  Args:
-    num_units: int, The number of units in the SRU cell.
-    activation: Nonlinearity to use.  Default: `tanh`.
-    reuse: (optional) Python boolean describing whether to reuse variables
-      in an existing scope.  If not `True`, and the existing scope already has
-      the given variables, an error is raised.
-    name: (optional) String, the name of the layer. Layers with the same name
-      will share weights, but to avoid mistakes we require reuse=True in such
-      cases.
-  """
-  def __init__(self, num_units,
-               activation=None, reuse=None, name=None):
-    super(SRUCell, self).__init__(_reuse=reuse, name=name)
-    self._num_units = num_units
-    self._activation = activation or math_ops.tanh
-
-    # Restrict inputs to be 2-dimensional matrices
-    self.input_spec = base_layer.InputSpec(ndim=2)
-
-  @property
-  def state_size(self):
-    return self._num_units
-
-  @property
-  def output_size(self):
-    return self._num_units
-
-  def build(self, inputs_shape):
-    if inputs_shape[1].value is None:
-      raise ValueError("Expected inputs.shape[-1] to be known, saw shape: %s"
-                       % inputs_shape)
-
-    input_depth = inputs_shape[1].value
-
-    # Here the contributor believes that the following constraints
-    # are implied. The reasoning is explained here with reference to
-    # the paper https://arxiv.org/pdf/1709.02755.pdf upon which this
-    # implementation is based.
-    # In section 2.1 Equation 5, specifically:
-    # h_t = r_t \odot g(c_t) + (1 - r_t) \odot x_t
-    # the pointwise operation between r_t and x_t means they have
-    # the same shape (since we are implementing an RNN cell, braodcasting
-    # does not happen to input of a single timestep); by the same
-    # reasons, x_t has the same shape as h_t, essentially mandating that
-    # input_depth = unit_num.
-    if input_depth != self._num_units:
-      raise ValueError("SRU requires input_depth == num_units, got "
-                       "input_depth = %s, num_units = %s" % (input_depth,
-                                                             self._num_units))
-
-    self._kernel = self.add_variable(
-        rnn_cell_impl._WEIGHTS_VARIABLE_NAME,
-        shape=[input_depth, 3 * self._num_units])
-
-    self._bias = self.add_variable(
-        rnn_cell_impl._BIAS_VARIABLE_NAME,
-        shape=[2 * self._num_units],
-        initializer=init_ops.constant_initializer(0.0, dtype=self.dtype))
-
-    self._built = True
-
-  def call(self, inputs, state):
-    """Simple recurrent unit (SRU) with num_units cells."""
-
-    U = math_ops.matmul(inputs, self._kernel)
-    x_bar, f_intermediate, r_intermediate = array_ops.split(value=U,
-                                                            num_or_size_splits=3,
-                                                            axis=1)
-
-    f_r = math_ops.sigmoid(nn_ops.bias_add(array_ops.concat(
-        [f_intermediate, r_intermediate], 1), self._bias))
-    f, r = array_ops.split(value=f_r, num_or_size_splits=2, axis=1)
-
-    c = f * state + (1.0 - f) * x_bar
-    h = r * self._activation(c) + (1.0 - r) * inputs
-
-    return h, c
->>>>>>> 136697ec
+      return new_h, new_state