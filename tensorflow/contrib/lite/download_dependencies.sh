--- conflicted
+++ resolved
@@ -59,19 +59,6 @@
   elif [[ "${url}" == *zip ]]; then
     tempdir=$(mktemp -d)
     tempdir2=$(mktemp -d)
-<<<<<<< HEAD
-    if [[ "$OSTYPE" == "darwin"* ]]; then
-      # macOS (AKA darwin) doesn't have wget.
-      (cd "${tempdir}"; curl --remote-name --silent --location "${url}")
-    else
-      wget -P ${tempdir} ${url}
-    fi
-    unzip "${tempdir}"/* -d "${tempdir2}"
-    # unzip has no strip components, so unzip to a temp dir, and move the files
-    # we want from the tempdir to destination.
-    cp -R "${tempdir2}"/*/* "${dir}"/
-    rm -rf "${tempdir2}" "${tempdir}"
-=======
 
     curl -L ${url} > ${tempdir}/zipped.zip
     unzip ${tempdir}/zipped.zip -d ${tempdir2}
@@ -86,7 +73,6 @@
       cp -R ${tempdir2}/* ${dir}/
     fi
     rm -rf ${tempdir2} ${tempdir}
->>>>>>> 835a466c
   fi
 
   # Delete any potential BUILD files, which would interfere with Bazel builds.
